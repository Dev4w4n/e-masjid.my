--- conflicted
+++ resolved
@@ -527,24 +527,6 @@
   }
 
   private sanitizeHTML(html: string): string {
-<<<<<<< HEAD
-    // Use a robust HTML sanitizer to remove dangerous tags and attributes
-    return sanitizeHtml(html, {
-      allowedTags: sanitizeHtml.defaults.allowedTags.filter(
-        (tag) => !['script', 'iframe', 'object', 'embed', 'form', 'input', 'button'].includes(tag)
-      ),
-      allowedAttributes: {
-        // Start from the defaults but explicitly disallow event handlers
-        '*': (sanitizeHtml.defaults.allowedAttributes['*'] || []).filter(
-          (attr: string) => !/^on/i.test(attr)
-        ),
-      },
-      allowedSchemes: sanitizeHtml.defaults.allowedSchemes.filter(
-        (scheme) => !['javascript', 'vbscript'].includes(scheme.toLowerCase())
-      ),
-      allowProtocolRelative: false,
-    });
-=======
     // Robust HTML sanitization - remove dangerous tags and attributes using a well-tested library
     const sanitized = sanitizeHtml(html, {
       // By default, disallow script and other executable content. We explicitly list
@@ -571,7 +553,6 @@
     });
 
     return sanitized;
->>>>>>> 3e3aa9ab
   }
 
   private sanitizeRequestBody(body: any): any {
