<p align="center">
  <img src="./public-web/src/assets/home/logo.png" alt="E-Masjid.My" width="80" height="80"/>
</p>

<h2 align="center"><b>E-Masjid.My</b></h2>
<p align="center"><b>Sistem masjid untuk semua</b></p>
<p align="center">
  E-Masjid.My is a free and open source (MIT License) mosque management system
<p><br>

Philosophy
=====
The main goals for this system are listed below.

**Easy of use**

- Not everyone is an IT expert. Designing a system for non-IT people needs careful consideration.

**Time to use your IT skills for good deeds**

- Open source is a form of sadaqah which is a required practice in Islam.

**Longer living**

- Hosting/Tech companies may die, but we hope that by open-sourcing this project, it will live longer for the sake of ummah.

##  Prerequisite
1. Docker
2. Java 17 (SpringBoot 3.2.0)
3. Node 20 (ReactJS 18 + CoreUI + Tailwind CSS)

## Quickstart guide ( Docker compose )
### Clone this repo
```
git clone https://github.com/Dev4w4n/e-masjid.my.git;
cd e-masjid.my
```
### run.dev.sh (for Linux)
```
sh run-dev.sh
```
### run.dev.sh (for Windows)
```
<<<<<<< HEAD
mvn clean package -P dev -DskipTests;
```
### You may also build all api at one go using the build aggregator at ./api
```shell
mvn clean install -P dev;
# in a new terminal
java -jar ./api/cadangan-api/target/cadangan-api.jar
# in another new terminal
java -jar ./api/tabung-api/target/tabung-api.jar
# in another new terminal
java -jar ./api/khairat-api/target/khairat-api.jar 
```
### 5. Docker compose from the main folder
```
docker-compose up --build
=======
run-dev.bat
>>>>>>> 2dbc11bf
```

This will automatically build all the APIs, and run the docker-compose file where it will spin up 6 containers for the developments environment.

Once the containers are up, you may stop any of the containers depending on what you will be working on to save your local resources.


## Contributing guide

Please fork this repo and submit your PR.

We love your input! We want to make contributing to this project as easy and transparent as possible, whether it's:

- Reporting a bug
- Submitting a fix
- Proposing new features
- Enhancing features
- Documentation
- Unit testing
  
Or you would just like to chat with us, find us on [Discord](https://discord.gg/SX64rWJJ)
<|MERGE_RESOLUTION|>--- conflicted
+++ resolved
@@ -35,15 +35,6 @@
 git clone https://github.com/Dev4w4n/e-masjid.my.git;
 cd e-masjid.my
 ```
-### run.dev.sh (for Linux)
-```
-sh run-dev.sh
-```
-### run.dev.sh (for Windows)
-```
-<<<<<<< HEAD
-mvn clean package -P dev -DskipTests;
-```
 ### You may also build all api at one go using the build aggregator at ./api
 ```shell
 mvn clean install -P dev;
@@ -54,12 +45,14 @@
 # in another new terminal
 java -jar ./api/khairat-api/target/khairat-api.jar 
 ```
-### 5. Docker compose from the main folder
+
+### run.dev.sh (for Linux)
 ```
-docker-compose up --build
-=======
+sh run-dev.sh
+```
+### run.dev.sh (for Windows)
+```
 run-dev.bat
->>>>>>> 2dbc11bf
 ```
 
 This will automatically build all the APIs, and run the docker-compose file where it will spin up 6 containers for the developments environment.
