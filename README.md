<p align="center">
  <img src="./public-web/src/assets/home/logo.png" alt="E-Masjid.My" width="80" height="80"/>
</p>

<h2 align="center"><b>E-Masjid.My</b></h2>
<p align="center"><b>Sistem masjid untuk semua</b></p>
<p align="center">
  E-Masjid.My is a free and open source (Apache-2.0 License) mosque management system
<p><br>

Philosophy
=====
The main goals for this system are listed below.

**Easy of use**

- Not everyone is an IT expert. Designing a system for non-IT people needs careful consideration.

**Time to use your IT skills for good deeds**

- Open source is a form of sadaqah which is a required practice in Islam.

**Longer living**

- Hosting/Tech companies may die, but we hope that by open-sourcing this project, it will live longer for the sake of ummah.

##  Prerequisite
1. Docker
2. Java 17 (SpringBoot 3.2.0)
3. Node 20 (ReactJS 18 + Tailwind CSS)

## Quickstart guide ( Docker compose )
### 1. cd into ./api/khairat-api folder
```
mvn clean package -P dev -DskipTests;
```
### 2. cd into ./api/tabung-api folder
```
mvn clean package -P dev -DskipTests;
```
### 4. cd into ./api/cadangan-api folder
```
mvn clean package -P dev -DskipTests;
```
### 5. Docker compose from the main folder
```
docker-compose up --build
```
<<<<<<< HEAD
### You may also build all api at one go using the build aggregator at ./api
```shell
mvn clean install -P dev;
# in a new terminal
java -jar ./api/cadangan-api/target/cadangan-api.jar
# in another new terminal
java -jar ./api/tabung-api/target/tabung-api.jar
# in another new terminal
java -jar ./api/khairat-api/target/khairat-api.jar 
```
### 6. cd into dashbord folder
```
npm install;npm start
```
### 7. Open dashboard in browser
```
http://localhost:3000
```
## More to come ....
=======
## Contributing guide

Please fork this repo and submit your PR.

We love your input! We want to make contributing to this project as easy and transparent as possible, whether it's:

- Reporting a bug
- Submitting a fix
- Proposing new features
- Enhancing features
- Documentation
- Unit testing
  
Or you would just like to chat with us, find us on [Discord](https://discord.gg/SX64rWJJ)
>>>>>>> db02934b
<|MERGE_RESOLUTION|>--- conflicted
+++ resolved
@@ -42,12 +42,7 @@
 ```
 mvn clean package -P dev -DskipTests;
 ```
-### 5. Docker compose from the main folder
-```
-docker-compose up --build
-```
-<<<<<<< HEAD
-### You may also build all api at one go using the build aggregator at ./api
+### You may also build all api at one go using the build aggregator
 ```shell
 mvn clean install -P dev;
 # in a new terminal
@@ -57,16 +52,10 @@
 # in another new terminal
 java -jar ./api/khairat-api/target/khairat-api.jar 
 ```
-### 6. cd into dashbord folder
+### 5. Docker compose from the main folder
 ```
-npm install;npm start
+docker-compose up --build
 ```
-### 7. Open dashboard in browser
-```
-http://localhost:3000
-```
-## More to come ....
-=======
 ## Contributing guide
 
 Please fork this repo and submit your PR.
@@ -80,5 +69,4 @@
 - Documentation
 - Unit testing
   
-Or you would just like to chat with us, find us on [Discord](https://discord.gg/SX64rWJJ)
->>>>>>> db02934b
+Or you would just like to chat with us, find us on [Discord](https://discord.gg/SX64rWJJ)