lockfileVersion: "6.0"

settings:
  autoInstallPeers: true
  excludeLinksFromLockfile: false

overrides:
  react-is: ^18.3.1

importers:
  .:
    dependencies:
      "@supabase/supabase-js":
        specifier: ^2.39.0
        version: 2.57.4
      "@types/react-color":
        specifier: ^3.0.13
        version: 3.0.13(@types/react@18.3.24)
      react-color:
        specifier: ^2.19.3
        version: 2.19.3(react@18.3.1)
      react-is:
        specifier: ^18.3.1
        version: 18.3.1
      zod:
        specifier: ^3.25.76
        version: 3.25.76
      zustand:
        specifier: ^4.4.7
        version: 4.5.7(@types/react@18.3.24)(react@18.3.1)
    devDependencies:
      "@playwright/test":
        specifier: ^1.40.0
        version: 1.55.0
      "@types/jsdom":
        specifier: ^21.1.7
        version: 21.1.7
      "@types/node":
        specifier: ^20.10.0
        version: 20.19.15
      dotenv:
        specifier: ^17.2.2
        version: 17.2.2
      eslint:
        specifier: ^8.57.0
        version: 8.57.1
      jsdom:
        specifier: ^27.0.0
        version: 27.0.0(postcss@8.5.6)
      prettier:
        specifier: ^3.1.0
        version: 3.6.2
      turbo:
        specifier: ^2.5.6
        version: 2.5.6
      typescript:
        specifier: ^5.2.0
        version: 5.9.2
      vite:
        specifier: ^7.1.5
        version: 7.1.5(@types/node@20.19.15)

  apps/hub:
    dependencies:
      "@dnd-kit/core":
        specifier: ^6.3.1
        version: 6.3.1(react-dom@18.3.1)(react@18.3.1)
      "@dnd-kit/sortable":
        specifier: ^10.0.0
        version: 10.0.0(@dnd-kit/core@6.3.1)(react@18.3.1)
      "@dnd-kit/utilities":
        specifier: ^3.2.2
        version: 3.2.2(react@18.3.1)
      "@emotion/react":
        specifier: ^11.11.1
        version: 11.14.0(@types/react@18.3.24)(react@18.3.1)
      "@emotion/styled":
        specifier: ^11.11.0
        version: 11.14.1(@emotion/react@11.14.0)(@types/react@18.3.24)(react@18.3.1)
      "@hookform/resolvers":
        specifier: ^3.3.0
        version: 3.10.0(react-hook-form@7.62.0)
      "@masjid-suite/auth":
        specifier: workspace:*
        version: link:../../packages/auth
      "@masjid-suite/i18n":
        specifier: workspace:*
        version: link:../../packages/i18n
      "@masjid-suite/prayer-times":
        specifier: workspace:*
        version: link:../../packages/prayer-times
      "@masjid-suite/shared-types":
        specifier: workspace:*
        version: link:../../packages/shared-types
      "@masjid-suite/supabase-client":
        specifier: workspace:*
        version: link:../../packages/supabase-client
      "@mui/icons-material":
        specifier: ^6.5.0
        version: 6.5.0(@mui/material@6.5.0)(@types/react@18.3.24)(react@18.3.1)
      "@mui/material":
        specifier: ^6.5.0
        version: 6.5.0(@emotion/react@11.14.0)(@emotion/styled@11.14.1)(@types/react@18.3.24)(react-dom@18.3.1)(react@18.3.1)
      "@mui/system":
        specifier: ^6.5.0
        version: 6.5.0(@emotion/react@11.14.0)(@emotion/styled@11.14.1)(@types/react@18.3.24)(react@18.3.1)
      "@mui/x-date-pickers":
        specifier: ^7.29.4
        version: 7.29.4(@emotion/react@11.14.0)(@emotion/styled@11.14.1)(@mui/material@6.5.0)(@mui/system@6.5.0)(@types/react@18.3.24)(date-fns@2.30.0)(react-dom@18.3.1)(react@18.3.1)
      "@tanstack/react-query":
        specifier: ^5.8.4
        version: 5.89.0(react@18.3.1)
      date-fns:
        specifier: ^2.30.0
        version: 2.30.0
      formik:
        specifier: ^2.4.6
        version: 2.4.6(@types/react@18.3.24)(react@18.3.1)
      lucide-react:
        specifier: ^0.561.0
        version: 0.561.0(react@18.3.1)
      notistack:
        specifier: ^3.0.2
        version: 3.0.2(csstype@3.2.3)(react-dom@18.3.1)(react@18.3.1)
      react:
        specifier: ^18.2.0
        version: 18.3.1
      react-dom:
        specifier: ^18.2.0
        version: 18.3.1(react@18.3.1)
      react-hook-form:
        specifier: ^7.48.0
        version: 7.62.0(react@18.3.1)
      react-router-dom:
        specifier: ^6.20.0
        version: 6.30.1(react-dom@18.3.1)(react@18.3.1)
      yup:
        specifier: ^1.7.1
        version: 1.7.1
      zod:
        specifier: ^3.22.0
        version: 3.25.76
    devDependencies:
      "@masjid-suite/eslint-config":
        specifier: workspace:*
        version: link:../../packages/eslint-config
<<<<<<< HEAD
      "@tailwindcss/forms":
        specifier: ^0.5.7
        version: 0.5.11(tailwindcss@3.4.17)
      "@types/react":
=======
      '@tailwindcss/forms':
        specifier: ^0.5.7
        version: 0.5.11(tailwindcss@3.4.17)
      '@types/react':
>>>>>>> ea166ffb
        specifier: ^18.2.0
        version: 18.3.24
      "@types/react-dom":
        specifier: ^18.2.0
        version: 18.3.7(@types/react@18.3.24)
      "@typescript-eslint/eslint-plugin":
        specifier: ^6.21.0
        version: 6.21.0(@typescript-eslint/parser@6.21.0)(eslint@8.57.1)(typescript@5.9.2)
      "@typescript-eslint/parser":
        specifier: ^6.21.0
        version: 6.21.0(eslint@8.57.1)(typescript@5.9.2)
      "@vitejs/plugin-react":
        specifier: ^4.2.0
        version: 4.7.0(vite@5.4.20)
      "@vitest/coverage-v8":
        specifier: ^1.1.0
        version: 1.6.1(vitest@1.6.1)
      autoprefixer:
        specifier: ^10.4.16
        version: 10.4.21(postcss@8.5.6)
      eslint:
        specifier: ^8.57.0
        version: 8.57.1
      eslint-plugin-react-hooks:
        specifier: ^4.6.0
        version: 4.6.2(eslint@8.57.1)
      eslint-plugin-react-refresh:
        specifier: ^0.4.5
        version: 0.4.20(eslint@8.57.1)
      postcss:
        specifier: ^8.4.32
        version: 8.5.6
      tailwindcss:
        specifier: ^3.3.6
        version: 3.4.17
      typescript:
        specifier: ^5.2.0
        version: 5.9.2
      vite:
        specifier: ^5.0.0
        version: 5.4.20(@types/node@20.19.15)
      vitest:
        specifier: ^1.1.0
        version: 1.6.1(@types/node@20.19.15)(jsdom@27.0.0)

  apps/papan-info:
    dependencies:
      "@masjid-suite/i18n":
        specifier: workspace:*
        version: link:../../packages/i18n
      "@masjid-suite/prayer-times":
        specifier: workspace:*
        version: link:../../packages/prayer-times
      "@masjid-suite/shared-types":
        specifier: workspace:*
        version: link:../../packages/shared-types
      "@masjid-suite/supabase-client":
        specifier: workspace:*
        version: link:../../packages/supabase-client
      lucide-react:
        specifier: ^0.561.0
        version: 0.561.0(react@18.3.1)
      next:
        specifier: ^15.5.7
        version: 15.5.7(@babel/core@7.28.4)(@playwright/test@1.55.0)(react-dom@18.3.1)(react@18.3.1)
      react:
        specifier: ^18.3.0
        version: 18.3.1
      react-dom:
        specifier: ^18.3.0
        version: 18.3.1(react@18.3.1)
      react-markdown:
        specifier: ^9.0.1
        version: 9.1.0(@types/react@18.3.24)(react@18.3.1)
      remark-gfm:
        specifier: ^4.0.0
        version: 4.0.1
      typescript:
        specifier: ^5.2.0
        version: 5.9.2
    devDependencies:
      "@axe-core/playwright":
        specifier: ^4.10.2
        version: 4.10.2(playwright-core@1.57.0)
      "@cloudflare/next-on-pages":
        specifier: ^1.13.5
        version: 1.13.16(next@15.5.7)(wrangler@4.53.0)
      "@playwright/test":
        specifier: ^1.45.0
        version: 1.55.0
<<<<<<< HEAD
      "@tailwindcss/forms":
        specifier: ^0.5.7
        version: 0.5.11(tailwindcss@3.4.17)
      "@tailwindcss/typography":
=======
      '@tailwindcss/forms':
        specifier: ^0.5.7
        version: 0.5.11(tailwindcss@3.4.17)
      '@tailwindcss/typography':
>>>>>>> ea166ffb
        specifier: ^0.5.19
        version: 0.5.19(tailwindcss@3.4.17)
      "@testing-library/jest-dom":
        specifier: ^6.4.0
        version: 6.8.0
      "@testing-library/react":
        specifier: ^16.0.0
        version: 16.3.0(@testing-library/dom@10.4.1)(@types/react-dom@18.3.7)(@types/react@18.3.24)(react-dom@18.3.1)(react@18.3.1)
      "@testing-library/user-event":
        specifier: ^14.5.0
        version: 14.6.1(@testing-library/dom@10.4.1)
      "@types/node":
        specifier: ^20.0.0
        version: 20.19.15
      "@types/react":
        specifier: ^18.3.0
        version: 18.3.24
      "@types/react-dom":
        specifier: ^18.3.0
        version: 18.3.7(@types/react@18.3.24)
      "@typescript-eslint/eslint-plugin":
        specifier: ^7.0.0
        version: 7.18.0(@typescript-eslint/parser@7.18.0)(eslint@8.57.1)(typescript@5.9.2)
      "@typescript-eslint/parser":
        specifier: ^7.0.0
        version: 7.18.0(eslint@8.57.1)(typescript@5.9.2)
      "@vitejs/plugin-react":
        specifier: ^4.3.0
        version: 4.7.0(vite@7.2.6)
      autoprefixer:
        specifier: ^10.4.0
        version: 10.4.21(postcss@8.5.6)
      eslint:
        specifier: ^8.57.0
        version: 8.57.1
      eslint-config-next:
        specifier: ^15.0.0
        version: 15.5.3(eslint@8.57.1)(typescript@5.9.2)
      jsdom:
        specifier: ^24.0.0
        version: 24.1.3
      postcss:
        specifier: ^8.4.0
        version: 8.5.6
      tailwindcss:
        specifier: ^3.4.0
        version: 3.4.17
      vitest:
        specifier: ^2.0.0
        version: 2.1.9(@types/node@20.19.15)(jsdom@24.1.3)

  apps/tv-display:
    dependencies:
      "@masjid-suite/i18n":
        specifier: workspace:*
        version: link:../../packages/i18n
      "@masjid-suite/prayer-times":
        specifier: workspace:*
        version: link:../../packages/prayer-times
      "@masjid-suite/shared-types":
        specifier: workspace:*
        version: link:../../packages/shared-types
      "@masjid-suite/supabase-client":
        specifier: workspace:*
        version: link:../../packages/supabase-client
      "@masjid-suite/ui-components":
        specifier: workspace:*
        version: link:../../packages/ui-components
      "@tanstack/react-query":
        specifier: ^5.8.4
        version: 5.89.0(react@19.1.1)
      clsx:
        specifier: ^2.0.0
        version: 2.1.1
      date-fns:
        specifier: ^2.30.0
        version: 2.30.0
      next:
        specifier: ^15.5.7
        version: 15.5.7(@babel/core@7.28.4)(@playwright/test@1.55.0)(babel-plugin-react-compiler@19.1.0-rc.3)(react-dom@19.1.1)(react@19.1.1)
      qrcode.react:
        specifier: ^4.2.0
        version: 4.2.0(react@19.1.1)
      react:
        specifier: ^19.0.0
        version: 19.1.1
      react-dom:
        specifier: ^19.0.0
        version: 19.1.1(react@19.1.1)
      react-player:
        specifier: ^2.13.0
        version: 2.16.1(react@19.1.1)
      tailwind-merge:
        specifier: ^2.0.0
        version: 2.6.0
      zustand:
        specifier: ^4.4.7
        version: 4.5.7(@types/react@18.3.24)(react@19.1.1)
    devDependencies:
      "@cloudflare/next-on-pages":
        specifier: ^1.13.5
        version: 1.13.16(next@15.5.7)(wrangler@4.53.0)
      "@masjid-suite/eslint-config":
        specifier: workspace:*
        version: link:../../packages/eslint-config
      "@playwright/test":
        specifier: ^1.55.0
        version: 1.55.0
      "@testing-library/jest-dom":
        specifier: ^6.1.4
        version: 6.8.0
      "@testing-library/react":
        specifier: ^14.1.0
        version: 14.3.1(@types/react@18.3.24)(react-dom@19.1.1)(react@19.1.1)
      "@types/node":
        specifier: ^20.8.0
        version: 20.19.15
      "@types/qrcode.react":
        specifier: ^3.0.0
        version: 3.0.0(react@19.1.1)
      "@types/react":
        specifier: ^18.2.33
        version: 18.3.24
      "@types/react-dom":
        specifier: ^18.2.14
        version: 18.3.7(@types/react@18.3.24)
      "@typescript-eslint/eslint-plugin":
        specifier: ^6.21.0
        version: 6.21.0(@typescript-eslint/parser@6.21.0)(eslint@8.57.1)(typescript@5.9.2)
      "@typescript-eslint/parser":
        specifier: ^6.21.0
        version: 6.21.0(eslint@8.57.1)(typescript@5.9.2)
      "@vitejs/plugin-react":
        specifier: ^4.1.1
        version: 4.7.0(vite@7.2.6)
      "@vitest/coverage-v8":
        specifier: ^1.1.0
        version: 1.6.1(vitest@1.6.1)
      autoprefixer:
        specifier: ^10.4.16
        version: 10.4.21(postcss@8.5.6)
      babel-plugin-react-compiler:
        specifier: 19.1.0-rc.3
        version: 19.1.0-rc.3
      eslint:
        specifier: ^8.52.0
        version: 8.57.1
      eslint-config-next:
        specifier: ^15.0.0
        version: 15.5.3(eslint@8.57.1)(typescript@5.9.2)
      postcss:
        specifier: ^8.4.31
        version: 8.5.6
      tailwindcss:
        specifier: ^3.3.5
        version: 3.4.17
      typescript:
        specifier: ^5.2.2
        version: 5.9.2
      vitest:
        specifier: ^1.1.0
        version: 1.6.1(@types/node@20.19.15)(jsdom@27.0.0)

  packages/auth:
    dependencies:
      "@masjid-suite/shared-types":
        specifier: workspace:*
        version: link:../shared-types
      "@masjid-suite/supabase-client":
        specifier: workspace:*
        version: link:../supabase-client
      "@supabase/supabase-js":
        specifier: ^2.39.0
        version: 2.57.4
      react:
        specifier: ^18.2.0
        version: 18.3.1
      zustand:
        specifier: ^4.4.7
        version: 4.5.7(@types/react@18.3.24)(react@18.3.1)
    devDependencies:
      "@masjid-suite/eslint-config":
        specifier: workspace:*
        version: link:../eslint-config
      "@testing-library/react":
        specifier: ^14.1.0
        version: 14.3.1(@types/react@18.3.24)(react-dom@18.3.1)(react@18.3.1)
      "@testing-library/react-hooks":
        specifier: ^8.0.1
        version: 8.0.1(@types/react@18.3.24)(react-dom@18.3.1)(react@18.3.1)
      "@types/react":
        specifier: ^18.2.0
        version: 18.3.24
      eslint:
        specifier: ^8.57.0
        version: 8.57.1
      typescript:
        specifier: ^5.2.0
        version: 5.9.2
      vitest:
        specifier: ^1.0.0
        version: 1.6.1(@types/node@20.19.15)(jsdom@27.0.0)

  packages/content-management:
    dependencies:
      "@emotion/react":
        specifier: ^11.11.4
        version: 11.14.0(@types/react@18.3.24)(react@18.3.1)
      "@emotion/styled":
        specifier: ^11.11.5
        version: 11.14.1(@emotion/react@11.14.0)(@types/react@18.3.24)(react@18.3.1)
      "@masjid-suite/shared-types":
        specifier: workspace:*
        version: link:../shared-types
      "@masjid-suite/supabase-client":
        specifier: workspace:*
        version: link:../supabase-client
      "@mui/icons-material":
        specifier: ^6.5.0
        version: 6.5.0(@mui/material@6.5.0)(@types/react@18.3.24)(react@18.3.1)
      "@mui/material":
        specifier: ^6.5.0
        version: 6.5.0(@emotion/react@11.14.0)(@emotion/styled@11.14.1)(@types/react@18.3.24)(react-dom@18.3.1)(react@18.3.1)
      react:
        specifier: ^18.3.1
        version: 18.3.1
      react-dom:
        specifier: ^18.3.1
        version: 18.3.1(react@18.3.1)
    devDependencies:
      "@masjid-suite/eslint-config":
        specifier: workspace:*
        version: link:../eslint-config
      "@types/react":
        specifier: ^18.3.24
        version: 18.3.24
      "@types/react-dom":
        specifier: ^18.3.0
        version: 18.3.7(@types/react@18.3.24)
      typescript:
        specifier: ^5.2.0
        version: 5.9.2

  packages/eslint-config:
    dependencies:
      "@typescript-eslint/eslint-plugin":
        specifier: ^6.21.0
        version: 6.21.0(@typescript-eslint/parser@6.21.0)(eslint@8.57.1)(typescript@5.9.2)
      "@typescript-eslint/parser":
        specifier: ^6.21.0
        version: 6.21.0(eslint@8.57.1)(typescript@5.9.2)
      eslint:
        specifier: ^8.0.0
        version: 8.57.1
      eslint-config-prettier:
        specifier: ^9.1.0
        version: 9.1.2(eslint@8.57.1)
      eslint-plugin-import:
        specifier: ^2.29.1
        version: 2.32.0(@typescript-eslint/parser@6.21.0)(eslint@8.57.1)
      eslint-plugin-jsx-a11y:
        specifier: ^6.8.0
        version: 6.10.2(eslint@8.57.1)
      eslint-plugin-react:
        specifier: ^7.33.2
        version: 7.37.5(eslint@8.57.1)
      eslint-plugin-react-hooks:
        specifier: ^4.6.0
        version: 4.6.2(eslint@8.57.1)
      eslint-plugin-react-refresh:
        specifier: ^0.4.5
        version: 0.4.20(eslint@8.57.1)
      typescript:
        specifier: ^5.0.0
        version: 5.9.2

  packages/i18n:
    dependencies:
      "@masjid-suite/shared-types":
        specifier: workspace:*
        version: link:../shared-types
      react:
        specifier: ^18.0.0 || ^19.0.0
        version: 18.3.1
    devDependencies:
      "@masjid-suite/eslint-config":
        specifier: workspace:*
        version: link:../eslint-config
      "@types/react":
        specifier: ^18.2.0
        version: 18.3.24
      typescript:
        specifier: ^5.2.0
        version: 5.9.2

  packages/prayer-times:
    dependencies:
      "@masjid-suite/shared-types":
        specifier: workspace:*
        version: link:../shared-types
      react:
        specifier: ">=18.0.0"
        version: 18.3.1
    devDependencies:
      "@masjid-suite/eslint-config":
        specifier: workspace:*
        version: link:../eslint-config
      "@types/node":
        specifier: ^18.0.0
        version: 18.19.127
      "@types/react":
        specifier: ^18.2.0
        version: 18.3.24
      rimraf:
        specifier: ^5.0.0
        version: 5.0.10
      typescript:
        specifier: ^5.0.0
        version: 5.9.2

  packages/shared-types:
    dependencies:
      "@supabase/supabase-js":
        specifier: ^2.39.0
        version: 2.57.4
    devDependencies:
      "@masjid-suite/eslint-config":
        specifier: workspace:*
        version: link:../eslint-config
      eslint:
        specifier: ^8.57.0
        version: 8.57.1
      typescript:
        specifier: ^5.2.0
        version: 5.9.2

  packages/supabase-client:
    dependencies:
      "@masjid-suite/shared-types":
        specifier: workspace:*
        version: link:../shared-types
      "@supabase/supabase-js":
        specifier: ^2.39.0
        version: 2.57.4
    devDependencies:
      "@masjid-suite/eslint-config":
        specifier: workspace:*
        version: link:../eslint-config
      eslint:
        specifier: ^8.57.0
        version: 8.57.1
      typescript:
        specifier: ^5.2.0
        version: 5.9.2
      vitest:
        specifier: ^1.0.0
        version: 1.6.1(@types/node@20.19.15)(jsdom@27.0.0)

  packages/ui-components:
    dependencies:
      "@emotion/react":
        specifier: ^11.11.0
        version: 11.14.0(@types/react@18.3.24)(react@18.3.1)
      "@emotion/styled":
        specifier: ^11.11.0
        version: 11.14.1(@emotion/react@11.14.0)(@types/react@18.3.24)(react@18.3.1)
      "@masjid-suite/auth":
        specifier: workspace:*
        version: link:../auth
      "@masjid-suite/shared-types":
        specifier: workspace:*
        version: link:../shared-types
      "@masjid-suite/ui-theme":
        specifier: workspace:*
        version: link:../ui-theme
      "@mui/icons-material":
        specifier: ^5.15.0
        version: 5.18.0(@mui/material@5.18.0)(@types/react@18.3.24)(react@18.3.1)
      "@mui/material":
        specifier: ^5.15.0
        version: 5.18.0(@emotion/react@11.14.0)(@emotion/styled@11.14.1)(@types/react@18.3.24)(react-dom@18.3.1)(react@18.3.1)
      "@mui/system":
        specifier: ^5.15.0
        version: 5.18.0(@emotion/react@11.14.0)(@emotion/styled@11.14.1)(@types/react@18.3.24)(react@18.3.1)
      react:
        specifier: ^18.2.0
        version: 18.3.1
      react-hook-form:
        specifier: ^7.48.0
        version: 7.62.0(react@18.3.1)
    devDependencies:
      "@masjid-suite/eslint-config":
        specifier: workspace:*
        version: link:../eslint-config
      "@testing-library/react":
        specifier: ^14.1.0
        version: 14.3.1(@types/react@18.3.24)(react-dom@18.3.1)(react@18.3.1)
      "@testing-library/user-event":
        specifier: ^14.5.0
        version: 14.6.1(@testing-library/dom@10.4.1)
      "@types/react":
        specifier: ^18.2.0
        version: 18.3.24
      eslint:
        specifier: ^8.57.0
        version: 8.57.1
      typescript:
        specifier: ^5.2.0
        version: 5.9.2
      vitest:
        specifier: ^1.0.0
        version: 1.6.1(@types/node@20.19.15)(jsdom@27.0.0)

  packages/ui-theme:
    dependencies:
      "@emotion/react":
        specifier: ^11.11.0
        version: 11.14.0(@types/react@18.3.24)(react@18.3.1)
      "@emotion/styled":
        specifier: ^11.11.0
        version: 11.14.1(@emotion/react@11.14.0)(@types/react@18.3.24)(react@18.3.1)
      "@mui/material":
        specifier: ^5.15.0
        version: 5.18.0(@emotion/react@11.14.0)(@emotion/styled@11.14.1)(@types/react@18.3.24)(react-dom@18.3.1)(react@18.3.1)
      "@mui/system":
        specifier: ^5.15.0
        version: 5.18.0(@emotion/react@11.14.0)(@emotion/styled@11.14.1)(@types/react@18.3.24)(react@18.3.1)
      react:
        specifier: ^18.2.0
        version: 18.3.1
    devDependencies:
      "@masjid-suite/eslint-config":
        specifier: workspace:*
        version: link:../eslint-config
      "@testing-library/react":
        specifier: ^14.1.0
        version: 14.3.1(@types/react@18.3.24)(react-dom@18.3.1)(react@18.3.1)
      "@types/react":
        specifier: ^18.2.0
        version: 18.3.24
      eslint:
        specifier: ^8.57.0
        version: 8.57.1
      typescript:
        specifier: ^5.2.0
        version: 5.9.2
      vitest:
        specifier: ^1.0.0
        version: 1.6.1(@types/node@20.19.15)(jsdom@27.0.0)

packages:
  /@adobe/css-tools@4.4.4:
    resolution:
      {
        integrity: sha512-Elp+iwUx5rN5+Y8xLt5/GRoG20WGoDCQ/1Fb+1LiGtvwbDavuSk0jhD/eZdckHAuzcDzccnkv+rEjyWfRx18gg==,
      }
    dev: true

  /@alloc/quick-lru@5.2.0:
    resolution:
      {
        integrity: sha512-UrcABB+4bUrFABwbluTIBErXwvbsU/V7TZWfmbgJfbkwiBuziS9gxdODUyuiecfdGQ85jglMW6juS3+z5TsKLw==,
      }
    engines: { node: ">=10" }
    dev: true

  /@ampproject/remapping@2.3.0:
    resolution:
      {
        integrity: sha512-30iZtAPgz+LTIYoeivqYo853f02jBYSd5uGnGpkFV0M3xOt9aN73erkgYAmZU43x4VfqcnLxW9Kpg3R5LC4YYw==,
      }
    engines: { node: ">=6.0.0" }
    dependencies:
      "@jridgewell/gen-mapping": 0.3.13
      "@jridgewell/trace-mapping": 0.3.31
    dev: true

  /@asamuzakjp/css-color@3.2.0:
    resolution:
      {
        integrity: sha512-K1A6z8tS3XsmCMM86xoWdn7Fkdn9m6RSVtocUrJYIwZnFVkng/PvkEoWtOWmP+Scc6saYWHWZYbndEEXxl24jw==,
      }
    dependencies:
      "@csstools/css-calc": 2.1.4(@csstools/css-parser-algorithms@3.0.5)(@csstools/css-tokenizer@3.0.4)
      "@csstools/css-color-parser": 3.1.0(@csstools/css-parser-algorithms@3.0.5)(@csstools/css-tokenizer@3.0.4)
      "@csstools/css-parser-algorithms": 3.0.5(@csstools/css-tokenizer@3.0.4)
      "@csstools/css-tokenizer": 3.0.4
      lru-cache: 10.4.3
    dev: true

  /@asamuzakjp/css-color@4.0.4:
    resolution:
      {
        integrity: sha512-cKjSKvWGmAziQWbCouOsFwb14mp1betm8Y7Fn+yglDMUUu3r9DCbJ9iJbeFDenLMqFbIMC0pQP8K+B8LAxX3OQ==,
      }
    dependencies:
      "@csstools/css-calc": 2.1.4(@csstools/css-parser-algorithms@3.0.5)(@csstools/css-tokenizer@3.0.4)
      "@csstools/css-color-parser": 3.1.0(@csstools/css-parser-algorithms@3.0.5)(@csstools/css-tokenizer@3.0.4)
      "@csstools/css-parser-algorithms": 3.0.5(@csstools/css-tokenizer@3.0.4)
      "@csstools/css-tokenizer": 3.0.4
      lru-cache: 11.2.1
    dev: true

  /@asamuzakjp/dom-selector@6.5.4:
    resolution:
      {
        integrity: sha512-RNSNk1dnB8lAn+xdjlRoM4CzdVrHlmXZtSXAWs2jyl4PiBRWqTZr9ML5M710qgd9RPTBsVG6P0SLy7dwy0Foig==,
      }
    dependencies:
      "@asamuzakjp/nwsapi": 2.3.9
      bidi-js: 1.0.3
      css-tree: 3.1.0
      is-potential-custom-element-name: 1.0.1
    dev: true

  /@asamuzakjp/nwsapi@2.3.9:
    resolution:
      {
        integrity: sha512-n8GuYSrI9bF7FFZ/SjhwevlHc8xaVlb/7HmHelnc/PZXBD2ZR49NnN9sMMuDdEGPeeRQ5d0hqlSlEpgCX3Wl0Q==,
      }
    dev: true

  /@axe-core/playwright@4.10.2(playwright-core@1.57.0):
    resolution:
      {
        integrity: sha512-6/b5BJjG6hDaRNtgzLIfKr5DfwyiLHO4+ByTLB0cJgWSM8Ll7KqtdblIS6bEkwSF642/Ex91vNqIl3GLXGlceg==,
      }
    peerDependencies:
      playwright-core: ">= 1.0.0"
    dependencies:
      axe-core: 4.10.3
      playwright-core: 1.57.0
    dev: true

  /@babel/code-frame@7.27.1:
    resolution:
      {
        integrity: sha512-cjQ7ZlQ0Mv3b47hABuTevyTuYN4i+loJKGeV9flcCgIK37cCXRh+L1bd3iBHlynerhQ7BhCkn2BPbQUL+rGqFg==,
      }
    engines: { node: ">=6.9.0" }
    dependencies:
      "@babel/helper-validator-identifier": 7.27.1
      js-tokens: 4.0.0
      picocolors: 1.1.1

  /@babel/compat-data@7.28.4:
    resolution:
      {
        integrity: sha512-YsmSKC29MJwf0gF8Rjjrg5LQCmyh+j/nD8/eP7f+BeoQTKYqs9RoWbjGOdy0+1Ekr68RJZMUOPVQaQisnIo4Rw==,
      }
    engines: { node: ">=6.9.0" }

  /@babel/core@7.28.4:
    resolution:
      {
        integrity: sha512-2BCOP7TN8M+gVDj7/ht3hsaO/B/n5oDbiAyyvnRlNOs+u1o+JWNYTQrmpuNp1/Wq2gcFrI01JAW+paEKDMx/CA==,
      }
    engines: { node: ">=6.9.0" }
    dependencies:
      "@babel/code-frame": 7.27.1
      "@babel/generator": 7.28.3
      "@babel/helper-compilation-targets": 7.27.2
      "@babel/helper-module-transforms": 7.28.3(@babel/core@7.28.4)
      "@babel/helpers": 7.28.4
      "@babel/parser": 7.28.4
      "@babel/template": 7.27.2
      "@babel/traverse": 7.28.4
      "@babel/types": 7.28.4
      "@jridgewell/remapping": 2.3.5
      convert-source-map: 2.0.0
      debug: 4.4.3
      gensync: 1.0.0-beta.2
      json5: 2.2.3
      semver: 6.3.1
    transitivePeerDependencies:
      - supports-color

  /@babel/generator@7.28.3:
    resolution:
      {
        integrity: sha512-3lSpxGgvnmZznmBkCRnVREPUFJv2wrv9iAoFDvADJc0ypmdOxdUtcLeBgBJ6zE0PMeTKnxeQzyk0xTBq4Ep7zw==,
      }
    engines: { node: ">=6.9.0" }
    dependencies:
      "@babel/parser": 7.28.4
      "@babel/types": 7.28.4
      "@jridgewell/gen-mapping": 0.3.13
      "@jridgewell/trace-mapping": 0.3.31
      jsesc: 3.1.0

  /@babel/helper-compilation-targets@7.27.2:
    resolution:
      {
        integrity: sha512-2+1thGUUWWjLTYTHZWK1n8Yga0ijBz1XAhUXcKy81rd5g6yh7hGqMp45v7cadSbEHc9G3OTv45SyneRN3ps4DQ==,
      }
    engines: { node: ">=6.9.0" }
    dependencies:
      "@babel/compat-data": 7.28.4
      "@babel/helper-validator-option": 7.27.1
      browserslist: 4.26.2
      lru-cache: 5.1.1
      semver: 6.3.1

  /@babel/helper-globals@7.28.0:
    resolution:
      {
        integrity: sha512-+W6cISkXFa1jXsDEdYA8HeevQT/FULhxzR99pxphltZcVaugps53THCeiWA8SguxxpSp3gKPiuYfSWopkLQ4hw==,
      }
    engines: { node: ">=6.9.0" }

  /@babel/helper-module-imports@7.27.1:
    resolution:
      {
        integrity: sha512-0gSFWUPNXNopqtIPQvlD5WgXYI5GY2kP2cCvoT8kczjbfcfuIljTbcWrulD1CIPIX2gt1wghbDy08yE1p+/r3w==,
      }
    engines: { node: ">=6.9.0" }
    dependencies:
      "@babel/traverse": 7.28.4
      "@babel/types": 7.28.4
    transitivePeerDependencies:
      - supports-color

  /@babel/helper-module-transforms@7.28.3(@babel/core@7.28.4):
    resolution:
      {
        integrity: sha512-gytXUbs8k2sXS9PnQptz5o0QnpLL51SwASIORY6XaBKF88nsOT0Zw9szLqlSGQDP/4TljBAD5y98p2U1fqkdsw==,
      }
    engines: { node: ">=6.9.0" }
    peerDependencies:
      "@babel/core": ^7.0.0
    dependencies:
      "@babel/core": 7.28.4
      "@babel/helper-module-imports": 7.27.1
      "@babel/helper-validator-identifier": 7.27.1
      "@babel/traverse": 7.28.4
    transitivePeerDependencies:
      - supports-color

  /@babel/helper-plugin-utils@7.27.1:
    resolution:
      {
        integrity: sha512-1gn1Up5YXka3YYAHGKpbideQ5Yjf1tDa9qYcgysz+cNCXukyLl6DjPXhD3VRwSb8c0J9tA4b2+rHEZtc6R0tlw==,
      }
    engines: { node: ">=6.9.0" }
    dev: true

  /@babel/helper-string-parser@7.27.1:
    resolution:
      {
        integrity: sha512-qMlSxKbpRlAridDExk92nSobyDdpPijUq2DW6oDnUqd0iOGxmQjyqhMIihI9+zv4LPyZdRje2cavWPbCbWm3eA==,
      }
    engines: { node: ">=6.9.0" }

  /@babel/helper-validator-identifier@7.27.1:
    resolution:
      {
        integrity: sha512-D2hP9eA+Sqx1kBZgzxZh0y1trbuU+JoDkiEwqhQ36nodYqJwyEIhPSdMNd7lOm/4io72luTPWH20Yda0xOuUow==,
      }
    engines: { node: ">=6.9.0" }

  /@babel/helper-validator-option@7.27.1:
    resolution:
      {
        integrity: sha512-YvjJow9FxbhFFKDSuFnVCe2WxXk1zWc22fFePVNEaWJEu8IrZVlda6N0uHwzZrUM1il7NC9Mlp4MaJYbYd9JSg==,
      }
    engines: { node: ">=6.9.0" }

  /@babel/helpers@7.28.4:
    resolution:
      {
        integrity: sha512-HFN59MmQXGHVyYadKLVumYsA9dBFun/ldYxipEjzA4196jpLZd8UjEEBLkbEkvfYreDqJhZxYAWFPtrfhNpj4w==,
      }
    engines: { node: ">=6.9.0" }
    dependencies:
      "@babel/template": 7.27.2
      "@babel/types": 7.28.4

  /@babel/parser@7.28.4:
    resolution:
      {
        integrity: sha512-yZbBqeM6TkpP9du/I2pUZnJsRMGGvOuIrhjzC1AwHwW+6he4mni6Bp/m8ijn0iOuZuPI2BfkCoSRunpyjnrQKg==,
      }
    engines: { node: ">=6.0.0" }
    hasBin: true
    dependencies:
      "@babel/types": 7.28.4

  /@babel/plugin-transform-react-jsx-self@7.27.1(@babel/core@7.28.4):
    resolution:
      {
        integrity: sha512-6UzkCs+ejGdZ5mFFC/OCUrv028ab2fp1znZmCZjAOBKiBK2jXD1O+BPSfX8X2qjJ75fZBMSnQn3Rq2mrBJK2mw==,
      }
    engines: { node: ">=6.9.0" }
    peerDependencies:
      "@babel/core": ^7.0.0-0
    dependencies:
      "@babel/core": 7.28.4
      "@babel/helper-plugin-utils": 7.27.1
    dev: true

  /@babel/plugin-transform-react-jsx-source@7.27.1(@babel/core@7.28.4):
    resolution:
      {
        integrity: sha512-zbwoTsBruTeKB9hSq73ha66iFeJHuaFkUbwvqElnygoNbj/jHRsSeokowZFN3CZ64IvEqcmmkVe89OPXc7ldAw==,
      }
    engines: { node: ">=6.9.0" }
    peerDependencies:
      "@babel/core": ^7.0.0-0
    dependencies:
      "@babel/core": 7.28.4
      "@babel/helper-plugin-utils": 7.27.1
    dev: true

  /@babel/runtime@7.28.4:
    resolution:
      {
        integrity: sha512-Q/N6JNWvIvPnLDvjlE1OUBLPQHH6l3CltCEsHIujp45zQUSSh8K+gHnaEX45yAT1nyngnINhvWtzN+Nb9D8RAQ==,
      }
    engines: { node: ">=6.9.0" }

  /@babel/template@7.27.2:
    resolution:
      {
        integrity: sha512-LPDZ85aEJyYSd18/DkjNh4/y1ntkE5KwUHWTiqgRxruuZL2F1yuHligVHLvcHY2vMHXttKFpJn6LwfI7cw7ODw==,
      }
    engines: { node: ">=6.9.0" }
    dependencies:
      "@babel/code-frame": 7.27.1
      "@babel/parser": 7.28.4
      "@babel/types": 7.28.4

  /@babel/traverse@7.28.4:
    resolution:
      {
        integrity: sha512-YEzuboP2qvQavAcjgQNVgsvHIDv6ZpwXvcvjmyySP2DIMuByS/6ioU5G9pYrWHM6T2YDfc7xga9iNzYOs12CFQ==,
      }
    engines: { node: ">=6.9.0" }
    dependencies:
      "@babel/code-frame": 7.27.1
      "@babel/generator": 7.28.3
      "@babel/helper-globals": 7.28.0
      "@babel/parser": 7.28.4
      "@babel/template": 7.27.2
      "@babel/types": 7.28.4
      debug: 4.4.3
    transitivePeerDependencies:
      - supports-color

  /@babel/types@7.28.4:
    resolution:
      {
        integrity: sha512-bkFqkLhh3pMBUQQkpVgWDWq/lqzc2678eUyDlTBhRqhCHFguYYGM0Efga7tYk4TogG/3x0EEl66/OQ+WGbWB/Q==,
      }
    engines: { node: ">=6.9.0" }
    dependencies:
      "@babel/helper-string-parser": 7.27.1
      "@babel/helper-validator-identifier": 7.27.1

  /@bcoe/v8-coverage@0.2.3:
    resolution:
      {
        integrity: sha512-0hYQ8SB4Db5zvZB4axdMHGwEaQjkZzFjQiN9LVYvIFB2nSUHW9tYpxWriPrWDASIxiaXax83REcLxuSdnGPZtw==,
      }
    dev: true

  /@cloudflare/kv-asset-handler@0.4.1:
    resolution:
      {
        integrity: sha512-Nu8ahitGFFJztxUml9oD/DLb7Z28C8cd8F46IVQ7y5Btz575pvMY8AqZsXkX7Gds29eCKdMgIHjIvzskHgPSFg==,
      }
    engines: { node: ">=18.0.0" }
    dependencies:
      mime: 3.0.0
    dev: true

  /@cloudflare/next-on-pages@1.13.16(next@15.5.7)(wrangler@4.53.0):
    resolution:
      {
        integrity: sha512-52h51WNcfmx3szTdTd+n/xgz4qNxFtjOGG0zwnUAhTg8cjPwSUYmZp0OPRNw2jYG9xHwRS2ttSPAS8tcGkQGsw==,
      }
    deprecated: "Please use the OpenNext adapter instead: https://opennext.js.org/cloudflare"
    hasBin: true
    peerDependencies:
      "@cloudflare/workers-types": ^4.20240208.0
      next: ">=14.3.0 && <=15.5.2"
      vercel: ">=30.0.0 && <=47.0.4"
      wrangler: ^3.28.2 || ^4.0.0
    peerDependenciesMeta:
      "@cloudflare/workers-types":
        optional: true
    dependencies:
      acorn: 8.15.0
      ast-types: 0.14.2
      chalk: 5.6.2
      chokidar: 3.6.0
      commander: 11.1.0
      cookie: 0.5.0
      esbuild: 0.15.18
      js-yaml: 4.1.0
      miniflare: 3.20250718.2
      next: 15.5.7(@babel/core@7.28.4)(@playwright/test@1.55.0)(react-dom@18.3.1)(react@18.3.1)
      package-manager-manager: 0.2.0
      pcre-to-regexp: 1.1.0
      semver: 7.7.2
      wrangler: 4.53.0
    transitivePeerDependencies:
      - bufferutil
      - utf-8-validate
    dev: true

  /@cloudflare/unenv-preset@2.7.13(unenv@2.0.0-rc.24)(workerd@1.20251202.0):
    resolution:
      {
        integrity: sha512-NulO1H8R/DzsJguLC0ndMuk4Ufv0KSlN+E54ay9rn9ZCQo0kpAPwwh3LhgpZ96a3Dr6L9LqW57M4CqC34iLOvw==,
      }
    peerDependencies:
      unenv: 2.0.0-rc.24
      workerd: ^1.20251202.0
    peerDependenciesMeta:
      workerd:
        optional: true
    dependencies:
      unenv: 2.0.0-rc.24
      workerd: 1.20251202.0
    dev: true

  /@cloudflare/workerd-darwin-64@1.20250718.0:
    resolution:
      {
        integrity: sha512-FHf4t7zbVN8yyXgQ/r/GqLPaYZSGUVzeR7RnL28Mwj2djyw2ZergvytVc7fdGcczl6PQh+VKGfZCfUqpJlbi9g==,
      }
    engines: { node: ">=16" }
    cpu: [x64]
    os: [darwin]
    requiresBuild: true
    dev: true
    optional: true

  /@cloudflare/workerd-darwin-64@1.20251202.0:
    resolution:
      {
        integrity: sha512-/uvEAWEukTWb1geHhbjGUeZqcSSSyYzp0mvoPUBl+l0ont4NVGao3fgwM0q8wtKvgoKCHSG6zcG23wj9Opj3Nw==,
      }
    engines: { node: ">=16" }
    cpu: [x64]
    os: [darwin]
    requiresBuild: true
    dev: true
    optional: true

  /@cloudflare/workerd-darwin-arm64@1.20250718.0:
    resolution:
      {
        integrity: sha512-fUiyUJYyqqp4NqJ0YgGtp4WJh/II/YZsUnEb6vVy5Oeas8lUOxnN+ZOJ8N/6/5LQCVAtYCChRiIrBbfhTn5Z8Q==,
      }
    engines: { node: ">=16" }
    cpu: [arm64]
    os: [darwin]
    requiresBuild: true
    dev: true
    optional: true

  /@cloudflare/workerd-darwin-arm64@1.20251202.0:
    resolution:
      {
        integrity: sha512-f52xRvcI9cWRd6400EZStRtXiRC5XKEud7K5aFIbbUv0VeINltujFQQ9nHWtsF6g1quIXWkjhh5u01gPAYNNXA==,
      }
    engines: { node: ">=16" }
    cpu: [arm64]
    os: [darwin]
    requiresBuild: true
    dev: true
    optional: true

  /@cloudflare/workerd-linux-64@1.20250718.0:
    resolution:
      {
        integrity: sha512-5+eb3rtJMiEwp08Kryqzzu8d1rUcK+gdE442auo5eniMpT170Dz0QxBrqkg2Z48SFUPYbj+6uknuA5tzdRSUSg==,
      }
    engines: { node: ">=16" }
    cpu: [x64]
    os: [linux]
    requiresBuild: true
    dev: true
    optional: true

  /@cloudflare/workerd-linux-64@1.20251202.0:
    resolution:
      {
        integrity: sha512-HYXinF5RBH7oXbsFUMmwKCj+WltpYbf5mRKUBG5v3EuPhUjSIFB84U+58pDyfBJjcynHdy3EtvTWcvh/+lcgow==,
      }
    engines: { node: ">=16" }
    cpu: [x64]
    os: [linux]
    requiresBuild: true
    dev: true
    optional: true

  /@cloudflare/workerd-linux-arm64@1.20250718.0:
    resolution:
      {
        integrity: sha512-Aa2M/DVBEBQDdATMbn217zCSFKE+ud/teS+fFS+OQqKABLn0azO2qq6ANAHYOIE6Q3Sq4CxDIQr8lGdaJHwUog==,
      }
    engines: { node: ">=16" }
    cpu: [arm64]
    os: [linux]
    requiresBuild: true
    dev: true
    optional: true

  /@cloudflare/workerd-linux-arm64@1.20251202.0:
    resolution:
      {
        integrity: sha512-++L02Jdoxz7hEA9qDaQjbVU1RzQS+S+eqIi22DkPe2Tgiq2M3UfNpeu+75k5L9DGRIkZPYvwMBMbcmKvQqdIIg==,
      }
    engines: { node: ">=16" }
    cpu: [arm64]
    os: [linux]
    requiresBuild: true
    dev: true
    optional: true

  /@cloudflare/workerd-windows-64@1.20250718.0:
    resolution:
      {
        integrity: sha512-dY16RXKffmugnc67LTbyjdDHZn5NoTF1yHEf2fN4+OaOnoGSp3N1x77QubTDwqZ9zECWxgQfDLjddcH8dWeFhg==,
      }
    engines: { node: ">=16" }
    cpu: [x64]
    os: [win32]
    requiresBuild: true
    dev: true
    optional: true

  /@cloudflare/workerd-windows-64@1.20251202.0:
    resolution:
      {
        integrity: sha512-gzeU6eDydTi7ib+Q9DD/c0hpXtqPucnHk2tfGU03mljPObYxzMkkPGgB5qxpksFvub3y4K0ChjqYxGJB4F+j3g==,
      }
    engines: { node: ">=16" }
    cpu: [x64]
    os: [win32]
    requiresBuild: true
    dev: true
    optional: true

  /@cspotcode/source-map-support@0.8.1:
    resolution:
      {
        integrity: sha512-IchNf6dN4tHoMFIn/7OE8LWZ19Y6q/67Bmf6vnGREv8RSbBVb9LPJxEcnwrcwX6ixSvaiGoomAUvu4YSxXrVgw==,
      }
    engines: { node: ">=12" }
    dependencies:
      "@jridgewell/trace-mapping": 0.3.9
    dev: true

  /@csstools/color-helpers@5.1.0:
    resolution:
      {
        integrity: sha512-S11EXWJyy0Mz5SYvRmY8nJYTFFd1LCNV+7cXyAgQtOOuzb4EsgfqDufL+9esx72/eLhsRdGZwaldu/h+E4t4BA==,
      }
    engines: { node: ">=18" }
    dev: true

  /@csstools/css-calc@2.1.4(@csstools/css-parser-algorithms@3.0.5)(@csstools/css-tokenizer@3.0.4):
    resolution:
      {
        integrity: sha512-3N8oaj+0juUw/1H3YwmDDJXCgTB1gKU6Hc/bB502u9zR0q2vd786XJH9QfrKIEgFlZmhZiq6epXl4rHqhzsIgQ==,
      }
    engines: { node: ">=18" }
    peerDependencies:
      "@csstools/css-parser-algorithms": ^3.0.5
      "@csstools/css-tokenizer": ^3.0.4
    dependencies:
      "@csstools/css-parser-algorithms": 3.0.5(@csstools/css-tokenizer@3.0.4)
      "@csstools/css-tokenizer": 3.0.4
    dev: true

  /@csstools/css-color-parser@3.1.0(@csstools/css-parser-algorithms@3.0.5)(@csstools/css-tokenizer@3.0.4):
    resolution:
      {
        integrity: sha512-nbtKwh3a6xNVIp/VRuXV64yTKnb1IjTAEEh3irzS+HkKjAOYLTGNb9pmVNntZ8iVBHcWDA2Dof0QtPgFI1BaTA==,
      }
    engines: { node: ">=18" }
    peerDependencies:
      "@csstools/css-parser-algorithms": ^3.0.5
      "@csstools/css-tokenizer": ^3.0.4
    dependencies:
      "@csstools/color-helpers": 5.1.0
      "@csstools/css-calc": 2.1.4(@csstools/css-parser-algorithms@3.0.5)(@csstools/css-tokenizer@3.0.4)
      "@csstools/css-parser-algorithms": 3.0.5(@csstools/css-tokenizer@3.0.4)
      "@csstools/css-tokenizer": 3.0.4
    dev: true

  /@csstools/css-parser-algorithms@3.0.5(@csstools/css-tokenizer@3.0.4):
    resolution:
      {
        integrity: sha512-DaDeUkXZKjdGhgYaHNJTV9pV7Y9B3b644jCLs9Upc3VeNGg6LWARAT6O+Q+/COo+2gg/bM5rhpMAtf70WqfBdQ==,
      }
    engines: { node: ">=18" }
    peerDependencies:
      "@csstools/css-tokenizer": ^3.0.4
    dependencies:
      "@csstools/css-tokenizer": 3.0.4
    dev: true

  /@csstools/css-syntax-patches-for-csstree@1.0.14(postcss@8.5.6):
    resolution:
      {
        integrity: sha512-zSlIxa20WvMojjpCSy8WrNpcZ61RqfTfX3XTaOeVlGJrt/8HF3YbzgFZa01yTbT4GWQLwfTcC3EB8i3XnB647Q==,
      }
    engines: { node: ">=18" }
    peerDependencies:
      postcss: ^8.4
    dependencies:
      postcss: 8.5.6
    dev: true

  /@csstools/css-tokenizer@3.0.4:
    resolution:
      {
        integrity: sha512-Vd/9EVDiu6PPJt9yAh6roZP6El1xHrdvIVGjyBsHR0RYwNHgL7FJPyIIW4fANJNG6FtyZfvlRPpFI4ZM/lubvw==,
      }
    engines: { node: ">=18" }
    dev: true

  /@dnd-kit/accessibility@3.1.1(react@18.3.1):
    resolution:
      {
        integrity: sha512-2P+YgaXF+gRsIihwwY1gCsQSYnu9Zyj2py8kY5fFvUM1qm2WA2u639R6YNVfU4GWr+ZM5mqEsfHZZLoRONbemw==,
      }
    peerDependencies:
      react: ">=16.8.0"
    dependencies:
      react: 18.3.1
      tslib: 2.8.1
    dev: false

  /@dnd-kit/core@6.3.1(react-dom@18.3.1)(react@18.3.1):
    resolution:
      {
        integrity: sha512-xkGBRQQab4RLwgXxoqETICr6S5JlogafbhNsidmrkVv2YRs5MLwpjoF2qpiGjQt8S9AoxtIV603s0GIUpY5eYQ==,
      }
    peerDependencies:
      react: ">=16.8.0"
      react-dom: ">=16.8.0"
    dependencies:
      "@dnd-kit/accessibility": 3.1.1(react@18.3.1)
      "@dnd-kit/utilities": 3.2.2(react@18.3.1)
      react: 18.3.1
      react-dom: 18.3.1(react@18.3.1)
      tslib: 2.8.1
    dev: false

  /@dnd-kit/sortable@10.0.0(@dnd-kit/core@6.3.1)(react@18.3.1):
    resolution:
      {
        integrity: sha512-+xqhmIIzvAYMGfBYYnbKuNicfSsk4RksY2XdmJhT+HAC01nix6fHCztU68jooFiMUB01Ky3F0FyOvhG/BZrWkg==,
      }
    peerDependencies:
      "@dnd-kit/core": ^6.3.0
      react: ">=16.8.0"
    dependencies:
      "@dnd-kit/core": 6.3.1(react-dom@18.3.1)(react@18.3.1)
      "@dnd-kit/utilities": 3.2.2(react@18.3.1)
      react: 18.3.1
      tslib: 2.8.1
    dev: false

  /@dnd-kit/utilities@3.2.2(react@18.3.1):
    resolution:
      {
        integrity: sha512-+MKAJEOfaBe5SmV6t34p80MMKhjvUz0vRrvVJbPT0WElzaOJ/1xs+D+KDv+tD/NE5ujfrChEcshd4fLn0wpiqg==,
      }
    peerDependencies:
      react: ">=16.8.0"
    dependencies:
      react: 18.3.1
      tslib: 2.8.1
    dev: false

  /@emnapi/core@1.7.1:
    resolution:
      {
        integrity: sha512-o1uhUASyo921r2XtHYOHy7gdkGLge8ghBEQHMWmyJFoXlpU58kIrhhN3w26lpQb6dspetweapMn2CSNwQ8I4wg==,
      }
    requiresBuild: true
    dependencies:
      "@emnapi/wasi-threads": 1.1.0
      tslib: 2.8.1
    dev: true
    optional: true

  /@emnapi/runtime@1.7.1:
    resolution:
      {
        integrity: sha512-PVtJr5CmLwYAU9PZDMITZoR5iAOShYREoR45EyyLrbntV50mdePTgUn4AmOw90Ifcj+x2kRjdzr1HP3RrNiHGA==,
      }
    requiresBuild: true
    dependencies:
      tslib: 2.8.1
    optional: true

  /@emnapi/wasi-threads@1.1.0:
    resolution:
      {
        integrity: sha512-WI0DdZ8xFSbgMjR1sFsKABJ/C5OnRrjT06JXbZKexJGrDuPTzZdDYfFlsgcCXCyf+suG5QU2e/y1Wo2V/OapLQ==,
      }
    requiresBuild: true
    dependencies:
      tslib: 2.8.1
    dev: true
    optional: true

  /@emotion/babel-plugin@11.13.5:
    resolution:
      {
        integrity: sha512-pxHCpT2ex+0q+HH91/zsdHkw/lXd468DIN2zvfvLtPKLLMo6gQj7oLObq8PhkrxOZb/gGCq03S3Z7PDhS8pduQ==,
      }
    dependencies:
      "@babel/helper-module-imports": 7.27.1
      "@babel/runtime": 7.28.4
      "@emotion/hash": 0.9.2
      "@emotion/memoize": 0.9.0
      "@emotion/serialize": 1.3.3
      babel-plugin-macros: 3.1.0
      convert-source-map: 1.9.0
      escape-string-regexp: 4.0.0
      find-root: 1.1.0
      source-map: 0.5.7
      stylis: 4.2.0
    transitivePeerDependencies:
      - supports-color
    dev: false

  /@emotion/cache@11.14.0:
    resolution:
      {
        integrity: sha512-L/B1lc/TViYk4DcpGxtAVbx0ZyiKM5ktoIyafGkH6zg/tj+mA+NE//aPYKG0k8kCHSHVJrpLpcAlOBEXQ3SavA==,
      }
    dependencies:
      "@emotion/memoize": 0.9.0
      "@emotion/sheet": 1.4.0
      "@emotion/utils": 1.4.2
      "@emotion/weak-memoize": 0.4.0
      stylis: 4.2.0
    dev: false

  /@emotion/hash@0.9.2:
    resolution:
      {
        integrity: sha512-MyqliTZGuOm3+5ZRSaaBGP3USLw6+EGykkwZns2EPC5g8jJ4z9OrdZY9apkl3+UP9+sdz76YYkwCKP5gh8iY3g==,
      }
    dev: false

  /@emotion/is-prop-valid@1.4.0:
    resolution:
      {
        integrity: sha512-QgD4fyscGcbbKwJmqNvUMSE02OsHUa+lAWKdEUIJKgqe5IwRSKd7+KhibEWdaKwgjLj0DRSHA9biAIqGBk05lw==,
      }
    dependencies:
      "@emotion/memoize": 0.9.0
    dev: false

  /@emotion/memoize@0.9.0:
    resolution:
      {
        integrity: sha512-30FAj7/EoJ5mwVPOWhAyCX+FPfMDrVecJAM+Iw9NRoSl4BBAQeqj4cApHHUXOVvIPgLVDsCFoz/hGD+5QQD1GQ==,
      }
    dev: false

  /@emotion/react@11.14.0(@types/react@18.3.24)(react@18.3.1):
    resolution:
      {
        integrity: sha512-O000MLDBDdk/EohJPFUqvnp4qnHeYkVP5B0xEG0D/L7cOKP9kefu2DXn8dj74cQfsEzUqh+sr1RzFqiL1o+PpA==,
      }
    peerDependencies:
      "@types/react": "*"
      react: ">=16.8.0"
    peerDependenciesMeta:
      "@types/react":
        optional: true
    dependencies:
      "@babel/runtime": 7.28.4
      "@emotion/babel-plugin": 11.13.5
      "@emotion/cache": 11.14.0
      "@emotion/serialize": 1.3.3
      "@emotion/use-insertion-effect-with-fallbacks": 1.2.0(react@18.3.1)
      "@emotion/utils": 1.4.2
      "@emotion/weak-memoize": 0.4.0
      "@types/react": 18.3.24
      hoist-non-react-statics: 3.3.2
      react: 18.3.1
    transitivePeerDependencies:
      - supports-color
    dev: false

  /@emotion/serialize@1.3.3:
    resolution:
      {
        integrity: sha512-EISGqt7sSNWHGI76hC7x1CksiXPahbxEOrC5RjmFRJTqLyEK9/9hZvBbiYn70dw4wuwMKiEMCUlR6ZXTSWQqxA==,
      }
    dependencies:
      "@emotion/hash": 0.9.2
      "@emotion/memoize": 0.9.0
      "@emotion/unitless": 0.10.0
      "@emotion/utils": 1.4.2
      csstype: 3.1.3
    dev: false

  /@emotion/sheet@1.4.0:
    resolution:
      {
        integrity: sha512-fTBW9/8r2w3dXWYM4HCB1Rdp8NLibOw2+XELH5m5+AkWiL/KqYX6dc0kKYlaYyKjrQ6ds33MCdMPEwgs2z1rqg==,
      }
    dev: false

  /@emotion/styled@11.14.1(@emotion/react@11.14.0)(@types/react@18.3.24)(react@18.3.1):
    resolution:
      {
        integrity: sha512-qEEJt42DuToa3gurlH4Qqc1kVpNq8wO8cJtDzU46TjlzWjDlsVyevtYCRijVq3SrHsROS+gVQ8Fnea108GnKzw==,
      }
    peerDependencies:
      "@emotion/react": ^11.0.0-rc.0
      "@types/react": "*"
      react: ">=16.8.0"
    peerDependenciesMeta:
      "@types/react":
        optional: true
    dependencies:
      "@babel/runtime": 7.28.4
      "@emotion/babel-plugin": 11.13.5
      "@emotion/is-prop-valid": 1.4.0
      "@emotion/react": 11.14.0(@types/react@18.3.24)(react@18.3.1)
      "@emotion/serialize": 1.3.3
      "@emotion/use-insertion-effect-with-fallbacks": 1.2.0(react@18.3.1)
      "@emotion/utils": 1.4.2
      "@types/react": 18.3.24
      react: 18.3.1
    transitivePeerDependencies:
      - supports-color
    dev: false

  /@emotion/unitless@0.10.0:
    resolution:
      {
        integrity: sha512-dFoMUuQA20zvtVTuxZww6OHoJYgrzfKM1t52mVySDJnMSEa08ruEvdYQbhvyu6soU+NeLVd3yKfTfT0NeV6qGg==,
      }
    dev: false

  /@emotion/use-insertion-effect-with-fallbacks@1.2.0(react@18.3.1):
    resolution:
      {
        integrity: sha512-yJMtVdH59sxi/aVJBpk9FQq+OR8ll5GT8oWd57UpeaKEVGab41JWaCFA7FRLoMLloOZF/c/wsPoe+bfGmRKgDg==,
      }
    peerDependencies:
      react: ">=16.8.0"
    dependencies:
      react: 18.3.1
    dev: false

  /@emotion/utils@1.4.2:
    resolution:
      {
        integrity: sha512-3vLclRofFziIa3J2wDh9jjbkUz9qk5Vi3IZ/FSTKViB0k+ef0fPV7dYrUIugbgupYDx7v9ud/SjrtEP8Y4xLoA==,
      }
    dev: false

  /@emotion/weak-memoize@0.4.0:
    resolution:
      {
        integrity: sha512-snKqtPW01tN0ui7yu9rGv69aJXr/a/Ywvl11sUjNtEcRc+ng/mQriFL0wLXMef74iHa/EkftbDzU9F8iFbH+zg==,
      }
    dev: false

  /@esbuild/aix-ppc64@0.21.5:
    resolution:
      {
        integrity: sha512-1SDgH6ZSPTlggy1yI6+Dbkiz8xzpHJEVAlF/AM1tHPLsf5STom9rwtjE4hKAF20FfXXNTFqEYXyJNWh1GiZedQ==,
      }
    engines: { node: ">=12" }
    cpu: [ppc64]
    os: [aix]
    requiresBuild: true
    dev: true
    optional: true

  /@esbuild/aix-ppc64@0.25.12:
    resolution:
      {
        integrity: sha512-Hhmwd6CInZ3dwpuGTF8fJG6yoWmsToE+vYgD4nytZVxcu1ulHpUQRAB1UJ8+N1Am3Mz4+xOByoQoSZf4D+CpkA==,
      }
    engines: { node: ">=18" }
    cpu: [ppc64]
    os: [aix]
    requiresBuild: true
    dev: true
    optional: true

  /@esbuild/aix-ppc64@0.25.9:
    resolution:
      {
        integrity: sha512-OaGtL73Jck6pBKjNIe24BnFE6agGl+6KxDtTfHhy1HmhthfKouEcOhqpSL64K4/0WCtbKFLOdzD/44cJ4k9opA==,
      }
    engines: { node: ">=18" }
    cpu: [ppc64]
    os: [aix]
    requiresBuild: true
    dev: true
    optional: true

  /@esbuild/aix-ppc64@0.27.0:
    resolution:
      {
        integrity: sha512-KuZrd2hRjz01y5JK9mEBSD3Vj3mbCvemhT466rSuJYeE/hjuBrHfjjcjMdTm/sz7au+++sdbJZJmuBwQLuw68A==,
      }
    engines: { node: ">=18" }
    cpu: [ppc64]
    os: [aix]
    requiresBuild: true
    dev: true
    optional: true

  /@esbuild/android-arm64@0.21.5:
    resolution:
      {
        integrity: sha512-c0uX9VAUBQ7dTDCjq+wdyGLowMdtR/GoC2U5IYk/7D1H1JYC0qseD7+11iMP2mRLN9RcCMRcjC4YMclCzGwS/A==,
      }
    engines: { node: ">=12" }
    cpu: [arm64]
    os: [android]
    requiresBuild: true
    dev: true
    optional: true

  /@esbuild/android-arm64@0.25.12:
    resolution:
      {
        integrity: sha512-6AAmLG7zwD1Z159jCKPvAxZd4y/VTO0VkprYy+3N2FtJ8+BQWFXU+OxARIwA46c5tdD9SsKGZ/1ocqBS/gAKHg==,
      }
    engines: { node: ">=18" }
    cpu: [arm64]
    os: [android]
    requiresBuild: true
    dev: true
    optional: true

  /@esbuild/android-arm64@0.25.9:
    resolution:
      {
        integrity: sha512-IDrddSmpSv51ftWslJMvl3Q2ZT98fUSL2/rlUXuVqRXHCs5EUF1/f+jbjF5+NG9UffUDMCiTyh8iec7u8RlTLg==,
      }
    engines: { node: ">=18" }
    cpu: [arm64]
    os: [android]
    requiresBuild: true
    dev: true
    optional: true

  /@esbuild/android-arm64@0.27.0:
    resolution:
      {
        integrity: sha512-CC3vt4+1xZrs97/PKDkl0yN7w8edvU2vZvAFGD16n9F0Cvniy5qvzRXjfO1l94efczkkQE6g1x0i73Qf5uthOQ==,
      }
    engines: { node: ">=18" }
    cpu: [arm64]
    os: [android]
    requiresBuild: true
    dev: true
    optional: true

  /@esbuild/android-arm@0.15.18:
    resolution:
      {
        integrity: sha512-5GT+kcs2WVGjVs7+boataCkO5Fg0y4kCjzkB5bAip7H4jfnOS3dA6KPiww9W1OEKTKeAcUVhdZGvgI65OXmUnw==,
      }
    engines: { node: ">=12" }
    cpu: [arm]
    os: [android]
    requiresBuild: true
    dev: true
    optional: true

  /@esbuild/android-arm@0.21.5:
    resolution:
      {
        integrity: sha512-vCPvzSjpPHEi1siZdlvAlsPxXl7WbOVUBBAowWug4rJHb68Ox8KualB+1ocNvT5fjv6wpkX6o/iEpbDrf68zcg==,
      }
    engines: { node: ">=12" }
    cpu: [arm]
    os: [android]
    requiresBuild: true
    dev: true
    optional: true

  /@esbuild/android-arm@0.25.12:
    resolution:
      {
        integrity: sha512-VJ+sKvNA/GE7Ccacc9Cha7bpS8nyzVv0jdVgwNDaR4gDMC/2TTRc33Ip8qrNYUcpkOHUT5OZ0bUcNNVZQ9RLlg==,
      }
    engines: { node: ">=18" }
    cpu: [arm]
    os: [android]
    requiresBuild: true
    dev: true
    optional: true

  /@esbuild/android-arm@0.25.9:
    resolution:
      {
        integrity: sha512-5WNI1DaMtxQ7t7B6xa572XMXpHAaI/9Hnhk8lcxF4zVN4xstUgTlvuGDorBguKEnZO70qwEcLpfifMLoxiPqHQ==,
      }
    engines: { node: ">=18" }
    cpu: [arm]
    os: [android]
    requiresBuild: true
    dev: true
    optional: true

  /@esbuild/android-arm@0.27.0:
    resolution:
      {
        integrity: sha512-j67aezrPNYWJEOHUNLPj9maeJte7uSMM6gMoxfPC9hOg8N02JuQi/T7ewumf4tNvJadFkvLZMlAq73b9uwdMyQ==,
      }
    engines: { node: ">=18" }
    cpu: [arm]
    os: [android]
    requiresBuild: true
    dev: true
    optional: true

  /@esbuild/android-x64@0.21.5:
    resolution:
      {
        integrity: sha512-D7aPRUUNHRBwHxzxRvp856rjUHRFW1SdQATKXH2hqA0kAZb1hKmi02OpYRacl0TxIGz/ZmXWlbZgjwWYaCakTA==,
      }
    engines: { node: ">=12" }
    cpu: [x64]
    os: [android]
    requiresBuild: true
    dev: true
    optional: true

  /@esbuild/android-x64@0.25.12:
    resolution:
      {
        integrity: sha512-5jbb+2hhDHx5phYR2By8GTWEzn6I9UqR11Kwf22iKbNpYrsmRB18aX/9ivc5cabcUiAT/wM+YIZ6SG9QO6a8kg==,
      }
    engines: { node: ">=18" }
    cpu: [x64]
    os: [android]
    requiresBuild: true
    dev: true
    optional: true

  /@esbuild/android-x64@0.25.9:
    resolution:
      {
        integrity: sha512-I853iMZ1hWZdNllhVZKm34f4wErd4lMyeV7BLzEExGEIZYsOzqDWDf+y082izYUE8gtJnYHdeDpN/6tUdwvfiw==,
      }
    engines: { node: ">=18" }
    cpu: [x64]
    os: [android]
    requiresBuild: true
    dev: true
    optional: true

  /@esbuild/android-x64@0.27.0:
    resolution:
      {
        integrity: sha512-wurMkF1nmQajBO1+0CJmcN17U4BP6GqNSROP8t0X/Jiw2ltYGLHpEksp9MpoBqkrFR3kv2/te6Sha26k3+yZ9Q==,
      }
    engines: { node: ">=18" }
    cpu: [x64]
    os: [android]
    requiresBuild: true
    dev: true
    optional: true

  /@esbuild/darwin-arm64@0.21.5:
    resolution:
      {
        integrity: sha512-DwqXqZyuk5AiWWf3UfLiRDJ5EDd49zg6O9wclZ7kUMv2WRFr4HKjXp/5t8JZ11QbQfUS6/cRCKGwYhtNAY88kQ==,
      }
    engines: { node: ">=12" }
    cpu: [arm64]
    os: [darwin]
    requiresBuild: true
    dev: true
    optional: true

  /@esbuild/darwin-arm64@0.25.12:
    resolution:
      {
        integrity: sha512-N3zl+lxHCifgIlcMUP5016ESkeQjLj/959RxxNYIthIg+CQHInujFuXeWbWMgnTo4cp5XVHqFPmpyu9J65C1Yg==,
      }
    engines: { node: ">=18" }
    cpu: [arm64]
    os: [darwin]
    requiresBuild: true
    dev: true
    optional: true

  /@esbuild/darwin-arm64@0.25.9:
    resolution:
      {
        integrity: sha512-XIpIDMAjOELi/9PB30vEbVMs3GV1v2zkkPnuyRRURbhqjyzIINwj+nbQATh4H9GxUgH1kFsEyQMxwiLFKUS6Rg==,
      }
    engines: { node: ">=18" }
    cpu: [arm64]
    os: [darwin]
    requiresBuild: true
    dev: true
    optional: true

  /@esbuild/darwin-arm64@0.27.0:
    resolution:
      {
        integrity: sha512-uJOQKYCcHhg07DL7i8MzjvS2LaP7W7Pn/7uA0B5S1EnqAirJtbyw4yC5jQ5qcFjHK9l6o/MX9QisBg12kNkdHg==,
      }
    engines: { node: ">=18" }
    cpu: [arm64]
    os: [darwin]
    requiresBuild: true
    dev: true
    optional: true

  /@esbuild/darwin-x64@0.21.5:
    resolution:
      {
        integrity: sha512-se/JjF8NlmKVG4kNIuyWMV/22ZaerB+qaSi5MdrXtd6R08kvs2qCN4C09miupktDitvh8jRFflwGFBQcxZRjbw==,
      }
    engines: { node: ">=12" }
    cpu: [x64]
    os: [darwin]
    requiresBuild: true
    dev: true
    optional: true

  /@esbuild/darwin-x64@0.25.12:
    resolution:
      {
        integrity: sha512-HQ9ka4Kx21qHXwtlTUVbKJOAnmG1ipXhdWTmNXiPzPfWKpXqASVcWdnf2bnL73wgjNrFXAa3yYvBSd9pzfEIpA==,
      }
    engines: { node: ">=18" }
    cpu: [x64]
    os: [darwin]
    requiresBuild: true
    dev: true
    optional: true

  /@esbuild/darwin-x64@0.25.9:
    resolution:
      {
        integrity: sha512-jhHfBzjYTA1IQu8VyrjCX4ApJDnH+ez+IYVEoJHeqJm9VhG9Dh2BYaJritkYK3vMaXrf7Ogr/0MQ8/MeIefsPQ==,
      }
    engines: { node: ">=18" }
    cpu: [x64]
    os: [darwin]
    requiresBuild: true
    dev: true
    optional: true

  /@esbuild/darwin-x64@0.27.0:
    resolution:
      {
        integrity: sha512-8mG6arH3yB/4ZXiEnXof5MK72dE6zM9cDvUcPtxhUZsDjESl9JipZYW60C3JGreKCEP+p8P/72r69m4AZGJd5g==,
      }
    engines: { node: ">=18" }
    cpu: [x64]
    os: [darwin]
    requiresBuild: true
    dev: true
    optional: true

  /@esbuild/freebsd-arm64@0.21.5:
    resolution:
      {
        integrity: sha512-5JcRxxRDUJLX8JXp/wcBCy3pENnCgBR9bN6JsY4OmhfUtIHe3ZW0mawA7+RDAcMLrMIZaf03NlQiX9DGyB8h4g==,
      }
    engines: { node: ">=12" }
    cpu: [arm64]
    os: [freebsd]
    requiresBuild: true
    dev: true
    optional: true

  /@esbuild/freebsd-arm64@0.25.12:
    resolution:
      {
        integrity: sha512-gA0Bx759+7Jve03K1S0vkOu5Lg/85dou3EseOGUes8flVOGxbhDDh/iZaoek11Y8mtyKPGF3vP8XhnkDEAmzeg==,
      }
    engines: { node: ">=18" }
    cpu: [arm64]
    os: [freebsd]
    requiresBuild: true
    dev: true
    optional: true

  /@esbuild/freebsd-arm64@0.25.9:
    resolution:
      {
        integrity: sha512-z93DmbnY6fX9+KdD4Ue/H6sYs+bhFQJNCPZsi4XWJoYblUqT06MQUdBCpcSfuiN72AbqeBFu5LVQTjfXDE2A6Q==,
      }
    engines: { node: ">=18" }
    cpu: [arm64]
    os: [freebsd]
    requiresBuild: true
    dev: true
    optional: true

  /@esbuild/freebsd-arm64@0.27.0:
    resolution:
      {
        integrity: sha512-9FHtyO988CwNMMOE3YIeci+UV+x5Zy8fI2qHNpsEtSF83YPBmE8UWmfYAQg6Ux7Gsmd4FejZqnEUZCMGaNQHQw==,
      }
    engines: { node: ">=18" }
    cpu: [arm64]
    os: [freebsd]
    requiresBuild: true
    dev: true
    optional: true

  /@esbuild/freebsd-x64@0.21.5:
    resolution:
      {
        integrity: sha512-J95kNBj1zkbMXtHVH29bBriQygMXqoVQOQYA+ISs0/2l3T9/kj42ow2mpqerRBxDJnmkUDCaQT/dfNXWX/ZZCQ==,
      }
    engines: { node: ">=12" }
    cpu: [x64]
    os: [freebsd]
    requiresBuild: true
    dev: true
    optional: true

  /@esbuild/freebsd-x64@0.25.12:
    resolution:
      {
        integrity: sha512-TGbO26Yw2xsHzxtbVFGEXBFH0FRAP7gtcPE7P5yP7wGy7cXK2oO7RyOhL5NLiqTlBh47XhmIUXuGciXEqYFfBQ==,
      }
    engines: { node: ">=18" }
    cpu: [x64]
    os: [freebsd]
    requiresBuild: true
    dev: true
    optional: true

  /@esbuild/freebsd-x64@0.25.9:
    resolution:
      {
        integrity: sha512-mrKX6H/vOyo5v71YfXWJxLVxgy1kyt1MQaD8wZJgJfG4gq4DpQGpgTB74e5yBeQdyMTbgxp0YtNj7NuHN0PoZg==,
      }
    engines: { node: ">=18" }
    cpu: [x64]
    os: [freebsd]
    requiresBuild: true
    dev: true
    optional: true

  /@esbuild/freebsd-x64@0.27.0:
    resolution:
      {
        integrity: sha512-zCMeMXI4HS/tXvJz8vWGexpZj2YVtRAihHLk1imZj4efx1BQzN76YFeKqlDr3bUWI26wHwLWPd3rwh6pe4EV7g==,
      }
    engines: { node: ">=18" }
    cpu: [x64]
    os: [freebsd]
    requiresBuild: true
    dev: true
    optional: true

  /@esbuild/linux-arm64@0.21.5:
    resolution:
      {
        integrity: sha512-ibKvmyYzKsBeX8d8I7MH/TMfWDXBF3db4qM6sy+7re0YXya+K1cem3on9XgdT2EQGMu4hQyZhan7TeQ8XkGp4Q==,
      }
    engines: { node: ">=12" }
    cpu: [arm64]
    os: [linux]
    requiresBuild: true
    dev: true
    optional: true

  /@esbuild/linux-arm64@0.25.12:
    resolution:
      {
        integrity: sha512-8bwX7a8FghIgrupcxb4aUmYDLp8pX06rGh5HqDT7bB+8Rdells6mHvrFHHW2JAOPZUbnjUpKTLg6ECyzvas2AQ==,
      }
    engines: { node: ">=18" }
    cpu: [arm64]
    os: [linux]
    requiresBuild: true
    dev: true
    optional: true

  /@esbuild/linux-arm64@0.25.9:
    resolution:
      {
        integrity: sha512-BlB7bIcLT3G26urh5Dmse7fiLmLXnRlopw4s8DalgZ8ef79Jj4aUcYbk90g8iCa2467HX8SAIidbL7gsqXHdRw==,
      }
    engines: { node: ">=18" }
    cpu: [arm64]
    os: [linux]
    requiresBuild: true
    dev: true
    optional: true

  /@esbuild/linux-arm64@0.27.0:
    resolution:
      {
        integrity: sha512-AS18v0V+vZiLJyi/4LphvBE+OIX682Pu7ZYNsdUHyUKSoRwdnOsMf6FDekwoAFKej14WAkOef3zAORJgAtXnlQ==,
      }
    engines: { node: ">=18" }
    cpu: [arm64]
    os: [linux]
    requiresBuild: true
    dev: true
    optional: true

  /@esbuild/linux-arm@0.21.5:
    resolution:
      {
        integrity: sha512-bPb5AHZtbeNGjCKVZ9UGqGwo8EUu4cLq68E95A53KlxAPRmUyYv2D6F0uUI65XisGOL1hBP5mTronbgo+0bFcA==,
      }
    engines: { node: ">=12" }
    cpu: [arm]
    os: [linux]
    requiresBuild: true
    dev: true
    optional: true

  /@esbuild/linux-arm@0.25.12:
    resolution:
      {
        integrity: sha512-lPDGyC1JPDou8kGcywY0YILzWlhhnRjdof3UlcoqYmS9El818LLfJJc3PXXgZHrHCAKs/Z2SeZtDJr5MrkxtOw==,
      }
    engines: { node: ">=18" }
    cpu: [arm]
    os: [linux]
    requiresBuild: true
    dev: true
    optional: true

  /@esbuild/linux-arm@0.25.9:
    resolution:
      {
        integrity: sha512-HBU2Xv78SMgaydBmdor38lg8YDnFKSARg1Q6AT0/y2ezUAKiZvc211RDFHlEZRFNRVhcMamiToo7bDx3VEOYQw==,
      }
    engines: { node: ">=18" }
    cpu: [arm]
    os: [linux]
    requiresBuild: true
    dev: true
    optional: true

  /@esbuild/linux-arm@0.27.0:
    resolution:
      {
        integrity: sha512-t76XLQDpxgmq2cNXKTVEB7O7YMb42atj2Re2Haf45HkaUpjM2J0UuJZDuaGbPbamzZ7bawyGFUkodL+zcE+jvQ==,
      }
    engines: { node: ">=18" }
    cpu: [arm]
    os: [linux]
    requiresBuild: true
    dev: true
    optional: true

  /@esbuild/linux-ia32@0.21.5:
    resolution:
      {
        integrity: sha512-YvjXDqLRqPDl2dvRODYmmhz4rPeVKYvppfGYKSNGdyZkA01046pLWyRKKI3ax8fbJoK5QbxblURkwK/MWY18Tg==,
      }
    engines: { node: ">=12" }
    cpu: [ia32]
    os: [linux]
    requiresBuild: true
    dev: true
    optional: true

  /@esbuild/linux-ia32@0.25.12:
    resolution:
      {
        integrity: sha512-0y9KrdVnbMM2/vG8KfU0byhUN+EFCny9+8g202gYqSSVMonbsCfLjUO+rCci7pM0WBEtz+oK/PIwHkzxkyharA==,
      }
    engines: { node: ">=18" }
    cpu: [ia32]
    os: [linux]
    requiresBuild: true
    dev: true
    optional: true

  /@esbuild/linux-ia32@0.25.9:
    resolution:
      {
        integrity: sha512-e7S3MOJPZGp2QW6AK6+Ly81rC7oOSerQ+P8L0ta4FhVi+/j/v2yZzx5CqqDaWjtPFfYz21Vi1S0auHrap3Ma3A==,
      }
    engines: { node: ">=18" }
    cpu: [ia32]
    os: [linux]
    requiresBuild: true
    dev: true
    optional: true

  /@esbuild/linux-ia32@0.27.0:
    resolution:
      {
        integrity: sha512-Mz1jxqm/kfgKkc/KLHC5qIujMvnnarD9ra1cEcrs7qshTUSksPihGrWHVG5+osAIQ68577Zpww7SGapmzSt4Nw==,
      }
    engines: { node: ">=18" }
    cpu: [ia32]
    os: [linux]
    requiresBuild: true
    dev: true
    optional: true

  /@esbuild/linux-loong64@0.15.18:
    resolution:
      {
        integrity: sha512-L4jVKS82XVhw2nvzLg/19ClLWg0y27ulRwuP7lcyL6AbUWB5aPglXY3M21mauDQMDfRLs8cQmeT03r/+X3cZYQ==,
      }
    engines: { node: ">=12" }
    cpu: [loong64]
    os: [linux]
    requiresBuild: true
    dev: true
    optional: true

  /@esbuild/linux-loong64@0.21.5:
    resolution:
      {
        integrity: sha512-uHf1BmMG8qEvzdrzAqg2SIG/02+4/DHB6a9Kbya0XDvwDEKCoC8ZRWI5JJvNdUjtciBGFQ5PuBlpEOXQj+JQSg==,
      }
    engines: { node: ">=12" }
    cpu: [loong64]
    os: [linux]
    requiresBuild: true
    dev: true
    optional: true

  /@esbuild/linux-loong64@0.25.12:
    resolution:
      {
        integrity: sha512-h///Lr5a9rib/v1GGqXVGzjL4TMvVTv+s1DPoxQdz7l/AYv6LDSxdIwzxkrPW438oUXiDtwM10o9PmwS/6Z0Ng==,
      }
    engines: { node: ">=18" }
    cpu: [loong64]
    os: [linux]
    requiresBuild: true
    dev: true
    optional: true

  /@esbuild/linux-loong64@0.25.9:
    resolution:
      {
        integrity: sha512-Sbe10Bnn0oUAB2AalYztvGcK+o6YFFA/9829PhOCUS9vkJElXGdphz0A3DbMdP8gmKkqPmPcMJmJOrI3VYB1JQ==,
      }
    engines: { node: ">=18" }
    cpu: [loong64]
    os: [linux]
    requiresBuild: true
    dev: true
    optional: true

  /@esbuild/linux-loong64@0.27.0:
    resolution:
      {
        integrity: sha512-QbEREjdJeIreIAbdG2hLU1yXm1uu+LTdzoq1KCo4G4pFOLlvIspBm36QrQOar9LFduavoWX2msNFAAAY9j4BDg==,
      }
    engines: { node: ">=18" }
    cpu: [loong64]
    os: [linux]
    requiresBuild: true
    dev: true
    optional: true

  /@esbuild/linux-mips64el@0.21.5:
    resolution:
      {
        integrity: sha512-IajOmO+KJK23bj52dFSNCMsz1QP1DqM6cwLUv3W1QwyxkyIWecfafnI555fvSGqEKwjMXVLokcV5ygHW5b3Jbg==,
      }
    engines: { node: ">=12" }
    cpu: [mips64el]
    os: [linux]
    requiresBuild: true
    dev: true
    optional: true

  /@esbuild/linux-mips64el@0.25.12:
    resolution:
      {
        integrity: sha512-iyRrM1Pzy9GFMDLsXn1iHUm18nhKnNMWscjmp4+hpafcZjrr2WbT//d20xaGljXDBYHqRcl8HnxbX6uaA/eGVw==,
      }
    engines: { node: ">=18" }
    cpu: [mips64el]
    os: [linux]
    requiresBuild: true
    dev: true
    optional: true

  /@esbuild/linux-mips64el@0.25.9:
    resolution:
      {
        integrity: sha512-YcM5br0mVyZw2jcQeLIkhWtKPeVfAerES5PvOzaDxVtIyZ2NUBZKNLjC5z3/fUlDgT6w89VsxP2qzNipOaaDyA==,
      }
    engines: { node: ">=18" }
    cpu: [mips64el]
    os: [linux]
    requiresBuild: true
    dev: true
    optional: true

  /@esbuild/linux-mips64el@0.27.0:
    resolution:
      {
        integrity: sha512-sJz3zRNe4tO2wxvDpH/HYJilb6+2YJxo/ZNbVdtFiKDufzWq4JmKAiHy9iGoLjAV7r/W32VgaHGkk35cUXlNOg==,
      }
    engines: { node: ">=18" }
    cpu: [mips64el]
    os: [linux]
    requiresBuild: true
    dev: true
    optional: true

  /@esbuild/linux-ppc64@0.21.5:
    resolution:
      {
        integrity: sha512-1hHV/Z4OEfMwpLO8rp7CvlhBDnjsC3CttJXIhBi+5Aj5r+MBvy4egg7wCbe//hSsT+RvDAG7s81tAvpL2XAE4w==,
      }
    engines: { node: ">=12" }
    cpu: [ppc64]
    os: [linux]
    requiresBuild: true
    dev: true
    optional: true

  /@esbuild/linux-ppc64@0.25.12:
    resolution:
      {
        integrity: sha512-9meM/lRXxMi5PSUqEXRCtVjEZBGwB7P/D4yT8UG/mwIdze2aV4Vo6U5gD3+RsoHXKkHCfSxZKzmDssVlRj1QQA==,
      }
    engines: { node: ">=18" }
    cpu: [ppc64]
    os: [linux]
    requiresBuild: true
    dev: true
    optional: true

  /@esbuild/linux-ppc64@0.25.9:
    resolution:
      {
        integrity: sha512-++0HQvasdo20JytyDpFvQtNrEsAgNG2CY1CLMwGXfFTKGBGQT3bOeLSYE2l1fYdvML5KUuwn9Z8L1EWe2tzs1w==,
      }
    engines: { node: ">=18" }
    cpu: [ppc64]
    os: [linux]
    requiresBuild: true
    dev: true
    optional: true

  /@esbuild/linux-ppc64@0.27.0:
    resolution:
      {
        integrity: sha512-z9N10FBD0DCS2dmSABDBb5TLAyF1/ydVb+N4pi88T45efQ/w4ohr/F/QYCkxDPnkhkp6AIpIcQKQ8F0ANoA2JA==,
      }
    engines: { node: ">=18" }
    cpu: [ppc64]
    os: [linux]
    requiresBuild: true
    dev: true
    optional: true

  /@esbuild/linux-riscv64@0.21.5:
    resolution:
      {
        integrity: sha512-2HdXDMd9GMgTGrPWnJzP2ALSokE/0O5HhTUvWIbD3YdjME8JwvSCnNGBnTThKGEB91OZhzrJ4qIIxk/SBmyDDA==,
      }
    engines: { node: ">=12" }
    cpu: [riscv64]
    os: [linux]
    requiresBuild: true
    dev: true
    optional: true

  /@esbuild/linux-riscv64@0.25.12:
    resolution:
      {
        integrity: sha512-Zr7KR4hgKUpWAwb1f3o5ygT04MzqVrGEGXGLnj15YQDJErYu/BGg+wmFlIDOdJp0PmB0lLvxFIOXZgFRrdjR0w==,
      }
    engines: { node: ">=18" }
    cpu: [riscv64]
    os: [linux]
    requiresBuild: true
    dev: true
    optional: true

  /@esbuild/linux-riscv64@0.25.9:
    resolution:
      {
        integrity: sha512-uNIBa279Y3fkjV+2cUjx36xkx7eSjb8IvnL01eXUKXez/CBHNRw5ekCGMPM0BcmqBxBcdgUWuUXmVWwm4CH9kg==,
      }
    engines: { node: ">=18" }
    cpu: [riscv64]
    os: [linux]
    requiresBuild: true
    dev: true
    optional: true

  /@esbuild/linux-riscv64@0.27.0:
    resolution:
      {
        integrity: sha512-pQdyAIZ0BWIC5GyvVFn5awDiO14TkT/19FTmFcPdDec94KJ1uZcmFs21Fo8auMXzD4Tt+diXu1LW1gHus9fhFQ==,
      }
    engines: { node: ">=18" }
    cpu: [riscv64]
    os: [linux]
    requiresBuild: true
    dev: true
    optional: true

  /@esbuild/linux-s390x@0.21.5:
    resolution:
      {
        integrity: sha512-zus5sxzqBJD3eXxwvjN1yQkRepANgxE9lgOW2qLnmr8ikMTphkjgXu1HR01K4FJg8h1kEEDAqDcZQtbrRnB41A==,
      }
    engines: { node: ">=12" }
    cpu: [s390x]
    os: [linux]
    requiresBuild: true
    dev: true
    optional: true

  /@esbuild/linux-s390x@0.25.12:
    resolution:
      {
        integrity: sha512-MsKncOcgTNvdtiISc/jZs/Zf8d0cl/t3gYWX8J9ubBnVOwlk65UIEEvgBORTiljloIWnBzLs4qhzPkJcitIzIg==,
      }
    engines: { node: ">=18" }
    cpu: [s390x]
    os: [linux]
    requiresBuild: true
    dev: true
    optional: true

  /@esbuild/linux-s390x@0.25.9:
    resolution:
      {
        integrity: sha512-Mfiphvp3MjC/lctb+7D287Xw1DGzqJPb/J2aHHcHxflUo+8tmN/6d4k6I2yFR7BVo5/g7x2Monq4+Yew0EHRIA==,
      }
    engines: { node: ">=18" }
    cpu: [s390x]
    os: [linux]
    requiresBuild: true
    dev: true
    optional: true

  /@esbuild/linux-s390x@0.27.0:
    resolution:
      {
        integrity: sha512-hPlRWR4eIDDEci953RI1BLZitgi5uqcsjKMxwYfmi4LcwyWo2IcRP+lThVnKjNtk90pLS8nKdroXYOqW+QQH+w==,
      }
    engines: { node: ">=18" }
    cpu: [s390x]
    os: [linux]
    requiresBuild: true
    dev: true
    optional: true

  /@esbuild/linux-x64@0.21.5:
    resolution:
      {
        integrity: sha512-1rYdTpyv03iycF1+BhzrzQJCdOuAOtaqHTWJZCWvijKD2N5Xu0TtVC8/+1faWqcP9iBCWOmjmhoH94dH82BxPQ==,
      }
    engines: { node: ">=12" }
    cpu: [x64]
    os: [linux]
    requiresBuild: true
    dev: true
    optional: true

  /@esbuild/linux-x64@0.25.12:
    resolution:
      {
        integrity: sha512-uqZMTLr/zR/ed4jIGnwSLkaHmPjOjJvnm6TVVitAa08SLS9Z0VM8wIRx7gWbJB5/J54YuIMInDquWyYvQLZkgw==,
      }
    engines: { node: ">=18" }
    cpu: [x64]
    os: [linux]
    requiresBuild: true
    dev: true
    optional: true

  /@esbuild/linux-x64@0.25.9:
    resolution:
      {
        integrity: sha512-iSwByxzRe48YVkmpbgoxVzn76BXjlYFXC7NvLYq+b+kDjyyk30J0JY47DIn8z1MO3K0oSl9fZoRmZPQI4Hklzg==,
      }
    engines: { node: ">=18" }
    cpu: [x64]
    os: [linux]
    requiresBuild: true
    dev: true
    optional: true

  /@esbuild/linux-x64@0.27.0:
    resolution:
      {
        integrity: sha512-1hBWx4OUJE2cab++aVZ7pObD6s+DK4mPGpemtnAORBvb5l/g5xFGk0vc0PjSkrDs0XaXj9yyob3d14XqvnQ4gw==,
      }
    engines: { node: ">=18" }
    cpu: [x64]
    os: [linux]
    requiresBuild: true
    dev: true
    optional: true

  /@esbuild/netbsd-arm64@0.25.12:
    resolution:
      {
        integrity: sha512-xXwcTq4GhRM7J9A8Gv5boanHhRa/Q9KLVmcyXHCTaM4wKfIpWkdXiMog/KsnxzJ0A1+nD+zoecuzqPmCRyBGjg==,
      }
    engines: { node: ">=18" }
    cpu: [arm64]
    os: [netbsd]
    requiresBuild: true
    dev: true
    optional: true

  /@esbuild/netbsd-arm64@0.25.9:
    resolution:
      {
        integrity: sha512-9jNJl6FqaUG+COdQMjSCGW4QiMHH88xWbvZ+kRVblZsWrkXlABuGdFJ1E9L7HK+T0Yqd4akKNa/lO0+jDxQD4Q==,
      }
    engines: { node: ">=18" }
    cpu: [arm64]
    os: [netbsd]
    requiresBuild: true
    dev: true
    optional: true

  /@esbuild/netbsd-arm64@0.27.0:
    resolution:
      {
        integrity: sha512-6m0sfQfxfQfy1qRuecMkJlf1cIzTOgyaeXaiVaaki8/v+WB+U4hc6ik15ZW6TAllRlg/WuQXxWj1jx6C+dfy3w==,
      }
    engines: { node: ">=18" }
    cpu: [arm64]
    os: [netbsd]
    requiresBuild: true
    dev: true
    optional: true

  /@esbuild/netbsd-x64@0.21.5:
    resolution:
      {
        integrity: sha512-Woi2MXzXjMULccIwMnLciyZH4nCIMpWQAs049KEeMvOcNADVxo0UBIQPfSmxB3CWKedngg7sWZdLvLczpe0tLg==,
      }
    engines: { node: ">=12" }
    cpu: [x64]
    os: [netbsd]
    requiresBuild: true
    dev: true
    optional: true

  /@esbuild/netbsd-x64@0.25.12:
    resolution:
      {
        integrity: sha512-Ld5pTlzPy3YwGec4OuHh1aCVCRvOXdH8DgRjfDy/oumVovmuSzWfnSJg+VtakB9Cm0gxNO9BzWkj6mtO1FMXkQ==,
      }
    engines: { node: ">=18" }
    cpu: [x64]
    os: [netbsd]
    requiresBuild: true
    dev: true
    optional: true

  /@esbuild/netbsd-x64@0.25.9:
    resolution:
      {
        integrity: sha512-RLLdkflmqRG8KanPGOU7Rpg829ZHu8nFy5Pqdi9U01VYtG9Y0zOG6Vr2z4/S+/3zIyOxiK6cCeYNWOFR9QP87g==,
      }
    engines: { node: ">=18" }
    cpu: [x64]
    os: [netbsd]
    requiresBuild: true
    dev: true
    optional: true

  /@esbuild/netbsd-x64@0.27.0:
    resolution:
      {
        integrity: sha512-xbbOdfn06FtcJ9d0ShxxvSn2iUsGd/lgPIO2V3VZIPDbEaIj1/3nBBe1AwuEZKXVXkMmpr6LUAgMkLD/4D2PPA==,
      }
    engines: { node: ">=18" }
    cpu: [x64]
    os: [netbsd]
    requiresBuild: true
    dev: true
    optional: true

  /@esbuild/openbsd-arm64@0.25.12:
    resolution:
      {
        integrity: sha512-fF96T6KsBo/pkQI950FARU9apGNTSlZGsv1jZBAlcLL1MLjLNIWPBkj5NlSz8aAzYKg+eNqknrUJ24QBybeR5A==,
      }
    engines: { node: ">=18" }
    cpu: [arm64]
    os: [openbsd]
    requiresBuild: true
    dev: true
    optional: true

  /@esbuild/openbsd-arm64@0.25.9:
    resolution:
      {
        integrity: sha512-YaFBlPGeDasft5IIM+CQAhJAqS3St3nJzDEgsgFixcfZeyGPCd6eJBWzke5piZuZ7CtL656eOSYKk4Ls2C0FRQ==,
      }
    engines: { node: ">=18" }
    cpu: [arm64]
    os: [openbsd]
    requiresBuild: true
    dev: true
    optional: true

  /@esbuild/openbsd-arm64@0.27.0:
    resolution:
      {
        integrity: sha512-fWgqR8uNbCQ/GGv0yhzttj6sU/9Z5/Sv/VGU3F5OuXK6J6SlriONKrQ7tNlwBrJZXRYk5jUhuWvF7GYzGguBZQ==,
      }
    engines: { node: ">=18" }
    cpu: [arm64]
    os: [openbsd]
    requiresBuild: true
    dev: true
    optional: true

  /@esbuild/openbsd-x64@0.21.5:
    resolution:
      {
        integrity: sha512-HLNNw99xsvx12lFBUwoT8EVCsSvRNDVxNpjZ7bPn947b8gJPzeHWyNVhFsaerc0n3TsbOINvRP2byTZ5LKezow==,
      }
    engines: { node: ">=12" }
    cpu: [x64]
    os: [openbsd]
    requiresBuild: true
    dev: true
    optional: true

  /@esbuild/openbsd-x64@0.25.12:
    resolution:
      {
        integrity: sha512-MZyXUkZHjQxUvzK7rN8DJ3SRmrVrke8ZyRusHlP+kuwqTcfWLyqMOE3sScPPyeIXN/mDJIfGXvcMqCgYKekoQw==,
      }
    engines: { node: ">=18" }
    cpu: [x64]
    os: [openbsd]
    requiresBuild: true
    dev: true
    optional: true

  /@esbuild/openbsd-x64@0.25.9:
    resolution:
      {
        integrity: sha512-1MkgTCuvMGWuqVtAvkpkXFmtL8XhWy+j4jaSO2wxfJtilVCi0ZE37b8uOdMItIHz4I6z1bWWtEX4CJwcKYLcuA==,
      }
    engines: { node: ">=18" }
    cpu: [x64]
    os: [openbsd]
    requiresBuild: true
    dev: true
    optional: true

  /@esbuild/openbsd-x64@0.27.0:
    resolution:
      {
        integrity: sha512-aCwlRdSNMNxkGGqQajMUza6uXzR/U0dIl1QmLjPtRbLOx3Gy3otfFu/VjATy4yQzo9yFDGTxYDo1FfAD9oRD2A==,
      }
    engines: { node: ">=18" }
    cpu: [x64]
    os: [openbsd]
    requiresBuild: true
    dev: true
    optional: true

  /@esbuild/openharmony-arm64@0.25.12:
    resolution:
      {
        integrity: sha512-rm0YWsqUSRrjncSXGA7Zv78Nbnw4XL6/dzr20cyrQf7ZmRcsovpcRBdhD43Nuk3y7XIoW2OxMVvwuRvk9XdASg==,
      }
    engines: { node: ">=18" }
    cpu: [arm64]
    os: [openharmony]
    requiresBuild: true
    dev: true
    optional: true

  /@esbuild/openharmony-arm64@0.25.9:
    resolution:
      {
        integrity: sha512-4Xd0xNiMVXKh6Fa7HEJQbrpP3m3DDn43jKxMjxLLRjWnRsfxjORYJlXPO4JNcXtOyfajXorRKY9NkOpTHptErg==,
      }
    engines: { node: ">=18" }
    cpu: [arm64]
    os: [openharmony]
    requiresBuild: true
    dev: true
    optional: true

  /@esbuild/openharmony-arm64@0.27.0:
    resolution:
      {
        integrity: sha512-nyvsBccxNAsNYz2jVFYwEGuRRomqZ149A39SHWk4hV0jWxKM0hjBPm3AmdxcbHiFLbBSwG6SbpIcUbXjgyECfA==,
      }
    engines: { node: ">=18" }
    cpu: [arm64]
    os: [openharmony]
    requiresBuild: true
    dev: true
    optional: true

  /@esbuild/sunos-x64@0.21.5:
    resolution:
      {
        integrity: sha512-6+gjmFpfy0BHU5Tpptkuh8+uw3mnrvgs+dSPQXQOv3ekbordwnzTVEb4qnIvQcYXq6gzkyTnoZ9dZG+D4garKg==,
      }
    engines: { node: ">=12" }
    cpu: [x64]
    os: [sunos]
    requiresBuild: true
    dev: true
    optional: true

  /@esbuild/sunos-x64@0.25.12:
    resolution:
      {
        integrity: sha512-3wGSCDyuTHQUzt0nV7bocDy72r2lI33QL3gkDNGkod22EsYl04sMf0qLb8luNKTOmgF/eDEDP5BFNwoBKH441w==,
      }
    engines: { node: ">=18" }
    cpu: [x64]
    os: [sunos]
    requiresBuild: true
    dev: true
    optional: true

  /@esbuild/sunos-x64@0.25.9:
    resolution:
      {
        integrity: sha512-WjH4s6hzo00nNezhp3wFIAfmGZ8U7KtrJNlFMRKxiI9mxEK1scOMAaa9i4crUtu+tBr+0IN6JCuAcSBJZfnphw==,
      }
    engines: { node: ">=18" }
    cpu: [x64]
    os: [sunos]
    requiresBuild: true
    dev: true
    optional: true

  /@esbuild/sunos-x64@0.27.0:
    resolution:
      {
        integrity: sha512-Q1KY1iJafM+UX6CFEL+F4HRTgygmEW568YMqDA5UV97AuZSm21b7SXIrRJDwXWPzr8MGr75fUZPV67FdtMHlHA==,
      }
    engines: { node: ">=18" }
    cpu: [x64]
    os: [sunos]
    requiresBuild: true
    dev: true
    optional: true

  /@esbuild/win32-arm64@0.21.5:
    resolution:
      {
        integrity: sha512-Z0gOTd75VvXqyq7nsl93zwahcTROgqvuAcYDUr+vOv8uHhNSKROyU961kgtCD1e95IqPKSQKH7tBTslnS3tA8A==,
      }
    engines: { node: ">=12" }
    cpu: [arm64]
    os: [win32]
    requiresBuild: true
    dev: true
    optional: true

  /@esbuild/win32-arm64@0.25.12:
    resolution:
      {
        integrity: sha512-rMmLrur64A7+DKlnSuwqUdRKyd3UE7oPJZmnljqEptesKM8wx9J8gx5u0+9Pq0fQQW8vqeKebwNXdfOyP+8Bsg==,
      }
    engines: { node: ">=18" }
    cpu: [arm64]
    os: [win32]
    requiresBuild: true
    dev: true
    optional: true

  /@esbuild/win32-arm64@0.25.9:
    resolution:
      {
        integrity: sha512-mGFrVJHmZiRqmP8xFOc6b84/7xa5y5YvR1x8djzXpJBSv/UsNK6aqec+6JDjConTgvvQefdGhFDAs2DLAds6gQ==,
      }
    engines: { node: ">=18" }
    cpu: [arm64]
    os: [win32]
    requiresBuild: true
    dev: true
    optional: true

  /@esbuild/win32-arm64@0.27.0:
    resolution:
      {
        integrity: sha512-W1eyGNi6d+8kOmZIwi/EDjrL9nxQIQ0MiGqe/AWc6+IaHloxHSGoeRgDRKHFISThLmsewZ5nHFvGFWdBYlgKPg==,
      }
    engines: { node: ">=18" }
    cpu: [arm64]
    os: [win32]
    requiresBuild: true
    dev: true
    optional: true

  /@esbuild/win32-ia32@0.21.5:
    resolution:
      {
        integrity: sha512-SWXFF1CL2RVNMaVs+BBClwtfZSvDgtL//G/smwAc5oVK/UPu2Gu9tIaRgFmYFFKrmg3SyAjSrElf0TiJ1v8fYA==,
      }
    engines: { node: ">=12" }
    cpu: [ia32]
    os: [win32]
    requiresBuild: true
    dev: true
    optional: true

  /@esbuild/win32-ia32@0.25.12:
    resolution:
      {
        integrity: sha512-HkqnmmBoCbCwxUKKNPBixiWDGCpQGVsrQfJoVGYLPT41XWF8lHuE5N6WhVia2n4o5QK5M4tYr21827fNhi4byQ==,
      }
    engines: { node: ">=18" }
    cpu: [ia32]
    os: [win32]
    requiresBuild: true
    dev: true
    optional: true

  /@esbuild/win32-ia32@0.25.9:
    resolution:
      {
        integrity: sha512-b33gLVU2k11nVx1OhX3C8QQP6UHQK4ZtN56oFWvVXvz2VkDoe6fbG8TOgHFxEvqeqohmRnIHe5A1+HADk4OQww==,
      }
    engines: { node: ">=18" }
    cpu: [ia32]
    os: [win32]
    requiresBuild: true
    dev: true
    optional: true

  /@esbuild/win32-ia32@0.27.0:
    resolution:
      {
        integrity: sha512-30z1aKL9h22kQhilnYkORFYt+3wp7yZsHWus+wSKAJR8JtdfI76LJ4SBdMsCopTR3z/ORqVu5L1vtnHZWVj4cQ==,
      }
    engines: { node: ">=18" }
    cpu: [ia32]
    os: [win32]
    requiresBuild: true
    dev: true
    optional: true

  /@esbuild/win32-x64@0.21.5:
    resolution:
      {
        integrity: sha512-tQd/1efJuzPC6rCFwEvLtci/xNFcTZknmXs98FYDfGE4wP9ClFV98nyKrzJKVPMhdDnjzLhdUyMX4PsQAPjwIw==,
      }
    engines: { node: ">=12" }
    cpu: [x64]
    os: [win32]
    requiresBuild: true
    dev: true
    optional: true

  /@esbuild/win32-x64@0.25.12:
    resolution:
      {
        integrity: sha512-alJC0uCZpTFrSL0CCDjcgleBXPnCrEAhTBILpeAp7M/OFgoqtAetfBzX0xM00MUsVVPpVjlPuMbREqnZCXaTnA==,
      }
    engines: { node: ">=18" }
    cpu: [x64]
    os: [win32]
    requiresBuild: true
    dev: true
    optional: true

  /@esbuild/win32-x64@0.25.9:
    resolution:
      {
        integrity: sha512-PPOl1mi6lpLNQxnGoyAfschAodRFYXJ+9fs6WHXz7CSWKbOqiMZsubC+BQsVKuul+3vKLuwTHsS2c2y9EoKwxQ==,
      }
    engines: { node: ">=18" }
    cpu: [x64]
    os: [win32]
    requiresBuild: true
    dev: true
    optional: true

  /@esbuild/win32-x64@0.27.0:
    resolution:
      {
        integrity: sha512-aIitBcjQeyOhMTImhLZmtxfdOcuNRpwlPNmlFKPcHQYPhEssw75Cl1TSXJXpMkzaua9FUetx/4OQKq7eJul5Cg==,
      }
    engines: { node: ">=18" }
    cpu: [x64]
    os: [win32]
    requiresBuild: true
    dev: true
    optional: true

  /@eslint-community/eslint-utils@4.9.0(eslint@8.57.1):
    resolution:
      {
        integrity: sha512-ayVFHdtZ+hsq1t2Dy24wCmGXGe4q9Gu3smhLYALJrr473ZH27MsnSL+LKUlimp4BWJqMDMLmPpx/Q9R3OAlL4g==,
      }
    engines: { node: ^12.22.0 || ^14.17.0 || >=16.0.0 }
    peerDependencies:
      eslint: ^6.0.0 || ^7.0.0 || >=8.0.0
    dependencies:
      eslint: 8.57.1
      eslint-visitor-keys: 3.4.3

  /@eslint-community/regexpp@4.12.1:
    resolution:
      {
        integrity: sha512-CCZCDJuduB9OUkFkY2IgppNZMi2lBQgD2qzwXkEia16cge2pijY/aXi96CJMquDMn3nJdlPV1A5KrJEXwfLNzQ==,
      }
    engines: { node: ^12.0.0 || ^14.0.0 || >=16.0.0 }

  /@eslint/eslintrc@2.1.4:
    resolution:
      {
        integrity: sha512-269Z39MS6wVJtsoUl10L60WdkhJVdPG24Q4eZTH3nnF6lpvSShEK3wQjDX9JRWAUPvPh7COouPpU9IrqaZFvtQ==,
      }
    engines: { node: ^12.22.0 || ^14.17.0 || >=16.0.0 }
    dependencies:
      ajv: 6.12.6
      debug: 4.4.3
      espree: 9.6.1
      globals: 13.24.0
      ignore: 5.3.2
      import-fresh: 3.3.1
      js-yaml: 4.1.0
      minimatch: 3.1.2
      strip-json-comments: 3.1.1
    transitivePeerDependencies:
      - supports-color

  /@eslint/js@8.57.1:
    resolution:
      {
        integrity: sha512-d9zaMRSTIKDLhctzH12MtXvJKSSUhaHcjV+2Z+GK+EEY7XKpP5yR4x+N3TAcHTcu963nIr+TMcCb4DBCYX1z6Q==,
      }
    engines: { node: ^12.22.0 || ^14.17.0 || >=16.0.0 }

  /@fastify/busboy@2.1.1:
    resolution:
      {
        integrity: sha512-vBZP4NlzfOlerQTnba4aqZoMhE/a9HY7HRqoOPaETQcSQuWEIyZMHGfVu6w9wGtGK5fED5qRs2DteVCjOH60sA==,
      }
    engines: { node: ">=14" }
    dev: true

  /@hookform/resolvers@3.10.0(react-hook-form@7.62.0):
    resolution:
      {
        integrity: sha512-79Dv+3mDF7i+2ajj7SkypSKHhl1cbln1OGavqrsF7p6mbUv11xpqpacPsGDCTRvCSjEEIez2ef1NveSVL3b0Ag==,
      }
    peerDependencies:
      react-hook-form: ^7.0.0
    dependencies:
      react-hook-form: 7.62.0(react@18.3.1)
    dev: false

  /@humanwhocodes/config-array@0.13.0:
    resolution:
      {
        integrity: sha512-DZLEEqFWQFiyK6h5YIeynKx7JlvCYWL0cImfSRXZ9l4Sg2efkFGTuFf6vzXjK1cq6IYkU+Eg/JizXw+TD2vRNw==,
      }
    engines: { node: ">=10.10.0" }
    deprecated: Use @eslint/config-array instead
    dependencies:
      "@humanwhocodes/object-schema": 2.0.3
      debug: 4.4.3
      minimatch: 3.1.2
    transitivePeerDependencies:
      - supports-color

  /@humanwhocodes/module-importer@1.0.1:
    resolution:
      {
        integrity: sha512-bxveV4V8v5Yb4ncFTT3rPSgZBOpCkjfK0y4oVVVJwIuDVBRMDXrPyXRL988i5ap9m9bnyEEjWfm5WkBmtffLfA==,
      }
    engines: { node: ">=12.22" }

  /@humanwhocodes/object-schema@2.0.3:
    resolution:
      {
        integrity: sha512-93zYdMES/c1D69yZiKDBj0V24vqNzB/koF26KPaagAfd3P/4gUlh3Dys5ogAK+Exi9QyzlD8x/08Zt7wIKcDcA==,
      }
    deprecated: Use @eslint/object-schema instead

  /@icons/material@0.2.4(react@18.3.1):
    resolution:
      {
        integrity: sha512-QPcGmICAPbGLGb6F/yNf/KzKqvFx8z5qx3D1yFqVAjoFmXK35EgyW+cJ57Te3CNsmzblwtzakLGFqHPqrfb4Tw==,
      }
    peerDependencies:
      react: "*"
    dependencies:
      react: 18.3.1
    dev: false

  /@img/colour@1.0.0:
    resolution:
      {
        integrity: sha512-A5P/LfWGFSl6nsckYtjw9da+19jB8hkJ6ACTGcDfEJ0aE+l2n2El7dsVM7UVHZQ9s2lmYMWlrS21YLy2IR1LUw==,
      }
    engines: { node: ">=18" }
    requiresBuild: true
    optional: true

  /@img/sharp-darwin-arm64@0.33.5:
    resolution:
      {
        integrity: sha512-UT4p+iz/2H4twwAoLCqfA9UH5pI6DggwKEGuaPy7nCVQ8ZsiY5PIcrRvD1DzuY3qYL07NtIQcWnBSY/heikIFQ==,
      }
    engines: { node: ^18.17.0 || ^20.3.0 || >=21.0.0 }
    cpu: [arm64]
    os: [darwin]
    requiresBuild: true
    optionalDependencies:
      "@img/sharp-libvips-darwin-arm64": 1.0.4
    dev: true
    optional: true

  /@img/sharp-darwin-arm64@0.34.5:
    resolution:
      {
        integrity: sha512-imtQ3WMJXbMY4fxb/Ndp6HBTNVtWCUI0WdobyheGf5+ad6xX8VIDO8u2xE4qc/fr08CKG/7dDseFtn6M6g/r3w==,
      }
    engines: { node: ^18.17.0 || ^20.3.0 || >=21.0.0 }
    cpu: [arm64]
    os: [darwin]
    requiresBuild: true
    optionalDependencies:
      "@img/sharp-libvips-darwin-arm64": 1.2.4
    optional: true

  /@img/sharp-darwin-x64@0.33.5:
    resolution:
      {
        integrity: sha512-fyHac4jIc1ANYGRDxtiqelIbdWkIuQaI84Mv45KvGRRxSAa7o7d1ZKAOBaYbnepLC1WqxfpimdeWfvqqSGwR2Q==,
      }
    engines: { node: ^18.17.0 || ^20.3.0 || >=21.0.0 }
    cpu: [x64]
    os: [darwin]
    requiresBuild: true
    optionalDependencies:
      "@img/sharp-libvips-darwin-x64": 1.0.4
    dev: true
    optional: true

  /@img/sharp-darwin-x64@0.34.5:
    resolution:
      {
        integrity: sha512-YNEFAF/4KQ/PeW0N+r+aVVsoIY0/qxxikF2SWdp+NRkmMB7y9LBZAVqQ4yhGCm/H3H270OSykqmQMKLBhBJDEw==,
      }
    engines: { node: ^18.17.0 || ^20.3.0 || >=21.0.0 }
    cpu: [x64]
    os: [darwin]
    requiresBuild: true
    optionalDependencies:
      "@img/sharp-libvips-darwin-x64": 1.2.4
    optional: true

  /@img/sharp-libvips-darwin-arm64@1.0.4:
    resolution:
      {
        integrity: sha512-XblONe153h0O2zuFfTAbQYAX2JhYmDHeWikp1LM9Hul9gVPjFY427k6dFEcOL72O01QxQsWi761svJ/ev9xEDg==,
      }
    cpu: [arm64]
    os: [darwin]
    requiresBuild: true
    dev: true
    optional: true

  /@img/sharp-libvips-darwin-arm64@1.2.4:
    resolution:
      {
        integrity: sha512-zqjjo7RatFfFoP0MkQ51jfuFZBnVE2pRiaydKJ1G/rHZvnsrHAOcQALIi9sA5co5xenQdTugCvtb1cuf78Vf4g==,
      }
    cpu: [arm64]
    os: [darwin]
    requiresBuild: true
    optional: true

  /@img/sharp-libvips-darwin-x64@1.0.4:
    resolution:
      {
        integrity: sha512-xnGR8YuZYfJGmWPvmlunFaWJsb9T/AO2ykoP3Fz/0X5XV2aoYBPkX6xqCQvUTKKiLddarLaxpzNe+b1hjeWHAQ==,
      }
    cpu: [x64]
    os: [darwin]
    requiresBuild: true
    dev: true
    optional: true

  /@img/sharp-libvips-darwin-x64@1.2.4:
    resolution:
      {
        integrity: sha512-1IOd5xfVhlGwX+zXv2N93k0yMONvUlANylbJw1eTah8K/Jtpi15KC+WSiaX/nBmbm2HxRM1gZ0nSdjSsrZbGKg==,
      }
    cpu: [x64]
    os: [darwin]
    requiresBuild: true
    optional: true

  /@img/sharp-libvips-linux-arm64@1.0.4:
    resolution:
      {
        integrity: sha512-9B+taZ8DlyyqzZQnoeIvDVR/2F4EbMepXMc/NdVbkzsJbzkUjhXv/70GQJ7tdLA4YJgNP25zukcxpX2/SueNrA==,
      }
    cpu: [arm64]
    os: [linux]
    requiresBuild: true
    dev: true
    optional: true

  /@img/sharp-libvips-linux-arm64@1.2.4:
    resolution:
      {
        integrity: sha512-excjX8DfsIcJ10x1Kzr4RcWe1edC9PquDRRPx3YVCvQv+U5p7Yin2s32ftzikXojb1PIFc/9Mt28/y+iRklkrw==,
      }
    cpu: [arm64]
    os: [linux]
    requiresBuild: true
    optional: true

  /@img/sharp-libvips-linux-arm@1.0.5:
    resolution:
      {
        integrity: sha512-gvcC4ACAOPRNATg/ov8/MnbxFDJqf/pDePbBnuBDcjsI8PssmjoKMAz4LtLaVi+OnSb5FK/yIOamqDwGmXW32g==,
      }
    cpu: [arm]
    os: [linux]
    requiresBuild: true
    dev: true
    optional: true

  /@img/sharp-libvips-linux-arm@1.2.4:
    resolution:
      {
        integrity: sha512-bFI7xcKFELdiNCVov8e44Ia4u2byA+l3XtsAj+Q8tfCwO6BQ8iDojYdvoPMqsKDkuoOo+X6HZA0s0q11ANMQ8A==,
      }
    cpu: [arm]
    os: [linux]
    requiresBuild: true
    optional: true

  /@img/sharp-libvips-linux-ppc64@1.2.4:
    resolution:
      {
        integrity: sha512-FMuvGijLDYG6lW+b/UvyilUWu5Ayu+3r2d1S8notiGCIyYU/76eig1UfMmkZ7vwgOrzKzlQbFSuQfgm7GYUPpA==,
      }
    cpu: [ppc64]
    os: [linux]
    requiresBuild: true
    optional: true

  /@img/sharp-libvips-linux-riscv64@1.2.4:
    resolution:
      {
        integrity: sha512-oVDbcR4zUC0ce82teubSm+x6ETixtKZBh/qbREIOcI3cULzDyb18Sr/Wcyx7NRQeQzOiHTNbZFF1UwPS2scyGA==,
      }
    cpu: [riscv64]
    os: [linux]
    requiresBuild: true
    optional: true

  /@img/sharp-libvips-linux-s390x@1.0.4:
    resolution:
      {
        integrity: sha512-u7Wz6ntiSSgGSGcjZ55im6uvTrOxSIS8/dgoVMoiGE9I6JAfU50yH5BoDlYA1tcuGS7g/QNtetJnxA6QEsCVTA==,
      }
    cpu: [s390x]
    os: [linux]
    requiresBuild: true
    dev: true
    optional: true

  /@img/sharp-libvips-linux-s390x@1.2.4:
    resolution:
      {
        integrity: sha512-qmp9VrzgPgMoGZyPvrQHqk02uyjA0/QrTO26Tqk6l4ZV0MPWIW6LTkqOIov+J1yEu7MbFQaDpwdwJKhbJvuRxQ==,
      }
    cpu: [s390x]
    os: [linux]
    requiresBuild: true
    optional: true

  /@img/sharp-libvips-linux-x64@1.0.4:
    resolution:
      {
        integrity: sha512-MmWmQ3iPFZr0Iev+BAgVMb3ZyC4KeFc3jFxnNbEPas60e1cIfevbtuyf9nDGIzOaW9PdnDciJm+wFFaTlj5xYw==,
      }
    cpu: [x64]
    os: [linux]
    requiresBuild: true
    dev: true
    optional: true

  /@img/sharp-libvips-linux-x64@1.2.4:
    resolution:
      {
        integrity: sha512-tJxiiLsmHc9Ax1bz3oaOYBURTXGIRDODBqhveVHonrHJ9/+k89qbLl0bcJns+e4t4rvaNBxaEZsFtSfAdquPrw==,
      }
    cpu: [x64]
    os: [linux]
    requiresBuild: true
    optional: true

  /@img/sharp-libvips-linuxmusl-arm64@1.0.4:
    resolution:
      {
        integrity: sha512-9Ti+BbTYDcsbp4wfYib8Ctm1ilkugkA/uscUn6UXK1ldpC1JjiXbLfFZtRlBhjPZ5o1NCLiDbg8fhUPKStHoTA==,
      }
    cpu: [arm64]
    os: [linux]
    requiresBuild: true
    dev: true
    optional: true

  /@img/sharp-libvips-linuxmusl-arm64@1.2.4:
    resolution:
      {
        integrity: sha512-FVQHuwx1IIuNow9QAbYUzJ+En8KcVm9Lk5+uGUQJHaZmMECZmOlix9HnH7n1TRkXMS0pGxIJokIVB9SuqZGGXw==,
      }
    cpu: [arm64]
    os: [linux]
    requiresBuild: true
    optional: true

  /@img/sharp-libvips-linuxmusl-x64@1.0.4:
    resolution:
      {
        integrity: sha512-viYN1KX9m+/hGkJtvYYp+CCLgnJXwiQB39damAO7WMdKWlIhmYTfHjwSbQeUK/20vY154mwezd9HflVFM1wVSw==,
      }
    cpu: [x64]
    os: [linux]
    requiresBuild: true
    dev: true
    optional: true

  /@img/sharp-libvips-linuxmusl-x64@1.2.4:
    resolution:
      {
        integrity: sha512-+LpyBk7L44ZIXwz/VYfglaX/okxezESc6UxDSoyo2Ks6Jxc4Y7sGjpgU9s4PMgqgjj1gZCylTieNamqA1MF7Dg==,
      }
    cpu: [x64]
    os: [linux]
    requiresBuild: true
    optional: true

  /@img/sharp-linux-arm64@0.33.5:
    resolution:
      {
        integrity: sha512-JMVv+AMRyGOHtO1RFBiJy/MBsgz0x4AWrT6QoEVVTyh1E39TrCUpTRI7mx9VksGX4awWASxqCYLCV4wBZHAYxA==,
      }
    engines: { node: ^18.17.0 || ^20.3.0 || >=21.0.0 }
    cpu: [arm64]
    os: [linux]
    requiresBuild: true
    optionalDependencies:
      "@img/sharp-libvips-linux-arm64": 1.0.4
    dev: true
    optional: true

  /@img/sharp-linux-arm64@0.34.5:
    resolution:
      {
        integrity: sha512-bKQzaJRY/bkPOXyKx5EVup7qkaojECG6NLYswgktOZjaXecSAeCWiZwwiFf3/Y+O1HrauiE3FVsGxFg8c24rZg==,
      }
    engines: { node: ^18.17.0 || ^20.3.0 || >=21.0.0 }
    cpu: [arm64]
    os: [linux]
    requiresBuild: true
    optionalDependencies:
      "@img/sharp-libvips-linux-arm64": 1.2.4
    optional: true

  /@img/sharp-linux-arm@0.33.5:
    resolution:
      {
        integrity: sha512-JTS1eldqZbJxjvKaAkxhZmBqPRGmxgu+qFKSInv8moZ2AmT5Yib3EQ1c6gp493HvrvV8QgdOXdyaIBrhvFhBMQ==,
      }
    engines: { node: ^18.17.0 || ^20.3.0 || >=21.0.0 }
    cpu: [arm]
    os: [linux]
    requiresBuild: true
    optionalDependencies:
      "@img/sharp-libvips-linux-arm": 1.0.5
    dev: true
    optional: true

  /@img/sharp-linux-arm@0.34.5:
    resolution:
      {
        integrity: sha512-9dLqsvwtg1uuXBGZKsxem9595+ujv0sJ6Vi8wcTANSFpwV/GONat5eCkzQo/1O6zRIkh0m/8+5BjrRr7jDUSZw==,
      }
    engines: { node: ^18.17.0 || ^20.3.0 || >=21.0.0 }
    cpu: [arm]
    os: [linux]
    requiresBuild: true
    optionalDependencies:
      "@img/sharp-libvips-linux-arm": 1.2.4
    optional: true

  /@img/sharp-linux-ppc64@0.34.5:
    resolution:
      {
        integrity: sha512-7zznwNaqW6YtsfrGGDA6BRkISKAAE1Jo0QdpNYXNMHu2+0dTrPflTLNkpc8l7MUP5M16ZJcUvysVWWrMefZquA==,
      }
    engines: { node: ^18.17.0 || ^20.3.0 || >=21.0.0 }
    cpu: [ppc64]
    os: [linux]
    requiresBuild: true
    optionalDependencies:
      "@img/sharp-libvips-linux-ppc64": 1.2.4
    optional: true

  /@img/sharp-linux-riscv64@0.34.5:
    resolution:
      {
        integrity: sha512-51gJuLPTKa7piYPaVs8GmByo7/U7/7TZOq+cnXJIHZKavIRHAP77e3N2HEl3dgiqdD/w0yUfiJnII77PuDDFdw==,
      }
    engines: { node: ^18.17.0 || ^20.3.0 || >=21.0.0 }
    cpu: [riscv64]
    os: [linux]
    requiresBuild: true
    optionalDependencies:
      "@img/sharp-libvips-linux-riscv64": 1.2.4
    optional: true

  /@img/sharp-linux-s390x@0.33.5:
    resolution:
      {
        integrity: sha512-y/5PCd+mP4CA/sPDKl2961b+C9d+vPAveS33s6Z3zfASk2j5upL6fXVPZi7ztePZ5CuH+1kW8JtvxgbuXHRa4Q==,
      }
    engines: { node: ^18.17.0 || ^20.3.0 || >=21.0.0 }
    cpu: [s390x]
    os: [linux]
    requiresBuild: true
    optionalDependencies:
      "@img/sharp-libvips-linux-s390x": 1.0.4
    dev: true
    optional: true

  /@img/sharp-linux-s390x@0.34.5:
    resolution:
      {
        integrity: sha512-nQtCk0PdKfho3eC5MrbQoigJ2gd1CgddUMkabUj+rBevs8tZ2cULOx46E7oyX+04WGfABgIwmMC0VqieTiR4jg==,
      }
    engines: { node: ^18.17.0 || ^20.3.0 || >=21.0.0 }
    cpu: [s390x]
    os: [linux]
    requiresBuild: true
    optionalDependencies:
      "@img/sharp-libvips-linux-s390x": 1.2.4
    optional: true

  /@img/sharp-linux-x64@0.33.5:
    resolution:
      {
        integrity: sha512-opC+Ok5pRNAzuvq1AG0ar+1owsu842/Ab+4qvU879ippJBHvyY5n2mxF1izXqkPYlGuP/M556uh53jRLJmzTWA==,
      }
    engines: { node: ^18.17.0 || ^20.3.0 || >=21.0.0 }
    cpu: [x64]
    os: [linux]
    requiresBuild: true
    optionalDependencies:
      "@img/sharp-libvips-linux-x64": 1.0.4
    dev: true
    optional: true

  /@img/sharp-linux-x64@0.34.5:
    resolution:
      {
        integrity: sha512-MEzd8HPKxVxVenwAa+JRPwEC7QFjoPWuS5NZnBt6B3pu7EG2Ge0id1oLHZpPJdn3OQK+BQDiw9zStiHBTJQQQQ==,
      }
    engines: { node: ^18.17.0 || ^20.3.0 || >=21.0.0 }
    cpu: [x64]
    os: [linux]
    requiresBuild: true
    optionalDependencies:
      "@img/sharp-libvips-linux-x64": 1.2.4
    optional: true

  /@img/sharp-linuxmusl-arm64@0.33.5:
    resolution:
      {
        integrity: sha512-XrHMZwGQGvJg2V/oRSUfSAfjfPxO+4DkiRh6p2AFjLQztWUuY/o8Mq0eMQVIY7HJ1CDQUJlxGGZRw1a5bqmd1g==,
      }
    engines: { node: ^18.17.0 || ^20.3.0 || >=21.0.0 }
    cpu: [arm64]
    os: [linux]
    requiresBuild: true
    optionalDependencies:
      "@img/sharp-libvips-linuxmusl-arm64": 1.0.4
    dev: true
    optional: true

  /@img/sharp-linuxmusl-arm64@0.34.5:
    resolution:
      {
        integrity: sha512-fprJR6GtRsMt6Kyfq44IsChVZeGN97gTD331weR1ex1c1rypDEABN6Tm2xa1wE6lYb5DdEnk03NZPqA7Id21yg==,
      }
    engines: { node: ^18.17.0 || ^20.3.0 || >=21.0.0 }
    cpu: [arm64]
    os: [linux]
    requiresBuild: true
    optionalDependencies:
      "@img/sharp-libvips-linuxmusl-arm64": 1.2.4
    optional: true

  /@img/sharp-linuxmusl-x64@0.33.5:
    resolution:
      {
        integrity: sha512-WT+d/cgqKkkKySYmqoZ8y3pxx7lx9vVejxW/W4DOFMYVSkErR+w7mf2u8m/y4+xHe7yY9DAXQMWQhpnMuFfScw==,
      }
    engines: { node: ^18.17.0 || ^20.3.0 || >=21.0.0 }
    cpu: [x64]
    os: [linux]
    requiresBuild: true
    optionalDependencies:
      "@img/sharp-libvips-linuxmusl-x64": 1.0.4
    dev: true
    optional: true

  /@img/sharp-linuxmusl-x64@0.34.5:
    resolution:
      {
        integrity: sha512-Jg8wNT1MUzIvhBFxViqrEhWDGzqymo3sV7z7ZsaWbZNDLXRJZoRGrjulp60YYtV4wfY8VIKcWidjojlLcWrd8Q==,
      }
    engines: { node: ^18.17.0 || ^20.3.0 || >=21.0.0 }
    cpu: [x64]
    os: [linux]
    requiresBuild: true
    optionalDependencies:
      "@img/sharp-libvips-linuxmusl-x64": 1.2.4
    optional: true

  /@img/sharp-wasm32@0.33.5:
    resolution:
      {
        integrity: sha512-ykUW4LVGaMcU9lu9thv85CbRMAwfeadCJHRsg2GmeRa/cJxsVY9Rbd57JcMxBkKHag5U/x7TSBpScF4U8ElVzg==,
      }
    engines: { node: ^18.17.0 || ^20.3.0 || >=21.0.0 }
    cpu: [wasm32]
    requiresBuild: true
    dependencies:
      "@emnapi/runtime": 1.7.1
    dev: true
    optional: true

  /@img/sharp-wasm32@0.34.5:
    resolution:
      {
        integrity: sha512-OdWTEiVkY2PHwqkbBI8frFxQQFekHaSSkUIJkwzclWZe64O1X4UlUjqqqLaPbUpMOQk6FBu/HtlGXNblIs0huw==,
      }
    engines: { node: ^18.17.0 || ^20.3.0 || >=21.0.0 }
    cpu: [wasm32]
    requiresBuild: true
    dependencies:
      "@emnapi/runtime": 1.7.1
    optional: true

  /@img/sharp-win32-arm64@0.34.5:
    resolution:
      {
        integrity: sha512-WQ3AgWCWYSb2yt+IG8mnC6Jdk9Whs7O0gxphblsLvdhSpSTtmu69ZG1Gkb6NuvxsNACwiPV6cNSZNzt0KPsw7g==,
      }
    engines: { node: ^18.17.0 || ^20.3.0 || >=21.0.0 }
    cpu: [arm64]
    os: [win32]
    requiresBuild: true
    optional: true

  /@img/sharp-win32-ia32@0.33.5:
    resolution:
      {
        integrity: sha512-T36PblLaTwuVJ/zw/LaH0PdZkRz5rd3SmMHX8GSmR7vtNSP5Z6bQkExdSK7xGWyxLw4sUknBuugTelgw2faBbQ==,
      }
    engines: { node: ^18.17.0 || ^20.3.0 || >=21.0.0 }
    cpu: [ia32]
    os: [win32]
    requiresBuild: true
    dev: true
    optional: true

  /@img/sharp-win32-ia32@0.34.5:
    resolution:
      {
        integrity: sha512-FV9m/7NmeCmSHDD5j4+4pNI8Cp3aW+JvLoXcTUo0IqyjSfAZJ8dIUmijx1qaJsIiU+Hosw6xM5KijAWRJCSgNg==,
      }
    engines: { node: ^18.17.0 || ^20.3.0 || >=21.0.0 }
    cpu: [ia32]
    os: [win32]
    requiresBuild: true
    optional: true

  /@img/sharp-win32-x64@0.33.5:
    resolution:
      {
        integrity: sha512-MpY/o8/8kj+EcnxwvrP4aTJSWw/aZ7JIGR4aBeZkZw5B7/Jn+tY9/VNwtcoGmdT7GfggGIU4kygOMSbYnOrAbg==,
      }
    engines: { node: ^18.17.0 || ^20.3.0 || >=21.0.0 }
    cpu: [x64]
    os: [win32]
    requiresBuild: true
    dev: true
    optional: true

  /@img/sharp-win32-x64@0.34.5:
    resolution:
      {
        integrity: sha512-+29YMsqY2/9eFEiW93eqWnuLcWcufowXewwSNIT6UwZdUUCrM3oFjMWH/Z6/TMmb4hlFenmfAVbpWeup2jryCw==,
      }
    engines: { node: ^18.17.0 || ^20.3.0 || >=21.0.0 }
    cpu: [x64]
    os: [win32]
    requiresBuild: true
    optional: true

  /@isaacs/cliui@8.0.2:
    resolution:
      {
        integrity: sha512-O8jcjabXaleOG9DQ0+ARXWZBTfnP4WNAqzuiJK7ll44AmxGKv/J2M4TPjxjY3znBCfvBXFzucm1twdyFybFqEA==,
      }
    engines: { node: ">=12" }
    dependencies:
      string-width: 5.1.2
      string-width-cjs: /string-width@4.2.3
      strip-ansi: 7.1.2
      strip-ansi-cjs: /strip-ansi@6.0.1
      wrap-ansi: 8.1.0
      wrap-ansi-cjs: /wrap-ansi@7.0.0
    dev: true

  /@istanbuljs/schema@0.1.3:
    resolution:
      {
        integrity: sha512-ZXRY4jNvVgSVQ8DL3LTcakaAtXwTVUxE81hslsyD2AtoXW/wVob10HkOJ1X/pAlcI7D+2YoZKg5do8G/w6RYgA==,
      }
    engines: { node: ">=8" }
    dev: true

  /@jest/schemas@29.6.3:
    resolution:
      {
        integrity: sha512-mo5j5X+jIZmJQveBKeS/clAueipV7KgiX1vMgCxam1RNYiqE1w62n0/tJJnHtjW8ZHcQco5gY85jA3mi0L+nSA==,
      }
    engines: { node: ^14.15.0 || ^16.10.0 || >=18.0.0 }
    dependencies:
      "@sinclair/typebox": 0.27.8
    dev: true

  /@jridgewell/gen-mapping@0.3.13:
    resolution:
      {
        integrity: sha512-2kkt/7niJ6MgEPxF0bYdQ6etZaA+fQvDcLKckhy1yIQOzaoKjBBjSj63/aLVjYE3qhRt5dvM+uUyfCg6UKCBbA==,
      }
    dependencies:
      "@jridgewell/sourcemap-codec": 1.5.5
      "@jridgewell/trace-mapping": 0.3.31

  /@jridgewell/remapping@2.3.5:
    resolution:
      {
        integrity: sha512-LI9u/+laYG4Ds1TDKSJW2YPrIlcVYOwi2fUC6xB43lueCjgxV4lffOCZCtYFiH6TNOX+tQKXx97T4IKHbhyHEQ==,
      }
    dependencies:
      "@jridgewell/gen-mapping": 0.3.13
      "@jridgewell/trace-mapping": 0.3.31

  /@jridgewell/resolve-uri@3.1.2:
    resolution:
      {
        integrity: sha512-bRISgCIjP20/tbWSPWMEi54QVPRZExkuD9lJL+UIxUKtwVJA8wW1Trb1jMs1RFXo1CBTNZ/5hpC9QvmKWdopKw==,
      }
    engines: { node: ">=6.0.0" }

  /@jridgewell/sourcemap-codec@1.5.5:
    resolution:
      {
        integrity: sha512-cYQ9310grqxueWbl+WuIUIaiUaDcj7WOq5fVhEljNVgRfOUhY9fy2zTvfoqWsnebh8Sl70VScFbICvJnLKB0Og==,
      }

  /@jridgewell/trace-mapping@0.3.31:
    resolution:
      {
        integrity: sha512-zzNR+SdQSDJzc8joaeP8QQoCQr8NuYx2dIIytl1QeBEZHJ9uW6hebsrYgbz8hJwUQao3TWCMtmfV8Nu1twOLAw==,
      }
    dependencies:
      "@jridgewell/resolve-uri": 3.1.2
      "@jridgewell/sourcemap-codec": 1.5.5

  /@jridgewell/trace-mapping@0.3.9:
    resolution:
      {
        integrity: sha512-3Belt6tdc8bPgAtbcmdtNJlirVoTmEb5e2gC94PnkwEW9jI6CAHUeoG85tjWP5WquqfavoMtMwiG4P926ZKKuQ==,
      }
    dependencies:
      "@jridgewell/resolve-uri": 3.1.2
      "@jridgewell/sourcemap-codec": 1.5.5
    dev: true

  /@mui/core-downloads-tracker@5.18.0:
    resolution:
      {
        integrity: sha512-jbhwoQ1AY200PSSOrNXmrFCaSDSJWP7qk6urkTmIirvRXDROkqe+QwcLlUiw/PrREwsIF/vm3/dAXvjlMHF0RA==,
      }
    dev: false

  /@mui/core-downloads-tracker@6.5.0:
    resolution:
      {
        integrity: sha512-LGb8t8i6M2ZtS3Drn3GbTI1DVhDY6FJ9crEey2lZ0aN2EMZo8IZBZj9wRf4vqbZHaWjsYgtbOnJw5V8UWbmK2Q==,
      }
    dev: false

  /@mui/icons-material@5.18.0(@mui/material@5.18.0)(@types/react@18.3.24)(react@18.3.1):
    resolution:
      {
        integrity: sha512-1s0vEZj5XFXDMmz3Arl/R7IncFqJ+WQ95LDp1roHWGDE2oCO3IS4/hmiOv1/8SD9r6B7tv9GLiqVZYHo+6PkTg==,
      }
    engines: { node: ">=12.0.0" }
    peerDependencies:
      "@mui/material": ^5.0.0
      "@types/react": ^17.0.0 || ^18.0.0 || ^19.0.0
      react: ^17.0.0 || ^18.0.0 || ^19.0.0
    peerDependenciesMeta:
      "@types/react":
        optional: true
    dependencies:
      "@babel/runtime": 7.28.4
      "@mui/material": 5.18.0(@emotion/react@11.14.0)(@emotion/styled@11.14.1)(@types/react@18.3.24)(react-dom@18.3.1)(react@18.3.1)
      "@types/react": 18.3.24
      react: 18.3.1
    dev: false

  /@mui/icons-material@6.5.0(@mui/material@6.5.0)(@types/react@18.3.24)(react@18.3.1):
    resolution:
      {
        integrity: sha512-VPuPqXqbBPlcVSA0BmnoE4knW4/xG6Thazo8vCLWkOKusko6DtwFV6B665MMWJ9j0KFohTIf3yx2zYtYacvG1g==,
      }
    engines: { node: ">=14.0.0" }
    peerDependencies:
      "@mui/material": ^6.5.0
      "@types/react": ^17.0.0 || ^18.0.0 || ^19.0.0
      react: ^17.0.0 || ^18.0.0 || ^19.0.0
    peerDependenciesMeta:
      "@types/react":
        optional: true
    dependencies:
      "@babel/runtime": 7.28.4
      "@mui/material": 6.5.0(@emotion/react@11.14.0)(@emotion/styled@11.14.1)(@types/react@18.3.24)(react-dom@18.3.1)(react@18.3.1)
      "@types/react": 18.3.24
      react: 18.3.1
    dev: false

  /@mui/material@5.18.0(@emotion/react@11.14.0)(@emotion/styled@11.14.1)(@types/react@18.3.24)(react-dom@18.3.1)(react@18.3.1):
    resolution:
      {
        integrity: sha512-bbH/HaJZpFtXGvWg3TsBWG4eyt3gah3E7nCNU8GLyRjVoWcA91Vm/T+sjHfUcwgJSw9iLtucfHBoq+qW/T30aA==,
      }
    engines: { node: ">=12.0.0" }
    peerDependencies:
      "@emotion/react": ^11.5.0
      "@emotion/styled": ^11.3.0
      "@types/react": ^17.0.0 || ^18.0.0 || ^19.0.0
      react: ^17.0.0 || ^18.0.0 || ^19.0.0
      react-dom: ^17.0.0 || ^18.0.0 || ^19.0.0
    peerDependenciesMeta:
      "@emotion/react":
        optional: true
      "@emotion/styled":
        optional: true
      "@types/react":
        optional: true
    dependencies:
      "@babel/runtime": 7.28.4
      "@emotion/react": 11.14.0(@types/react@18.3.24)(react@18.3.1)
      "@emotion/styled": 11.14.1(@emotion/react@11.14.0)(@types/react@18.3.24)(react@18.3.1)
      "@mui/core-downloads-tracker": 5.18.0
      "@mui/system": 5.18.0(@emotion/react@11.14.0)(@emotion/styled@11.14.1)(@types/react@18.3.24)(react@18.3.1)
      "@mui/types": 7.2.24(@types/react@18.3.24)
      "@mui/utils": 5.17.1(@types/react@18.3.24)(react@18.3.1)
      "@popperjs/core": 2.11.8
      "@types/react": 18.3.24
      "@types/react-transition-group": 4.4.12(@types/react@18.3.24)
      clsx: 2.1.1
      csstype: 3.1.3
      prop-types: 15.8.1
      react: 18.3.1
      react-dom: 18.3.1(react@18.3.1)
      react-is: 18.3.1
      react-transition-group: 4.4.5(react-dom@18.3.1)(react@18.3.1)
    dev: false

  /@mui/material@6.5.0(@emotion/react@11.14.0)(@emotion/styled@11.14.1)(@types/react@18.3.24)(react-dom@18.3.1)(react@18.3.1):
    resolution:
      {
        integrity: sha512-yjvtXoFcrPLGtgKRxFaH6OQPtcLPhkloC0BML6rBG5UeldR0nPULR/2E2BfXdo5JNV7j7lOzrrLX2Qf/iSidow==,
      }
    engines: { node: ">=14.0.0" }
    peerDependencies:
      "@emotion/react": ^11.5.0
      "@emotion/styled": ^11.3.0
      "@mui/material-pigment-css": ^6.5.0
      "@types/react": ^17.0.0 || ^18.0.0 || ^19.0.0
      react: ^17.0.0 || ^18.0.0 || ^19.0.0
      react-dom: ^17.0.0 || ^18.0.0 || ^19.0.0
    peerDependenciesMeta:
      "@emotion/react":
        optional: true
      "@emotion/styled":
        optional: true
      "@mui/material-pigment-css":
        optional: true
      "@types/react":
        optional: true
    dependencies:
      "@babel/runtime": 7.28.4
      "@emotion/react": 11.14.0(@types/react@18.3.24)(react@18.3.1)
      "@emotion/styled": 11.14.1(@emotion/react@11.14.0)(@types/react@18.3.24)(react@18.3.1)
      "@mui/core-downloads-tracker": 6.5.0
      "@mui/system": 6.5.0(@emotion/react@11.14.0)(@emotion/styled@11.14.1)(@types/react@18.3.24)(react@18.3.1)
      "@mui/types": 7.2.24(@types/react@18.3.24)
      "@mui/utils": 6.4.9(@types/react@18.3.24)(react@18.3.1)
      "@popperjs/core": 2.11.8
      "@types/react": 18.3.24
      "@types/react-transition-group": 4.4.12(@types/react@18.3.24)
      clsx: 2.1.1
      csstype: 3.1.3
      prop-types: 15.8.1
      react: 18.3.1
      react-dom: 18.3.1(react@18.3.1)
      react-is: 18.3.1
      react-transition-group: 4.4.5(react-dom@18.3.1)(react@18.3.1)
    dev: false

  /@mui/private-theming@5.17.1(@types/react@18.3.24)(react@18.3.1):
    resolution:
      {
        integrity: sha512-XMxU0NTYcKqdsG8LRmSoxERPXwMbp16sIXPcLVgLGII/bVNagX0xaheWAwFv8+zDK7tI3ajllkuD3GZZE++ICQ==,
      }
    engines: { node: ">=12.0.0" }
    peerDependencies:
      "@types/react": ^17.0.0 || ^18.0.0 || ^19.0.0
      react: ^17.0.0 || ^18.0.0 || ^19.0.0
    peerDependenciesMeta:
      "@types/react":
        optional: true
    dependencies:
      "@babel/runtime": 7.28.4
      "@mui/utils": 5.17.1(@types/react@18.3.24)(react@18.3.1)
      "@types/react": 18.3.24
      prop-types: 15.8.1
      react: 18.3.1
    dev: false

  /@mui/private-theming@6.4.9(@types/react@18.3.24)(react@18.3.1):
    resolution:
      {
        integrity: sha512-LktcVmI5X17/Q5SkwjCcdOLBzt1hXuc14jYa7NPShog0GBDCDvKtcnP0V7a2s6EiVRlv7BzbWEJzH6+l/zaCxw==,
      }
    engines: { node: ">=14.0.0" }
    peerDependencies:
      "@types/react": ^17.0.0 || ^18.0.0 || ^19.0.0
      react: ^17.0.0 || ^18.0.0 || ^19.0.0
    peerDependenciesMeta:
      "@types/react":
        optional: true
    dependencies:
      "@babel/runtime": 7.28.4
      "@mui/utils": 6.4.9(@types/react@18.3.24)(react@18.3.1)
      "@types/react": 18.3.24
      prop-types: 15.8.1
      react: 18.3.1
    dev: false

  /@mui/styled-engine@5.18.0(@emotion/react@11.14.0)(@emotion/styled@11.14.1)(react@18.3.1):
    resolution:
      {
        integrity: sha512-BN/vKV/O6uaQh2z5rXV+MBlVrEkwoS/TK75rFQ2mjxA7+NBo8qtTAOA4UaM0XeJfn7kh2wZ+xQw2HAx0u+TiBg==,
      }
    engines: { node: ">=12.0.0" }
    peerDependencies:
      "@emotion/react": ^11.4.1
      "@emotion/styled": ^11.3.0
      react: ^17.0.0 || ^18.0.0 || ^19.0.0
    peerDependenciesMeta:
      "@emotion/react":
        optional: true
      "@emotion/styled":
        optional: true
    dependencies:
      "@babel/runtime": 7.28.4
      "@emotion/cache": 11.14.0
      "@emotion/react": 11.14.0(@types/react@18.3.24)(react@18.3.1)
      "@emotion/serialize": 1.3.3
      "@emotion/styled": 11.14.1(@emotion/react@11.14.0)(@types/react@18.3.24)(react@18.3.1)
      csstype: 3.1.3
      prop-types: 15.8.1
      react: 18.3.1
    dev: false

  /@mui/styled-engine@6.5.0(@emotion/react@11.14.0)(@emotion/styled@11.14.1)(react@18.3.1):
    resolution:
      {
        integrity: sha512-8woC2zAqF4qUDSPIBZ8v3sakj+WgweolpyM/FXf8jAx6FMls+IE4Y8VDZc+zS805J7PRz31vz73n2SovKGaYgw==,
      }
    engines: { node: ">=14.0.0" }
    peerDependencies:
      "@emotion/react": ^11.4.1
      "@emotion/styled": ^11.3.0
      react: ^17.0.0 || ^18.0.0 || ^19.0.0
    peerDependenciesMeta:
      "@emotion/react":
        optional: true
      "@emotion/styled":
        optional: true
    dependencies:
      "@babel/runtime": 7.28.4
      "@emotion/cache": 11.14.0
      "@emotion/react": 11.14.0(@types/react@18.3.24)(react@18.3.1)
      "@emotion/serialize": 1.3.3
      "@emotion/sheet": 1.4.0
      "@emotion/styled": 11.14.1(@emotion/react@11.14.0)(@types/react@18.3.24)(react@18.3.1)
      csstype: 3.1.3
      prop-types: 15.8.1
      react: 18.3.1
    dev: false

  /@mui/system@5.18.0(@emotion/react@11.14.0)(@emotion/styled@11.14.1)(@types/react@18.3.24)(react@18.3.1):
    resolution:
      {
        integrity: sha512-ojZGVcRWqWhu557cdO3pWHloIGJdzVtxs3rk0F9L+x55LsUjcMUVkEhiF7E4TMxZoF9MmIHGGs0ZX3FDLAf0Xw==,
      }
    engines: { node: ">=12.0.0" }
    peerDependencies:
      "@emotion/react": ^11.5.0
      "@emotion/styled": ^11.3.0
      "@types/react": ^17.0.0 || ^18.0.0 || ^19.0.0
      react: ^17.0.0 || ^18.0.0 || ^19.0.0
    peerDependenciesMeta:
      "@emotion/react":
        optional: true
      "@emotion/styled":
        optional: true
      "@types/react":
        optional: true
    dependencies:
      "@babel/runtime": 7.28.4
      "@emotion/react": 11.14.0(@types/react@18.3.24)(react@18.3.1)
      "@emotion/styled": 11.14.1(@emotion/react@11.14.0)(@types/react@18.3.24)(react@18.3.1)
      "@mui/private-theming": 5.17.1(@types/react@18.3.24)(react@18.3.1)
      "@mui/styled-engine": 5.18.0(@emotion/react@11.14.0)(@emotion/styled@11.14.1)(react@18.3.1)
      "@mui/types": 7.2.24(@types/react@18.3.24)
      "@mui/utils": 5.17.1(@types/react@18.3.24)(react@18.3.1)
      "@types/react": 18.3.24
      clsx: 2.1.1
      csstype: 3.1.3
      prop-types: 15.8.1
      react: 18.3.1
    dev: false

  /@mui/system@6.5.0(@emotion/react@11.14.0)(@emotion/styled@11.14.1)(@types/react@18.3.24)(react@18.3.1):
    resolution:
      {
        integrity: sha512-XcbBYxDS+h/lgsoGe78ExXFZXtuIlSBpn/KsZq8PtZcIkUNJInkuDqcLd2rVBQrDC1u+rvVovdaWPf2FHKJf3w==,
      }
    engines: { node: ">=14.0.0" }
    peerDependencies:
      "@emotion/react": ^11.5.0
      "@emotion/styled": ^11.3.0
      "@types/react": ^17.0.0 || ^18.0.0 || ^19.0.0
      react: ^17.0.0 || ^18.0.0 || ^19.0.0
    peerDependenciesMeta:
      "@emotion/react":
        optional: true
      "@emotion/styled":
        optional: true
      "@types/react":
        optional: true
    dependencies:
      "@babel/runtime": 7.28.4
      "@emotion/react": 11.14.0(@types/react@18.3.24)(react@18.3.1)
      "@emotion/styled": 11.14.1(@emotion/react@11.14.0)(@types/react@18.3.24)(react@18.3.1)
      "@mui/private-theming": 6.4.9(@types/react@18.3.24)(react@18.3.1)
      "@mui/styled-engine": 6.5.0(@emotion/react@11.14.0)(@emotion/styled@11.14.1)(react@18.3.1)
      "@mui/types": 7.2.24(@types/react@18.3.24)
      "@mui/utils": 6.4.9(@types/react@18.3.24)(react@18.3.1)
      "@types/react": 18.3.24
      clsx: 2.1.1
      csstype: 3.1.3
      prop-types: 15.8.1
      react: 18.3.1
    dev: false

  /@mui/types@7.2.24(@types/react@18.3.24):
    resolution:
      {
        integrity: sha512-3c8tRt/CbWZ+pEg7QpSwbdxOk36EfmhbKf6AGZsD1EcLDLTSZoxxJ86FVtcjxvjuhdyBiWKSTGZFaXCnidO2kw==,
      }
    peerDependencies:
      "@types/react": ^17.0.0 || ^18.0.0 || ^19.0.0
    peerDependenciesMeta:
      "@types/react":
        optional: true
    dependencies:
      "@types/react": 18.3.24
    dev: false

  /@mui/utils@5.17.1(@types/react@18.3.24)(react@18.3.1):
    resolution:
      {
        integrity: sha512-jEZ8FTqInt2WzxDV8bhImWBqeQRD99c/id/fq83H0ER9tFl+sfZlaAoCdznGvbSQQ9ividMxqSV2c7cC1vBcQg==,
      }
    engines: { node: ">=12.0.0" }
    peerDependencies:
      "@types/react": ^17.0.0 || ^18.0.0 || ^19.0.0
      react: ^17.0.0 || ^18.0.0 || ^19.0.0
    peerDependenciesMeta:
      "@types/react":
        optional: true
    dependencies:
      "@babel/runtime": 7.28.4
      "@mui/types": 7.2.24(@types/react@18.3.24)
      "@types/prop-types": 15.7.15
      "@types/react": 18.3.24
      clsx: 2.1.1
      prop-types: 15.8.1
      react: 18.3.1
      react-is: 18.3.1
    dev: false

  /@mui/utils@6.4.9(@types/react@18.3.24)(react@18.3.1):
    resolution:
      {
        integrity: sha512-Y12Q9hbK9g+ZY0T3Rxrx9m2m10gaphDuUMgWxyV5kNJevVxXYCLclYUCC9vXaIk1/NdNDTcW2Yfr2OGvNFNmHg==,
      }
    engines: { node: ">=14.0.0" }
    peerDependencies:
      "@types/react": ^17.0.0 || ^18.0.0 || ^19.0.0
      react: ^17.0.0 || ^18.0.0 || ^19.0.0
    peerDependenciesMeta:
      "@types/react":
        optional: true
    dependencies:
      "@babel/runtime": 7.28.4
      "@mui/types": 7.2.24(@types/react@18.3.24)
      "@types/prop-types": 15.7.15
      "@types/react": 18.3.24
      clsx: 2.1.1
      prop-types: 15.8.1
      react: 18.3.1
      react-is: 18.3.1
    dev: false

  /@mui/x-date-pickers@7.29.4(@emotion/react@11.14.0)(@emotion/styled@11.14.1)(@mui/material@6.5.0)(@mui/system@6.5.0)(@types/react@18.3.24)(date-fns@2.30.0)(react-dom@18.3.1)(react@18.3.1):
    resolution:
      {
        integrity: sha512-wJ3tsqk/y6dp+mXGtT9czciAMEO5Zr3IIAHg9x6IL0Eqanqy0N3chbmQQZv3iq0m2qUpQDLvZ4utZBUTJdjNzw==,
      }
    engines: { node: ">=14.0.0" }
    peerDependencies:
      "@emotion/react": ^11.9.0
      "@emotion/styled": ^11.8.1
      "@mui/material": ^5.15.14 || ^6.0.0 || ^7.0.0
      "@mui/system": ^5.15.14 || ^6.0.0 || ^7.0.0
      date-fns: ^2.25.0 || ^3.2.0 || ^4.0.0
      date-fns-jalali: ^2.13.0-0 || ^3.2.0-0 || ^4.0.0-0
      dayjs: ^1.10.7
      luxon: ^3.0.2
      moment: ^2.29.4
      moment-hijri: ^2.1.2 || ^3.0.0
      moment-jalaali: ^0.7.4 || ^0.8.0 || ^0.9.0 || ^0.10.0
      react: ^17.0.0 || ^18.0.0 || ^19.0.0
      react-dom: ^17.0.0 || ^18.0.0 || ^19.0.0
    peerDependenciesMeta:
      "@emotion/react":
        optional: true
      "@emotion/styled":
        optional: true
      date-fns:
        optional: true
      date-fns-jalali:
        optional: true
      dayjs:
        optional: true
      luxon:
        optional: true
      moment:
        optional: true
      moment-hijri:
        optional: true
      moment-jalaali:
        optional: true
    dependencies:
      "@babel/runtime": 7.28.4
      "@emotion/react": 11.14.0(@types/react@18.3.24)(react@18.3.1)
      "@emotion/styled": 11.14.1(@emotion/react@11.14.0)(@types/react@18.3.24)(react@18.3.1)
      "@mui/material": 6.5.0(@emotion/react@11.14.0)(@emotion/styled@11.14.1)(@types/react@18.3.24)(react-dom@18.3.1)(react@18.3.1)
      "@mui/system": 6.5.0(@emotion/react@11.14.0)(@emotion/styled@11.14.1)(@types/react@18.3.24)(react@18.3.1)
      "@mui/utils": 6.4.9(@types/react@18.3.24)(react@18.3.1)
      "@mui/x-internals": 7.29.0(@types/react@18.3.24)(react@18.3.1)
      "@types/react-transition-group": 4.4.12(@types/react@18.3.24)
      clsx: 2.1.1
      date-fns: 2.30.0
      prop-types: 15.8.1
      react: 18.3.1
      react-dom: 18.3.1(react@18.3.1)
      react-transition-group: 4.4.5(react-dom@18.3.1)(react@18.3.1)
    transitivePeerDependencies:
      - "@types/react"
    dev: false

  /@mui/x-internals@7.29.0(@types/react@18.3.24)(react@18.3.1):
    resolution:
      {
        integrity: sha512-+Gk6VTZIFD70XreWvdXBwKd8GZ2FlSCuecQFzm6znwqXg1ZsndavrhG9tkxpxo2fM1Zf7Tk8+HcOO0hCbhTQFA==,
      }
    engines: { node: ">=14.0.0" }
    peerDependencies:
      react: ^17.0.0 || ^18.0.0 || ^19.0.0
    dependencies:
      "@babel/runtime": 7.28.4
      "@mui/utils": 6.4.9(@types/react@18.3.24)(react@18.3.1)
      react: 18.3.1
    transitivePeerDependencies:
      - "@types/react"
    dev: false

  /@napi-rs/wasm-runtime@0.2.12:
    resolution:
      {
        integrity: sha512-ZVWUcfwY4E/yPitQJl481FjFo3K22D6qF0DuFH6Y/nbnE11GY5uguDxZMGXPQ8WQ0128MXQD7TnfHyK4oWoIJQ==,
      }
    requiresBuild: true
    dependencies:
<<<<<<< HEAD
      "@emnapi/core": 1.7.1
      "@emnapi/runtime": 1.7.1
      "@tybys/wasm-util": 0.10.1
=======
      '@emnapi/core': 1.5.0
      '@emnapi/runtime': 1.5.0
      '@tybys/wasm-util': 0.10.1
>>>>>>> ea166ffb
    dev: true
    optional: true

  /@next/env@15.5.7:
    resolution:
      {
        integrity: sha512-4h6Y2NyEkIEN7Z8YxkA27pq6zTkS09bUSYC0xjd0NpwFxjnIKeZEeH591o5WECSmjpUhLn3H2QLJcDye3Uzcvg==,
      }

  /@next/eslint-plugin-next@15.5.3:
    resolution:
      {
        integrity: sha512-SdhaKdko6dpsSr0DldkESItVrnPYB1NS2NpShCSX5lc7SSQmLZt5Mug6t2xbiuVWEVDLZSuIAoQyYVBYp0dR5g==,
      }
    dependencies:
      fast-glob: 3.3.1
    dev: true

  /@next/swc-darwin-arm64@15.5.7:
    resolution:
      {
        integrity: sha512-IZwtxCEpI91HVU/rAUOOobWSZv4P2DeTtNaCdHqLcTJU4wdNXgAySvKa/qJCgR5m6KI8UsKDXtO2B31jcaw1Yw==,
      }
    engines: { node: ">= 10" }
    cpu: [arm64]
    os: [darwin]
    requiresBuild: true
    optional: true

  /@next/swc-darwin-x64@15.5.7:
    resolution:
      {
        integrity: sha512-UP6CaDBcqaCBuiq/gfCEJw7sPEoX1aIjZHnBWN9v9qYHQdMKvCKcAVs4OX1vIjeE+tC5EIuwDTVIoXpUes29lg==,
      }
    engines: { node: ">= 10" }
    cpu: [x64]
    os: [darwin]
    requiresBuild: true
    optional: true

  /@next/swc-linux-arm64-gnu@15.5.7:
    resolution:
      {
        integrity: sha512-NCslw3GrNIw7OgmRBxHtdWFQYhexoUCq+0oS2ccjyYLtcn1SzGzeM54jpTFonIMUjNbHmpKpziXnpxhSWLcmBA==,
      }
    engines: { node: ">= 10" }
    cpu: [arm64]
    os: [linux]
    requiresBuild: true
    optional: true

  /@next/swc-linux-arm64-musl@15.5.7:
    resolution:
      {
        integrity: sha512-nfymt+SE5cvtTrG9u1wdoxBr9bVB7mtKTcj0ltRn6gkP/2Nu1zM5ei8rwP9qKQP0Y//umK+TtkKgNtfboBxRrw==,
      }
    engines: { node: ">= 10" }
    cpu: [arm64]
    os: [linux]
    requiresBuild: true
    optional: true

  /@next/swc-linux-x64-gnu@15.5.7:
    resolution:
      {
        integrity: sha512-hvXcZvCaaEbCZcVzcY7E1uXN9xWZfFvkNHwbe/n4OkRhFWrs1J1QV+4U1BN06tXLdaS4DazEGXwgqnu/VMcmqw==,
      }
    engines: { node: ">= 10" }
    cpu: [x64]
    os: [linux]
    requiresBuild: true
    optional: true

  /@next/swc-linux-x64-musl@15.5.7:
    resolution:
      {
        integrity: sha512-4IUO539b8FmF0odY6/SqANJdgwn1xs1GkPO5doZugwZ3ETF6JUdckk7RGmsfSf7ws8Qb2YB5It33mvNL/0acqA==,
      }
    engines: { node: ">= 10" }
    cpu: [x64]
    os: [linux]
    requiresBuild: true
    optional: true

  /@next/swc-win32-arm64-msvc@15.5.7:
    resolution:
      {
        integrity: sha512-CpJVTkYI3ZajQkC5vajM7/ApKJUOlm6uP4BknM3XKvJ7VXAvCqSjSLmM0LKdYzn6nBJVSjdclx8nYJSa3xlTgQ==,
      }
    engines: { node: ">= 10" }
    cpu: [arm64]
    os: [win32]
    requiresBuild: true
    optional: true

  /@next/swc-win32-x64-msvc@15.5.7:
    resolution:
      {
        integrity: sha512-gMzgBX164I6DN+9/PGA+9dQiwmTkE4TloBNx8Kv9UiGARsr9Nba7IpcBRA1iTV9vwlYnrE3Uy6I7Aj6qLjQuqw==,
      }
    engines: { node: ">= 10" }
    cpu: [x64]
    os: [win32]
    requiresBuild: true
    optional: true

  /@nodelib/fs.scandir@2.1.5:
    resolution:
      {
        integrity: sha512-vq24Bq3ym5HEQm2NKCr3yXDwjc7vTsEThRDnkp2DK9p1uqLR+DHurm/NOTo0KG7HYHU7eppKZj3MyqYuMBf62g==,
      }
    engines: { node: ">= 8" }
    dependencies:
      "@nodelib/fs.stat": 2.0.5
      run-parallel: 1.2.0

  /@nodelib/fs.stat@2.0.5:
    resolution:
      {
        integrity: sha512-RkhPPp2zrqDAQA/2jNhnztcPAlv64XdhIp7a7454A5ovI7Bukxgt7MX7udwAu3zg1DcpPU0rz3VV1SeaqvY4+A==,
      }
    engines: { node: ">= 8" }

  /@nodelib/fs.walk@1.2.8:
    resolution:
      {
        integrity: sha512-oGB+UxlgWcgQkgwo8GcEGwemoTFt3FIO9ababBmaGwXIoBKZ+GTy0pP185beGg7Llih/NSHSV2XAs1lnznocSg==,
      }
    engines: { node: ">= 8" }
    dependencies:
      "@nodelib/fs.scandir": 2.1.5
      fastq: 1.19.1

  /@nolyfill/is-core-module@1.0.39:
<<<<<<< HEAD
    resolution:
      {
        integrity: sha512-nn5ozdjYQpUCZlWGuxcJY/KpxkWQs4DcbMCmKojjyrYDEAGy4Ce19NN4v5MduafTwJlbKc99UA8YhSVqq9yPZA==,
      }
    engines: { node: ">=12.4.0" }
=======
    resolution: {integrity: sha512-nn5ozdjYQpUCZlWGuxcJY/KpxkWQs4DcbMCmKojjyrYDEAGy4Ce19NN4v5MduafTwJlbKc99UA8YhSVqq9yPZA==}
    engines: {node: '>=12.4.0'}
>>>>>>> ea166ffb
    dev: true

  /@pkgjs/parseargs@0.11.0:
    resolution:
      {
        integrity: sha512-+1VkjdD0QBLPodGrJUeqarH8VAIvQODIbwh9XpP5Syisf7YoQgsJKPNFoqqLQlu+VQ/tVSshMR6loPMn8U+dPg==,
      }
    engines: { node: ">=14" }
    requiresBuild: true
    dev: true
    optional: true

  /@playwright/test@1.55.0:
    resolution:
      {
        integrity: sha512-04IXzPwHrW69XusN/SIdDdKZBzMfOT9UNT/YiJit/xpy2VuAoB8NHc8Aplb96zsWDddLnbkPL3TsmrS04ZU2xQ==,
      }
    engines: { node: ">=18" }
    hasBin: true
    dependencies:
      playwright: 1.55.0

  /@popperjs/core@2.11.8:
    resolution:
      {
        integrity: sha512-P1st0aksCrn9sGZhp8GMYwBnQsbvAWsZAX44oXNNvLHGqAOcoVxmjZiohstwQ7SqKnbR47akdNi+uleWD8+g6A==,
      }
    dev: false

  /@poppinss/colors@4.1.5:
    resolution:
      {
        integrity: sha512-FvdDqtcRCtz6hThExcFOgW0cWX+xwSMWcRuQe5ZEb2m7cVQOAVZOIMt+/v9RxGiD9/OY16qJBXK4CVKWAPalBw==,
      }
    dependencies:
      kleur: 4.1.5
    dev: true

  /@poppinss/dumper@0.6.5:
    resolution:
      {
        integrity: sha512-NBdYIb90J7LfOI32dOewKI1r7wnkiH6m920puQ3qHUeZkxNkQiFnXVWoE6YtFSv6QOiPPf7ys6i+HWWecDz7sw==,
      }
    dependencies:
      "@poppinss/colors": 4.1.5
      "@sindresorhus/is": 7.1.1
      supports-color: 10.2.2
    dev: true

  /@poppinss/exception@1.2.2:
    resolution:
      {
        integrity: sha512-m7bpKCD4QMlFCjA/nKTs23fuvoVFoA83brRKmObCUNmi/9tVu8Ve3w4YQAnJu4q3Tjf5fr685HYIC/IA2zHRSg==,
      }
    dev: true

  /@remix-run/router@1.23.0:
    resolution:
      {
        integrity: sha512-O3rHJzAQKamUz1fvE0Qaw0xSFqsA/yafi2iqeE0pvdFtCO1viYx8QL6f3Ln/aCCTLxs68SLf0KPM9eSeM8yBnA==,
      }
    engines: { node: ">=14.0.0" }
    dev: false

  /@rolldown/pluginutils@1.0.0-beta.27:
    resolution:
      {
        integrity: sha512-+d0F4MKMCbeVUJwG96uQ4SgAznZNSq93I3V+9NHA4OpvqG8mRCpGdKmK8l/dl02h2CCDHwW2FqilnTyDcAnqjA==,
      }
    dev: true

  /@rollup/rollup-android-arm-eabi@4.50.2:
    resolution:
      {
        integrity: sha512-uLN8NAiFVIRKX9ZQha8wy6UUs06UNSZ32xj6giK/rmMXAgKahwExvK6SsmgU5/brh4w/nSgj8e0k3c1HBQpa0A==,
      }
    cpu: [arm]
    os: [android]
    requiresBuild: true
    dev: true
    optional: true

  /@rollup/rollup-android-arm-eabi@4.53.3:
    resolution:
      {
        integrity: sha512-mRSi+4cBjrRLoaal2PnqH82Wqyb+d3HsPUN/W+WslCXsZsyHa9ZeQQX/pQsZaVIWDkPcpV6jJ+3KLbTbgnwv8w==,
      }
    cpu: [arm]
    os: [android]
    requiresBuild: true
    dev: true
    optional: true

  /@rollup/rollup-android-arm64@4.50.2:
    resolution:
      {
        integrity: sha512-oEouqQk2/zxxj22PNcGSskya+3kV0ZKH+nQxuCCOGJ4oTXBdNTbv+f/E3c74cNLeMO1S5wVWacSws10TTSB77g==,
      }
    cpu: [arm64]
    os: [android]
    requiresBuild: true
    dev: true
    optional: true

  /@rollup/rollup-android-arm64@4.53.3:
    resolution:
      {
        integrity: sha512-CbDGaMpdE9sh7sCmTrTUyllhrg65t6SwhjlMJsLr+J8YjFuPmCEjbBSx4Z/e4SmDyH3aB5hGaJUP2ltV/vcs4w==,
      }
    cpu: [arm64]
    os: [android]
    requiresBuild: true
    dev: true
    optional: true

  /@rollup/rollup-darwin-arm64@4.50.2:
    resolution:
      {
        integrity: sha512-OZuTVTpj3CDSIxmPgGH8en/XtirV5nfljHZ3wrNwvgkT5DQLhIKAeuFSiwtbMto6oVexV0k1F1zqURPKf5rI1Q==,
      }
    cpu: [arm64]
    os: [darwin]
    requiresBuild: true
    dev: true
    optional: true

  /@rollup/rollup-darwin-arm64@4.53.3:
    resolution:
      {
        integrity: sha512-Nr7SlQeqIBpOV6BHHGZgYBuSdanCXuw09hon14MGOLGmXAFYjx1wNvquVPmpZnl0tLjg25dEdr4IQ6GgyToCUA==,
      }
    cpu: [arm64]
    os: [darwin]
    requiresBuild: true
    dev: true
    optional: true

  /@rollup/rollup-darwin-x64@4.50.2:
    resolution:
      {
        integrity: sha512-Wa/Wn8RFkIkr1vy1k1PB//VYhLnlnn5eaJkfTQKivirOvzu5uVd2It01ukeQstMursuz7S1bU+8WW+1UPXpa8A==,
      }
    cpu: [x64]
    os: [darwin]
    requiresBuild: true
    dev: true
    optional: true

  /@rollup/rollup-darwin-x64@4.53.3:
    resolution:
      {
        integrity: sha512-DZ8N4CSNfl965CmPktJ8oBnfYr3F8dTTNBQkRlffnUarJ2ohudQD17sZBa097J8xhQ26AwhHJ5mvUyQW8ddTsQ==,
      }
    cpu: [x64]
    os: [darwin]
    requiresBuild: true
    dev: true
    optional: true

  /@rollup/rollup-freebsd-arm64@4.50.2:
    resolution:
      {
        integrity: sha512-QkzxvH3kYN9J1w7D1A+yIMdI1pPekD+pWx7G5rXgnIlQ1TVYVC6hLl7SOV9pi5q9uIDF9AuIGkuzcbF7+fAhow==,
      }
    cpu: [arm64]
    os: [freebsd]
    requiresBuild: true
    dev: true
    optional: true

  /@rollup/rollup-freebsd-arm64@4.53.3:
    resolution:
      {
        integrity: sha512-yMTrCrK92aGyi7GuDNtGn2sNW+Gdb4vErx4t3Gv/Tr+1zRb8ax4z8GWVRfr3Jw8zJWvpGHNpss3vVlbF58DZ4w==,
      }
    cpu: [arm64]
    os: [freebsd]
    requiresBuild: true
    dev: true
    optional: true

  /@rollup/rollup-freebsd-x64@4.50.2:
    resolution:
      {
        integrity: sha512-dkYXB0c2XAS3a3jmyDkX4Jk0m7gWLFzq1C3qUnJJ38AyxIF5G/dyS4N9B30nvFseCfgtCEdbYFhk0ChoCGxPog==,
      }
    cpu: [x64]
    os: [freebsd]
    requiresBuild: true
    dev: true
    optional: true

  /@rollup/rollup-freebsd-x64@4.53.3:
    resolution:
      {
        integrity: sha512-lMfF8X7QhdQzseM6XaX0vbno2m3hlyZFhwcndRMw8fbAGUGL3WFMBdK0hbUBIUYcEcMhVLr1SIamDeuLBnXS+Q==,
      }
    cpu: [x64]
    os: [freebsd]
    requiresBuild: true
    dev: true
    optional: true

  /@rollup/rollup-linux-arm-gnueabihf@4.50.2:
    resolution:
      {
        integrity: sha512-9VlPY/BN3AgbukfVHAB8zNFWB/lKEuvzRo1NKev0Po8sYFKx0i+AQlCYftgEjcL43F2h9Ui1ZSdVBc4En/sP2w==,
      }
    cpu: [arm]
    os: [linux]
    requiresBuild: true
    dev: true
    optional: true

  /@rollup/rollup-linux-arm-gnueabihf@4.53.3:
    resolution:
      {
        integrity: sha512-k9oD15soC/Ln6d2Wv/JOFPzZXIAIFLp6B+i14KhxAfnq76ajt0EhYc5YPeX6W1xJkAdItcVT+JhKl1QZh44/qw==,
      }
    cpu: [arm]
    os: [linux]
    requiresBuild: true
    dev: true
    optional: true

  /@rollup/rollup-linux-arm-musleabihf@4.50.2:
    resolution:
      {
        integrity: sha512-+GdKWOvsifaYNlIVf07QYan1J5F141+vGm5/Y8b9uCZnG/nxoGqgCmR24mv0koIWWuqvFYnbURRqw1lv7IBINw==,
      }
    cpu: [arm]
    os: [linux]
    requiresBuild: true
    dev: true
    optional: true

  /@rollup/rollup-linux-arm-musleabihf@4.53.3:
    resolution:
      {
        integrity: sha512-vTNlKq+N6CK/8UktsrFuc+/7NlEYVxgaEgRXVUVK258Z5ymho29skzW1sutgYjqNnquGwVUObAaxae8rZ6YMhg==,
      }
    cpu: [arm]
    os: [linux]
    requiresBuild: true
    dev: true
    optional: true

  /@rollup/rollup-linux-arm64-gnu@4.50.2:
    resolution:
      {
        integrity: sha512-df0Eou14ojtUdLQdPFnymEQteENwSJAdLf5KCDrmZNsy1c3YaCNaJvYsEUHnrg+/DLBH612/R0xd3dD03uz2dg==,
      }
    cpu: [arm64]
    os: [linux]
    requiresBuild: true
    dev: true
    optional: true

  /@rollup/rollup-linux-arm64-gnu@4.53.3:
    resolution:
      {
        integrity: sha512-RGrFLWgMhSxRs/EWJMIFM1O5Mzuz3Xy3/mnxJp/5cVhZ2XoCAxJnmNsEyeMJtpK+wu0FJFWz+QF4mjCA7AUQ3w==,
      }
    cpu: [arm64]
    os: [linux]
    requiresBuild: true
    dev: true
    optional: true

  /@rollup/rollup-linux-arm64-musl@4.50.2:
    resolution:
      {
        integrity: sha512-iPeouV0UIDtz8j1YFR4OJ/zf7evjauqv7jQ/EFs0ClIyL+by++hiaDAfFipjOgyz6y6xbDvJuiU4HwpVMpRFDQ==,
      }
    cpu: [arm64]
    os: [linux]
    requiresBuild: true
    dev: true
    optional: true

  /@rollup/rollup-linux-arm64-musl@4.53.3:
    resolution:
      {
        integrity: sha512-kASyvfBEWYPEwe0Qv4nfu6pNkITLTb32p4yTgzFCocHnJLAHs+9LjUu9ONIhvfT/5lv4YS5muBHyuV84epBo/A==,
      }
    cpu: [arm64]
    os: [linux]
    requiresBuild: true
    dev: true
    optional: true

  /@rollup/rollup-linux-loong64-gnu@4.50.2:
    resolution:
      {
        integrity: sha512-OL6KaNvBopLlj5fTa5D5bau4W82f+1TyTZRr2BdnfsrnQnmdxh4okMxR2DcDkJuh4KeoQZVuvHvzuD/lyLn2Kw==,
      }
    cpu: [loong64]
    os: [linux]
    requiresBuild: true
    dev: true
    optional: true

  /@rollup/rollup-linux-loong64-gnu@4.53.3:
    resolution:
      {
        integrity: sha512-JiuKcp2teLJwQ7vkJ95EwESWkNRFJD7TQgYmCnrPtlu50b4XvT5MOmurWNrCj3IFdyjBQ5p9vnrX4JM6I8OE7g==,
      }
    cpu: [loong64]
    os: [linux]
    requiresBuild: true
    dev: true
    optional: true

  /@rollup/rollup-linux-ppc64-gnu@4.50.2:
    resolution:
      {
        integrity: sha512-I21VJl1w6z/K5OTRl6aS9DDsqezEZ/yKpbqlvfHbW0CEF5IL8ATBMuUx6/mp683rKTK8thjs/0BaNrZLXetLag==,
      }
    cpu: [ppc64]
    os: [linux]
    requiresBuild: true
    dev: true
    optional: true

  /@rollup/rollup-linux-ppc64-gnu@4.53.3:
    resolution:
      {
        integrity: sha512-EoGSa8nd6d3T7zLuqdojxC20oBfNT8nexBbB/rkxgKj5T5vhpAQKKnD+h3UkoMuTyXkP5jTjK/ccNRmQrPNDuw==,
      }
    cpu: [ppc64]
    os: [linux]
    requiresBuild: true
    dev: true
    optional: true

  /@rollup/rollup-linux-riscv64-gnu@4.50.2:
    resolution:
      {
        integrity: sha512-Hq6aQJT/qFFHrYMjS20nV+9SKrXL2lvFBENZoKfoTH2kKDOJqff5OSJr4x72ZaG/uUn+XmBnGhfr4lwMRrmqCQ==,
      }
    cpu: [riscv64]
    os: [linux]
    requiresBuild: true
    dev: true
    optional: true

  /@rollup/rollup-linux-riscv64-gnu@4.53.3:
    resolution:
      {
        integrity: sha512-4s+Wped2IHXHPnAEbIB0YWBv7SDohqxobiiPA1FIWZpX+w9o2i4LezzH/NkFUl8LRci/8udci6cLq+jJQlh+0g==,
      }
    cpu: [riscv64]
    os: [linux]
    requiresBuild: true
    dev: true
    optional: true

  /@rollup/rollup-linux-riscv64-musl@4.50.2:
    resolution:
      {
        integrity: sha512-82rBSEXRv5qtKyr0xZ/YMF531oj2AIpLZkeNYxmKNN6I2sVE9PGegN99tYDLK2fYHJITL1P2Lgb4ZXnv0PjQvw==,
      }
    cpu: [riscv64]
    os: [linux]
    requiresBuild: true
    dev: true
    optional: true

  /@rollup/rollup-linux-riscv64-musl@4.53.3:
    resolution:
      {
        integrity: sha512-68k2g7+0vs2u9CxDt5ktXTngsxOQkSEV/xBbwlqYcUrAVh6P9EgMZvFsnHy4SEiUl46Xf0IObWVbMvPrr2gw8A==,
      }
    cpu: [riscv64]
    os: [linux]
    requiresBuild: true
    dev: true
    optional: true

  /@rollup/rollup-linux-s390x-gnu@4.50.2:
    resolution:
      {
        integrity: sha512-4Q3S3Hy7pC6uaRo9gtXUTJ+EKo9AKs3BXKc2jYypEcMQ49gDPFU2P1ariX9SEtBzE5egIX6fSUmbmGazwBVF9w==,
      }
    cpu: [s390x]
    os: [linux]
    requiresBuild: true
    dev: true
    optional: true

  /@rollup/rollup-linux-s390x-gnu@4.53.3:
    resolution:
      {
        integrity: sha512-VYsFMpULAz87ZW6BVYw3I6sWesGpsP9OPcyKe8ofdg9LHxSbRMd7zrVrr5xi/3kMZtpWL/wC+UIJWJYVX5uTKg==,
      }
    cpu: [s390x]
    os: [linux]
    requiresBuild: true
    dev: true
    optional: true

  /@rollup/rollup-linux-x64-gnu@4.50.2:
    resolution:
      {
        integrity: sha512-9Jie/At6qk70dNIcopcL4p+1UirusEtznpNtcq/u/C5cC4HBX7qSGsYIcG6bdxj15EYWhHiu02YvmdPzylIZlA==,
      }
    cpu: [x64]
    os: [linux]
    requiresBuild: true
    dev: true
    optional: true

  /@rollup/rollup-linux-x64-gnu@4.53.3:
    resolution:
      {
        integrity: sha512-3EhFi1FU6YL8HTUJZ51imGJWEX//ajQPfqWLI3BQq4TlvHy4X0MOr5q3D2Zof/ka0d5FNdPwZXm3Yyib/UEd+w==,
      }
    cpu: [x64]
    os: [linux]
    requiresBuild: true
    dev: true
    optional: true

  /@rollup/rollup-linux-x64-musl@4.50.2:
    resolution:
      {
        integrity: sha512-HPNJwxPL3EmhzeAnsWQCM3DcoqOz3/IC6de9rWfGR8ZCuEHETi9km66bH/wG3YH0V3nyzyFEGUZeL5PKyy4xvw==,
      }
    cpu: [x64]
    os: [linux]
    requiresBuild: true
    dev: true
    optional: true

  /@rollup/rollup-linux-x64-musl@4.53.3:
    resolution:
      {
        integrity: sha512-eoROhjcc6HbZCJr+tvVT8X4fW3/5g/WkGvvmwz/88sDtSJzO7r/blvoBDgISDiCjDRZmHpwud7h+6Q9JxFwq1Q==,
      }
    cpu: [x64]
    os: [linux]
    requiresBuild: true
    dev: true
    optional: true

  /@rollup/rollup-openharmony-arm64@4.50.2:
    resolution:
      {
        integrity: sha512-nMKvq6FRHSzYfKLHZ+cChowlEkR2lj/V0jYj9JnGUVPL2/mIeFGmVM2mLaFeNa5Jev7W7TovXqXIG2d39y1KYA==,
      }
    cpu: [arm64]
    os: [openharmony]
    requiresBuild: true
    dev: true
    optional: true

  /@rollup/rollup-openharmony-arm64@4.53.3:
    resolution:
      {
        integrity: sha512-OueLAWgrNSPGAdUdIjSWXw+u/02BRTcnfw9PN41D2vq/JSEPnJnVuBgw18VkN8wcd4fjUs+jFHVM4t9+kBSNLw==,
      }
    cpu: [arm64]
    os: [openharmony]
    requiresBuild: true
    dev: true
    optional: true

  /@rollup/rollup-win32-arm64-msvc@4.50.2:
    resolution:
      {
        integrity: sha512-eFUvvnTYEKeTyHEijQKz81bLrUQOXKZqECeiWH6tb8eXXbZk+CXSG2aFrig2BQ/pjiVRj36zysjgILkqarS2YA==,
      }
    cpu: [arm64]
    os: [win32]
    requiresBuild: true
    dev: true
    optional: true

  /@rollup/rollup-win32-arm64-msvc@4.53.3:
    resolution:
      {
        integrity: sha512-GOFuKpsxR/whszbF/bzydebLiXIHSgsEUp6M0JI8dWvi+fFa1TD6YQa4aSZHtpmh2/uAlj/Dy+nmby3TJ3pkTw==,
      }
    cpu: [arm64]
    os: [win32]
    requiresBuild: true
    dev: true
    optional: true

  /@rollup/rollup-win32-ia32-msvc@4.50.2:
    resolution:
      {
        integrity: sha512-cBaWmXqyfRhH8zmUxK3d3sAhEWLrtMjWBRwdMMHJIXSjvjLKvv49adxiEz+FJ8AP90apSDDBx2Tyd/WylV6ikA==,
      }
    cpu: [ia32]
    os: [win32]
    requiresBuild: true
    dev: true
    optional: true

  /@rollup/rollup-win32-ia32-msvc@4.53.3:
    resolution:
      {
        integrity: sha512-iah+THLcBJdpfZ1TstDFbKNznlzoxa8fmnFYK4V67HvmuNYkVdAywJSoteUszvBQ9/HqN2+9AZghbajMsFT+oA==,
      }
    cpu: [ia32]
    os: [win32]
    requiresBuild: true
    dev: true
    optional: true

  /@rollup/rollup-win32-x64-gnu@4.53.3:
    resolution:
      {
        integrity: sha512-J9QDiOIZlZLdcot5NXEepDkstocktoVjkaKUtqzgzpt2yWjGlbYiKyp05rWwk4nypbYUNoFAztEgixoLaSETkg==,
      }
    cpu: [x64]
    os: [win32]
    requiresBuild: true
    dev: true
    optional: true

  /@rollup/rollup-win32-x64-msvc@4.50.2:
    resolution:
      {
        integrity: sha512-APwKy6YUhvZaEoHyM+9xqmTpviEI+9eL7LoCH+aLcvWYHJ663qG5zx7WzWZY+a9qkg5JtzcMyJ9z0WtQBMDmgA==,
      }
    cpu: [x64]
    os: [win32]
    requiresBuild: true
    dev: true
    optional: true

  /@rollup/rollup-win32-x64-msvc@4.53.3:
    resolution:
      {
        integrity: sha512-UhTd8u31dXadv0MopwGgNOBpUVROFKWVQgAg5N1ESyCz8AuBcMqm4AuTjrwgQKGDfoFuz02EuMRHQIw/frmYKQ==,
      }
    cpu: [x64]
    os: [win32]
    requiresBuild: true
    dev: true
    optional: true

  /@rtsao/scc@1.1.0:
    resolution:
      {
        integrity: sha512-zt6OdqaDoOnJ1ZYsCYGt9YmWzDXl4vQdKTyJev62gFhRGKdx7mcT54V9KIjg+d2wi9EXsPvAPKe7i7WjfVWB8g==,
      }

  /@rushstack/eslint-patch@1.12.0:
    resolution:
      {
        integrity: sha512-5EwMtOqvJMMa3HbmxLlF74e+3/HhwBTMcvt3nqVJgGCozO6hzIPOBlwm8mGVNR9SN2IJpxSnlxczyDjcn7qIyw==,
      }
    dev: true

  /@sinclair/typebox@0.27.8:
    resolution:
      {
        integrity: sha512-+Fj43pSMwJs4KRrH/938Uf+uAELIgVBmQzg/q1YG10djyfA3TnrU8N8XzqCh/okZdszqBQTZf96idMfE5lnwTA==,
      }
    dev: true

  /@sindresorhus/is@7.1.1:
    resolution:
      {
        integrity: sha512-rO92VvpgMc3kfiTjGT52LEtJ8Yc5kCWhZjLQ3LwlA4pSgPpQO7bVpYXParOD8Jwf+cVQECJo3yP/4I8aZtUQTQ==,
      }
    engines: { node: ">=18" }
    dev: true

  /@speed-highlight/core@1.2.12:
    resolution:
      {
        integrity: sha512-uilwrK0Ygyri5dToHYdZSjcvpS2ZwX0w5aSt3GCEN9hrjxWCoeV4Z2DTXuxjwbntaLQIEEAlCeNQss5SoHvAEA==,
      }
    dev: true

  /@supabase/auth-js@2.71.1:
    resolution:
      {
        integrity: sha512-mMIQHBRc+SKpZFRB2qtupuzulaUhFYupNyxqDj5Jp/LyPvcWvjaJzZzObv6URtL/O6lPxkanASnotGtNpS3H2Q==,
      }
    dependencies:
      "@supabase/node-fetch": 2.6.15
    dev: false

  /@supabase/functions-js@2.4.6:
    resolution:
      {
        integrity: sha512-bhjZ7rmxAibjgmzTmQBxJU6ZIBCCJTc3Uwgvdi4FewueUTAGO5hxZT1Sj6tiD+0dSXf9XI87BDdJrg12z8Uaew==,
      }
    dependencies:
      "@supabase/node-fetch": 2.6.15
    dev: false

  /@supabase/node-fetch@2.6.15:
    resolution:
      {
        integrity: sha512-1ibVeYUacxWYi9i0cf5efil6adJ9WRyZBLivgjs+AUpewx1F3xPi7gLgaASI2SmIQxPoCEjAsLAzKPgMJVgOUQ==,
      }
    engines: { node: 4.x || >=6.0.0 }
    dependencies:
      whatwg-url: 5.0.0
    dev: false

  /@supabase/postgrest-js@1.21.4:
    resolution:
      {
        integrity: sha512-TxZCIjxk6/dP9abAi89VQbWWMBbybpGWyvmIzTd79OeravM13OjR/YEYeyUOPcM1C3QyvXkvPZhUfItvmhY1IQ==,
      }
    dependencies:
      "@supabase/node-fetch": 2.6.15
    dev: false

  /@supabase/realtime-js@2.15.5:
    resolution:
      {
        integrity: sha512-/Rs5Vqu9jejRD8ZeuaWXebdkH+J7V6VySbCZ/zQM93Ta5y3mAmocjioa/nzlB6qvFmyylUgKVS1KpE212t30OA==,
      }
    dependencies:
      "@supabase/node-fetch": 2.6.15
      "@types/phoenix": 1.6.6
      "@types/ws": 8.18.1
      ws: 8.18.3
    transitivePeerDependencies:
      - bufferutil
      - utf-8-validate
    dev: false

  /@supabase/storage-js@2.12.1:
    resolution:
      {
        integrity: sha512-QWg3HV6Db2J81VQx0PqLq0JDBn4Q8B1FYn1kYcbla8+d5WDmTdwwMr+EJAxNOSs9W4mhKMv+EYCpCrTFlTj4VQ==,
      }
    dependencies:
      "@supabase/node-fetch": 2.6.15
    dev: false

  /@supabase/supabase-js@2.57.4:
    resolution:
      {
        integrity: sha512-LcbTzFhHYdwfQ7TRPfol0z04rLEyHabpGYANME6wkQ/kLtKNmI+Vy+WEM8HxeOZAtByUFxoUTTLwhXmrh+CcVw==,
      }
    dependencies:
      "@supabase/auth-js": 2.71.1
      "@supabase/functions-js": 2.4.6
      "@supabase/node-fetch": 2.6.15
      "@supabase/postgrest-js": 1.21.4
      "@supabase/realtime-js": 2.15.5
      "@supabase/storage-js": 2.12.1
    transitivePeerDependencies:
      - bufferutil
      - utf-8-validate
    dev: false

  /@swc/helpers@0.5.15:
    resolution:
      {
        integrity: sha512-JQ5TuMi45Owi4/BIMAJBoSQoOJu12oOk/gADqlcUL9JEdHB8vyjUSsxqeNXnmXHjYKMi2WcYtezGEEhqUI/E2g==,
      }
    dependencies:
      tslib: 2.8.1

  /@tailwindcss/forms@0.5.11(tailwindcss@3.4.17):
<<<<<<< HEAD
    resolution:
      {
        integrity: sha512-h9wegbZDPurxG22xZSoWtdzc41/OlNEUQERNqI/0fOwa2aVlWGu7C35E/x6LDyD3lgtztFSSjKZyuVM0hxhbgA==,
      }
    peerDependencies:
      tailwindcss: ">=3.0.0 || >= 3.0.0-alpha.1 || >= 4.0.0-alpha.20 || >= 4.0.0-beta.1"
=======
    resolution: {integrity: sha512-h9wegbZDPurxG22xZSoWtdzc41/OlNEUQERNqI/0fOwa2aVlWGu7C35E/x6LDyD3lgtztFSSjKZyuVM0hxhbgA==}
    peerDependencies:
      tailwindcss: '>=3.0.0 || >= 3.0.0-alpha.1 || >= 4.0.0-alpha.20 || >= 4.0.0-beta.1'
>>>>>>> ea166ffb
    dependencies:
      mini-svg-data-uri: 1.4.4
      tailwindcss: 3.4.17
    dev: true

  /@tailwindcss/typography@0.5.19(tailwindcss@3.4.17):
    resolution:
      {
        integrity: sha512-w31dd8HOx3k9vPtcQh5QHP9GwKcgbMp87j58qi6xgiBnFFtKEAgCWnDw4qUT8aHwkCp8bKvb/KGKWWHedP0AAg==,
      }
    peerDependencies:
      tailwindcss: ">=3.0.0 || insiders || >=4.0.0-alpha.20 || >=4.0.0-beta.1"
    dependencies:
      postcss-selector-parser: 6.0.10
      tailwindcss: 3.4.17
    dev: true

  /@tanstack/query-core@5.89.0:
    resolution:
      {
        integrity: sha512-joFV1MuPhSLsKfTzwjmPDrp8ENfZ9N23ymFu07nLfn3JCkSHy0CFgsyhHTJOmWaumC/WiNIKM0EJyduCF/Ih/Q==,
      }
    dev: false

  /@tanstack/react-query@5.89.0(react@18.3.1):
    resolution:
      {
        integrity: sha512-SXbtWSTSRXyBOe80mszPxpEbaN4XPRUp/i0EfQK1uyj3KCk/c8FuPJNIRwzOVe/OU3rzxrYtiNabsAmk1l714A==,
      }
    peerDependencies:
      react: ^18 || ^19
    dependencies:
      "@tanstack/query-core": 5.89.0
      react: 18.3.1
    dev: false

  /@tanstack/react-query@5.89.0(react@19.1.1):
    resolution:
      {
        integrity: sha512-SXbtWSTSRXyBOe80mszPxpEbaN4XPRUp/i0EfQK1uyj3KCk/c8FuPJNIRwzOVe/OU3rzxrYtiNabsAmk1l714A==,
      }
    peerDependencies:
      react: ^18 || ^19
    dependencies:
      "@tanstack/query-core": 5.89.0
      react: 19.1.1
    dev: false

  /@testing-library/dom@10.4.1:
    resolution:
      {
        integrity: sha512-o4PXJQidqJl82ckFaXUeoAW+XysPLauYI43Abki5hABd853iMhitooc6znOnczgbTYmEP6U6/y1ZyKAIsvMKGg==,
      }
    engines: { node: ">=18" }
    dependencies:
      "@babel/code-frame": 7.27.1
      "@babel/runtime": 7.28.4
      "@types/aria-query": 5.0.4
      aria-query: 5.3.0
      dom-accessibility-api: 0.5.16
      lz-string: 1.5.0
      picocolors: 1.1.1
      pretty-format: 27.5.1
    dev: true

  /@testing-library/dom@9.3.4:
    resolution:
      {
        integrity: sha512-FlS4ZWlp97iiNWig0Muq8p+3rVDjRiYE+YKGbAqXOu9nwJFFOdL00kFpz42M+4huzYi86vAK1sOOfyOG45muIQ==,
      }
    engines: { node: ">=14" }
    dependencies:
      "@babel/code-frame": 7.27.1
      "@babel/runtime": 7.28.4
      "@types/aria-query": 5.0.4
      aria-query: 5.1.3
      chalk: 4.1.2
      dom-accessibility-api: 0.5.16
      lz-string: 1.5.0
      pretty-format: 27.5.1
    dev: true

  /@testing-library/jest-dom@6.8.0:
    resolution:
      {
        integrity: sha512-WgXcWzVM6idy5JaftTVC8Vs83NKRmGJz4Hqs4oyOuO2J4r/y79vvKZsb+CaGyCSEbUPI6OsewfPd0G1A0/TUZQ==,
      }
    engines: { node: ">=14", npm: ">=6", yarn: ">=1" }
    dependencies:
      "@adobe/css-tools": 4.4.4
      aria-query: 5.3.2
      css.escape: 1.5.1
      dom-accessibility-api: 0.6.3
      picocolors: 1.1.1
      redent: 3.0.0
    dev: true

  /@testing-library/react-hooks@8.0.1(@types/react@18.3.24)(react-dom@18.3.1)(react@18.3.1):
    resolution:
      {
        integrity: sha512-Aqhl2IVmLt8IovEVarNDFuJDVWVvhnr9/GCU6UUnrYXwgDFF9h2L2o2P9KBni1AST5sT6riAyoukFLyjQUgD/g==,
      }
    engines: { node: ">=12" }
    peerDependencies:
      "@types/react": ^16.9.0 || ^17.0.0
      react: ^16.9.0 || ^17.0.0
      react-dom: ^16.9.0 || ^17.0.0
      react-test-renderer: ^16.9.0 || ^17.0.0
    peerDependenciesMeta:
      "@types/react":
        optional: true
      react-dom:
        optional: true
      react-test-renderer:
        optional: true
    dependencies:
      "@babel/runtime": 7.28.4
      "@types/react": 18.3.24
      react: 18.3.1
      react-dom: 18.3.1(react@18.3.1)
      react-error-boundary: 3.1.4(react@18.3.1)
    dev: true

  /@testing-library/react@14.3.1(@types/react@18.3.24)(react-dom@18.3.1)(react@18.3.1):
    resolution:
      {
        integrity: sha512-H99XjUhWQw0lTgyMN05W3xQG1Nh4lq574D8keFf1dDoNTJgp66VbJozRaczoF+wsiaPJNt/TcnfpLGufGxSrZQ==,
      }
    engines: { node: ">=14" }
    peerDependencies:
      react: ^18.0.0
      react-dom: ^18.0.0
    dependencies:
      "@babel/runtime": 7.28.4
      "@testing-library/dom": 9.3.4
      "@types/react-dom": 18.3.7(@types/react@18.3.24)
      react: 18.3.1
      react-dom: 18.3.1(react@18.3.1)
    transitivePeerDependencies:
      - "@types/react"
    dev: true

  /@testing-library/react@14.3.1(@types/react@18.3.24)(react-dom@19.1.1)(react@19.1.1):
    resolution:
      {
        integrity: sha512-H99XjUhWQw0lTgyMN05W3xQG1Nh4lq574D8keFf1dDoNTJgp66VbJozRaczoF+wsiaPJNt/TcnfpLGufGxSrZQ==,
      }
    engines: { node: ">=14" }
    peerDependencies:
      react: ^18.0.0
      react-dom: ^18.0.0
    dependencies:
      "@babel/runtime": 7.28.4
      "@testing-library/dom": 9.3.4
      "@types/react-dom": 18.3.7(@types/react@18.3.24)
      react: 19.1.1
      react-dom: 19.1.1(react@19.1.1)
    transitivePeerDependencies:
      - "@types/react"
    dev: true

  /@testing-library/react@16.3.0(@testing-library/dom@10.4.1)(@types/react-dom@18.3.7)(@types/react@18.3.24)(react-dom@18.3.1)(react@18.3.1):
    resolution:
      {
        integrity: sha512-kFSyxiEDwv1WLl2fgsq6pPBbw5aWKrsY2/noi1Id0TK0UParSF62oFQFGHXIyaG4pp2tEub/Zlel+fjjZILDsw==,
      }
    engines: { node: ">=18" }
    peerDependencies:
      "@testing-library/dom": ^10.0.0
      "@types/react": ^18.0.0 || ^19.0.0
      "@types/react-dom": ^18.0.0 || ^19.0.0
      react: ^18.0.0 || ^19.0.0
      react-dom: ^18.0.0 || ^19.0.0
    peerDependenciesMeta:
      "@types/react":
        optional: true
      "@types/react-dom":
        optional: true
    dependencies:
      "@babel/runtime": 7.28.4
      "@testing-library/dom": 10.4.1
      "@types/react": 18.3.24
      "@types/react-dom": 18.3.7(@types/react@18.3.24)
      react: 18.3.1
      react-dom: 18.3.1(react@18.3.1)
    dev: true

  /@testing-library/user-event@14.6.1(@testing-library/dom@10.4.1):
    resolution:
      {
        integrity: sha512-vq7fv0rnt+QTXgPxr5Hjc210p6YKq2kmdziLgnsZGgLJ9e6VAShx1pACLuRjd/AS/sr7phAR58OIIpf0LlmQNw==,
      }
    engines: { node: ">=12", npm: ">=6" }
    peerDependencies:
      "@testing-library/dom": ">=7.21.4"
    dependencies:
      "@testing-library/dom": 10.4.1
    dev: true

  /@tybys/wasm-util@0.10.1:
    resolution:
      {
        integrity: sha512-9tTaPJLSiejZKx+Bmog4uSubteqTvFrVrURwkmHixBo0G4seD0zUxp98E1DzUBJxLQ3NPwXrGKDiVjwx/DpPsg==,
      }
    requiresBuild: true
    dependencies:
      tslib: 2.8.1
    dev: true
    optional: true

  /@types/aria-query@5.0.4:
    resolution:
      {
        integrity: sha512-rfT93uj5s0PRL7EzccGMs3brplhcrghnDoV26NqKhCAS1hVo+WdNsPvE/yb6ilfr5hi2MEk6d5EWJTKdxg8jVw==,
      }
    dev: true

  /@types/babel__core@7.20.5:
    resolution:
      {
        integrity: sha512-qoQprZvz5wQFJwMDqeseRXWv3rqMvhgpbXFfVyWhbx9X47POIA6i/+dXefEmZKoAgOaTdaIgNSMqMIU61yRyzA==,
      }
    dependencies:
      "@babel/parser": 7.28.4
      "@babel/types": 7.28.4
      "@types/babel__generator": 7.27.0
      "@types/babel__template": 7.4.4
      "@types/babel__traverse": 7.28.0
    dev: true

  /@types/babel__generator@7.27.0:
    resolution:
      {
        integrity: sha512-ufFd2Xi92OAVPYsy+P4n7/U7e68fex0+Ee8gSG9KX7eo084CWiQ4sdxktvdl0bOPupXtVJPY19zk6EwWqUQ8lg==,
      }
    dependencies:
      "@babel/types": 7.28.4
    dev: true

  /@types/babel__template@7.4.4:
    resolution:
      {
        integrity: sha512-h/NUaSyG5EyxBIp8YRxo4RMe2/qQgvyowRwVMzhYhBCONbW8PUsg4lkFMrhgZhUe5z3L3MiLDuvyJ/CaPa2A8A==,
      }
    dependencies:
      "@babel/parser": 7.28.4
      "@babel/types": 7.28.4
    dev: true

  /@types/babel__traverse@7.28.0:
    resolution:
      {
        integrity: sha512-8PvcXf70gTDZBgt9ptxJ8elBeBjcLOAcOtoO/mPJjtji1+CdGbHgm77om1GrsPxsiE+uXIpNSK64UYaIwQXd4Q==,
      }
    dependencies:
      "@babel/types": 7.28.4
    dev: true

  /@types/debug@4.1.12:
    resolution:
      {
        integrity: sha512-vIChWdVG3LG1SMxEvI/AK+FWJthlrqlTu7fbrlywTkkaONwk/UAGaULXRlf8vkzFBLVm0zkMdCquhL5aOjhXPQ==,
      }
    dependencies:
      "@types/ms": 2.1.0
    dev: false

  /@types/estree-jsx@1.0.5:
    resolution:
      {
        integrity: sha512-52CcUVNFyfb1A2ALocQw/Dd1BQFNmSdkuC3BkZ6iqhdMfQz7JWOFRuJFloOzjk+6WijU56m9oKXFAXc7o3Towg==,
      }
    dependencies:
      "@types/estree": 1.0.8
    dev: false

  /@types/estree@1.0.8:
    resolution:
      {
        integrity: sha512-dWHzHa2WqEXI/O1E9OjrocMTKJl2mSrEolh1Iomrv6U+JuNwaHXsXx9bLu5gG7BUWFIN0skIQJQ/L1rIex4X6w==,
      }

  /@types/hast@3.0.4:
    resolution:
      {
        integrity: sha512-WPs+bbQw5aCj+x6laNGWLH3wviHtoCv/P3+otBhbOhJgG8qtpdAMlTCxLtsTWA7LH1Oh/bFCHsBn0TPS5m30EQ==,
      }
    dependencies:
      "@types/unist": 3.0.3
    dev: false

  /@types/hoist-non-react-statics@3.3.7(@types/react@18.3.24):
    resolution:
      {
        integrity: sha512-PQTyIulDkIDro8P+IHbKCsw7U2xxBYflVzW/FgWdCAePD9xGSidgA76/GeJ6lBKoblyhf9pBY763gbrN+1dI8g==,
      }
    peerDependencies:
      "@types/react": "*"
    dependencies:
      "@types/react": 18.3.24
      hoist-non-react-statics: 3.3.2
    dev: false

  /@types/jsdom@21.1.7:
    resolution:
      {
        integrity: sha512-yOriVnggzrnQ3a9OKOCxaVuSug3w3/SbOj5i7VwXWZEyUNl3bLF9V3MfxGbZKuwqJOQyRfqXyROBB1CoZLFWzA==,
      }
    dependencies:
      "@types/node": 20.19.15
      "@types/tough-cookie": 4.0.5
      parse5: 7.3.0
    dev: true

  /@types/json-schema@7.0.15:
    resolution:
      {
        integrity: sha512-5+fP8P8MFNC+AyZCDxrB2pkZFPGzqQWUzpSeuuVLvm8VMcorNYavBqoFcxK8bQz4Qsbn4oUEEem4wDLfcysGHA==,
      }

  /@types/json5@0.0.29:
    resolution:
      {
        integrity: sha512-dRLjCWHYg4oaA77cxO64oO+7JwCwnIzkZPdrrC71jQmQtlhM556pwKo5bUzqvZndkVbeFLIIi+9TC40JNF5hNQ==,
      }

  /@types/mdast@4.0.4:
    resolution:
      {
        integrity: sha512-kGaNbPh1k7AFzgpud/gMdvIm5xuECykRR+JnWKQno9TAXVa6WIVCGTPvYGekIDL4uwCZQSYbUxNBSb1aUo79oA==,
      }
    dependencies:
      "@types/unist": 3.0.3
    dev: false

  /@types/ms@2.1.0:
    resolution:
      {
        integrity: sha512-GsCCIZDE/p3i96vtEqx+7dBUGXrc7zeSK3wwPHIaRThS+9OhWIXRqzs4d6k1SVU8g91DrNRWxWUGhp5KXQb2VA==,
      }
    dev: false

  /@types/node@18.19.127:
    resolution:
      {
        integrity: sha512-gSjxjrnKXML/yo0BO099uPixMqfpJU0TKYjpfLU7TrtA2WWDki412Np/RSTPRil1saKBhvVVKzVx/p/6p94nVA==,
      }
    dependencies:
      undici-types: 5.26.5
    dev: true

  /@types/node@20.19.15:
    resolution:
      {
        integrity: sha512-W3bqcbLsRdFDVcmAM5l6oLlcl67vjevn8j1FPZ4nx+K5jNoWCh+FC/btxFoBPnvQlrHHDwfjp1kjIEDfwJ0Mog==,
      }
    dependencies:
      undici-types: 6.21.0

  /@types/parse-json@4.0.2:
    resolution:
      {
        integrity: sha512-dISoDXWWQwUquiKsyZ4Ng+HX2KsPL7LyHKHQwgGFEA3IaKac4Obd+h2a/a6waisAoepJlBcx9paWqjA8/HVjCw==,
      }
    dev: false

  /@types/phoenix@1.6.6:
    resolution:
      {
        integrity: sha512-PIzZZlEppgrpoT2QgbnDU+MMzuR6BbCjllj0bM70lWoejMeNJAxCchxnv7J3XFkI8MpygtRpzXrIlmWUBclP5A==,
      }
    dev: false

  /@types/prop-types@15.7.15:
    resolution:
      {
        integrity: sha512-F6bEyamV9jKGAFBEmlQnesRPGOQqS2+Uwi0Em15xenOxHaf2hv6L8YCVn3rPdPJOiJfPiCnLIRyvwVaqMY3MIw==,
      }

  /@types/qrcode.react@3.0.0(react@19.1.1):
    resolution:
      {
        integrity: sha512-VPHYhnDfvt4LjlWajpYWRBVqmftEEza3GJVhe8sS5Wew0n4nTkg3+2MYunAiU6t04AZt0s/hkkMovefWeENjAQ==,
      }
    deprecated: This is a stub types definition. qrcode.react provides its own type definitions, so you do not need this installed.
    dependencies:
      qrcode.react: 4.2.0(react@19.1.1)
    transitivePeerDependencies:
      - react
    dev: true

  /@types/react-color@3.0.13(@types/react@18.3.24):
    resolution:
      {
        integrity: sha512-2c/9FZ4ixC5T3JzN0LP5Cke2Mf0MKOP2Eh0NPDPWmuVH3NjPyhEjqNMQpN1Phr5m74egAy+p2lYNAFrX1z9Yrg==,
      }
    peerDependencies:
      "@types/react": "*"
    dependencies:
      "@types/react": 18.3.24
      "@types/reactcss": 1.2.13(@types/react@18.3.24)
    dev: false

  /@types/react-dom@18.3.7(@types/react@18.3.24):
    resolution:
      {
        integrity: sha512-MEe3UeoENYVFXzoXEWsvcpg6ZvlrFNlOQ7EOsvhI3CfAXwzPfO8Qwuxd40nepsYKqyyVQnTdEfv68q91yLcKrQ==,
      }
    peerDependencies:
      "@types/react": ^18.0.0
    dependencies:
      "@types/react": 18.3.24
    dev: true

  /@types/react-transition-group@4.4.12(@types/react@18.3.24):
    resolution:
      {
        integrity: sha512-8TV6R3h2j7a91c+1DXdJi3Syo69zzIZbz7Lg5tORM5LEJG7X/E6a1V3drRyBRZq7/utz7A+c4OgYLiLcYGHG6w==,
      }
    peerDependencies:
      "@types/react": "*"
    dependencies:
      "@types/react": 18.3.24
    dev: false

  /@types/react@18.3.24:
    resolution:
      {
        integrity: sha512-0dLEBsA1kI3OezMBF8nSsb7Nk19ZnsyE1LLhB8r27KbgU5H4pvuqZLdtE+aUkJVoXgTVuA+iLIwmZ0TuK4tx6A==,
      }
    dependencies:
      "@types/prop-types": 15.7.15
      csstype: 3.1.3

  /@types/reactcss@1.2.13(@types/react@18.3.24):
    resolution:
      {
        integrity: sha512-gi3S+aUi6kpkF5vdhUsnkwbiSEIU/BEJyD7kBy2SudWBUuKmJk8AQKE0OVcQQeEy40Azh0lV6uynxlikYIJuwg==,
      }
    peerDependencies:
      "@types/react": "*"
    dependencies:
      "@types/react": 18.3.24
    dev: false

  /@types/semver@7.7.1:
    resolution:
      {
        integrity: sha512-FmgJfu+MOcQ370SD0ev7EI8TlCAfKYU+B4m5T3yXc1CiRN94g/SZPtsCkk506aUDtlMnFZvasDwHHUcZUEaYuA==,
      }

  /@types/tough-cookie@4.0.5:
    resolution:
      {
        integrity: sha512-/Ad8+nIOV7Rl++6f1BdKxFSMgmoqEoYbHRpPcx3JEfv8VRsQe9Z4mCXeJBzxs7mbHY/XOZZuXlRNfhpVPbs6ZA==,
      }
    dev: true

  /@types/unist@2.0.11:
    resolution:
      {
        integrity: sha512-CmBKiL6NNo/OqgmMn95Fk9Whlp2mtvIv+KNpQKN2F4SjvrEesubTRWGYSg+BnWZOnlCaSTU1sMpsBOzgbYhnsA==,
      }
    dev: false

  /@types/unist@3.0.3:
    resolution:
      {
        integrity: sha512-ko/gIFJRv177XgZsZcBwnqJN5x/Gien8qNOn0D5bQU/zAzVf9Zt3BlcUiLqhV9y4ARk0GbT3tnUiPNgnTXzc/Q==,
      }
    dev: false

  /@types/ws@8.18.1:
    resolution:
      {
        integrity: sha512-ThVF6DCVhA8kUGy+aazFQ4kXQ7E1Ty7A3ypFOe0IcJV8O/M511G99AW24irKrW56Wt44yG9+ij8FaqoBGkuBXg==,
      }
    dependencies:
      "@types/node": 20.19.15
    dev: false

  /@typescript-eslint/eslint-plugin@6.21.0(@typescript-eslint/parser@6.21.0)(eslint@8.57.1)(typescript@5.9.2):
    resolution:
      {
        integrity: sha512-oy9+hTPCUFpngkEZUSzbf9MxI65wbKFoQYsgPdILTfbUldp5ovUuphZVe4i30emU9M/kP+T64Di0mxl7dSw3MA==,
      }
    engines: { node: ^16.0.0 || >=18.0.0 }
    peerDependencies:
      "@typescript-eslint/parser": ^6.0.0 || ^6.0.0-alpha
      eslint: ^7.0.0 || ^8.0.0
      typescript: "*"
    peerDependenciesMeta:
      typescript:
        optional: true
    dependencies:
      "@eslint-community/regexpp": 4.12.1
      "@typescript-eslint/parser": 6.21.0(eslint@8.57.1)(typescript@5.9.2)
      "@typescript-eslint/scope-manager": 6.21.0
      "@typescript-eslint/type-utils": 6.21.0(eslint@8.57.1)(typescript@5.9.2)
      "@typescript-eslint/utils": 6.21.0(eslint@8.57.1)(typescript@5.9.2)
      "@typescript-eslint/visitor-keys": 6.21.0
      debug: 4.4.3
      eslint: 8.57.1
      graphemer: 1.4.0
      ignore: 5.3.2
      natural-compare: 1.4.0
      semver: 7.7.2
      ts-api-utils: 1.4.3(typescript@5.9.2)
      typescript: 5.9.2
    transitivePeerDependencies:
      - supports-color

  /@typescript-eslint/eslint-plugin@7.18.0(@typescript-eslint/parser@7.18.0)(eslint@8.57.1)(typescript@5.9.2):
    resolution:
      {
        integrity: sha512-94EQTWZ40mzBc42ATNIBimBEDltSJ9RQHCC8vc/PDbxi4k8dVwUAv4o98dk50M1zB+JGFxp43FP7f8+FP8R6Sw==,
      }
    engines: { node: ^18.18.0 || >=20.0.0 }
    peerDependencies:
      "@typescript-eslint/parser": ^7.0.0
      eslint: ^8.56.0
      typescript: "*"
    peerDependenciesMeta:
      typescript:
        optional: true
    dependencies:
      "@eslint-community/regexpp": 4.12.1
      "@typescript-eslint/parser": 7.18.0(eslint@8.57.1)(typescript@5.9.2)
      "@typescript-eslint/scope-manager": 7.18.0
      "@typescript-eslint/type-utils": 7.18.0(eslint@8.57.1)(typescript@5.9.2)
      "@typescript-eslint/utils": 7.18.0(eslint@8.57.1)(typescript@5.9.2)
      "@typescript-eslint/visitor-keys": 7.18.0
      eslint: 8.57.1
      graphemer: 1.4.0
      ignore: 5.3.2
      natural-compare: 1.4.0
      ts-api-utils: 1.4.3(typescript@5.9.2)
      typescript: 5.9.2
    transitivePeerDependencies:
      - supports-color
    dev: true

  /@typescript-eslint/parser@6.21.0(eslint@8.57.1)(typescript@5.9.2):
    resolution:
      {
        integrity: sha512-tbsV1jPne5CkFQCgPBcDOt30ItF7aJoZL997JSF7MhGQqOeT3svWRYxiqlfA5RUdlHN6Fi+EI9bxqbdyAUZjYQ==,
      }
    engines: { node: ^16.0.0 || >=18.0.0 }
    peerDependencies:
      eslint: ^7.0.0 || ^8.0.0
      typescript: "*"
    peerDependenciesMeta:
      typescript:
        optional: true
    dependencies:
      "@typescript-eslint/scope-manager": 6.21.0
      "@typescript-eslint/types": 6.21.0
      "@typescript-eslint/typescript-estree": 6.21.0(typescript@5.9.2)
      "@typescript-eslint/visitor-keys": 6.21.0
      debug: 4.4.3
      eslint: 8.57.1
      typescript: 5.9.2
    transitivePeerDependencies:
      - supports-color

  /@typescript-eslint/parser@7.18.0(eslint@8.57.1)(typescript@5.9.2):
    resolution:
      {
        integrity: sha512-4Z+L8I2OqhZV8qA132M4wNL30ypZGYOQVBfMgxDH/K5UX0PNqTu1c6za9ST5r9+tavvHiTWmBnKzpCJ/GlVFtg==,
      }
    engines: { node: ^18.18.0 || >=20.0.0 }
    peerDependencies:
      eslint: ^8.56.0
      typescript: "*"
    peerDependenciesMeta:
      typescript:
        optional: true
    dependencies:
      "@typescript-eslint/scope-manager": 7.18.0
      "@typescript-eslint/types": 7.18.0
      "@typescript-eslint/typescript-estree": 7.18.0(typescript@5.9.2)
      "@typescript-eslint/visitor-keys": 7.18.0
      debug: 4.4.3
      eslint: 8.57.1
      typescript: 5.9.2
    transitivePeerDependencies:
      - supports-color
    dev: true

  /@typescript-eslint/scope-manager@6.21.0:
    resolution:
      {
        integrity: sha512-OwLUIWZJry80O99zvqXVEioyniJMa+d2GrqpUTqi5/v5D5rOrppJVBPa0yKCblcigC0/aYAzxxqQ1B+DS2RYsg==,
      }
    engines: { node: ^16.0.0 || >=18.0.0 }
    dependencies:
      "@typescript-eslint/types": 6.21.0
      "@typescript-eslint/visitor-keys": 6.21.0

  /@typescript-eslint/scope-manager@7.18.0:
    resolution:
      {
        integrity: sha512-jjhdIE/FPF2B7Z1uzc6i3oWKbGcHb87Qw7AWj6jmEqNOfDFbJWtjt/XfwCpvNkpGWlcJaog5vTR+VV8+w9JflA==,
      }
    engines: { node: ^18.18.0 || >=20.0.0 }
    dependencies:
      "@typescript-eslint/types": 7.18.0
      "@typescript-eslint/visitor-keys": 7.18.0
    dev: true

  /@typescript-eslint/type-utils@6.21.0(eslint@8.57.1)(typescript@5.9.2):
    resolution:
      {
        integrity: sha512-rZQI7wHfao8qMX3Rd3xqeYSMCL3SoiSQLBATSiVKARdFGCYSRvmViieZjqc58jKgs8Y8i9YvVVhRbHSTA4VBag==,
      }
    engines: { node: ^16.0.0 || >=18.0.0 }
    peerDependencies:
      eslint: ^7.0.0 || ^8.0.0
      typescript: "*"
    peerDependenciesMeta:
      typescript:
        optional: true
    dependencies:
      "@typescript-eslint/typescript-estree": 6.21.0(typescript@5.9.2)
      "@typescript-eslint/utils": 6.21.0(eslint@8.57.1)(typescript@5.9.2)
      debug: 4.4.3
      eslint: 8.57.1
      ts-api-utils: 1.4.3(typescript@5.9.2)
      typescript: 5.9.2
    transitivePeerDependencies:
      - supports-color

  /@typescript-eslint/type-utils@7.18.0(eslint@8.57.1)(typescript@5.9.2):
    resolution:
      {
        integrity: sha512-XL0FJXuCLaDuX2sYqZUUSOJ2sG5/i1AAze+axqmLnSkNEVMVYLF+cbwlB2w8D1tinFuSikHmFta+P+HOofrLeA==,
      }
    engines: { node: ^18.18.0 || >=20.0.0 }
    peerDependencies:
      eslint: ^8.56.0
      typescript: "*"
    peerDependenciesMeta:
      typescript:
        optional: true
    dependencies:
      "@typescript-eslint/typescript-estree": 7.18.0(typescript@5.9.2)
      "@typescript-eslint/utils": 7.18.0(eslint@8.57.1)(typescript@5.9.2)
      debug: 4.4.3
      eslint: 8.57.1
      ts-api-utils: 1.4.3(typescript@5.9.2)
      typescript: 5.9.2
    transitivePeerDependencies:
      - supports-color
    dev: true

  /@typescript-eslint/types@6.21.0:
    resolution:
      {
        integrity: sha512-1kFmZ1rOm5epu9NZEZm1kckCDGj5UJEf7P1kliH4LKu/RkwpsfqqGmY2OOcUs18lSlQBKLDYBOGxRVtrMN5lpg==,
      }
    engines: { node: ^16.0.0 || >=18.0.0 }

  /@typescript-eslint/types@7.18.0:
    resolution:
      {
        integrity: sha512-iZqi+Ds1y4EDYUtlOOC+aUmxnE9xS/yCigkjA7XpTKV6nCBd3Hp/PRGGmdwnfkV2ThMyYldP1wRpm/id99spTQ==,
      }
    engines: { node: ^18.18.0 || >=20.0.0 }
    dev: true

  /@typescript-eslint/typescript-estree@6.21.0(typescript@5.9.2):
    resolution:
      {
        integrity: sha512-6npJTkZcO+y2/kr+z0hc4HwNfrrP4kNYh57ek7yCNlrBjWQ1Y0OS7jiZTkgumrvkX5HkEKXFZkkdFNkaW2wmUQ==,
      }
    engines: { node: ^16.0.0 || >=18.0.0 }
    peerDependencies:
      typescript: "*"
    peerDependenciesMeta:
      typescript:
        optional: true
    dependencies:
      "@typescript-eslint/types": 6.21.0
      "@typescript-eslint/visitor-keys": 6.21.0
      debug: 4.4.3
      globby: 11.1.0
      is-glob: 4.0.3
      minimatch: 9.0.3
      semver: 7.7.2
      ts-api-utils: 1.4.3(typescript@5.9.2)
      typescript: 5.9.2
    transitivePeerDependencies:
      - supports-color

  /@typescript-eslint/typescript-estree@7.18.0(typescript@5.9.2):
    resolution:
      {
        integrity: sha512-aP1v/BSPnnyhMHts8cf1qQ6Q1IFwwRvAQGRvBFkWlo3/lH29OXA3Pts+c10nxRxIBrDnoMqzhgdwVe5f2D6OzA==,
      }
    engines: { node: ^18.18.0 || >=20.0.0 }
    peerDependencies:
      typescript: "*"
    peerDependenciesMeta:
      typescript:
        optional: true
    dependencies:
      "@typescript-eslint/types": 7.18.0
      "@typescript-eslint/visitor-keys": 7.18.0
      debug: 4.4.3
      globby: 11.1.0
      is-glob: 4.0.3
      minimatch: 9.0.5
      semver: 7.7.3
      ts-api-utils: 1.4.3(typescript@5.9.2)
      typescript: 5.9.2
    transitivePeerDependencies:
      - supports-color
    dev: true

  /@typescript-eslint/utils@6.21.0(eslint@8.57.1)(typescript@5.9.2):
    resolution:
      {
        integrity: sha512-NfWVaC8HP9T8cbKQxHcsJBY5YE1O33+jpMwN45qzWWaPDZgLIbo12toGMWnmhvCpd3sIxkpDw3Wv1B3dYrbDQQ==,
      }
    engines: { node: ^16.0.0 || >=18.0.0 }
    peerDependencies:
      eslint: ^7.0.0 || ^8.0.0
    dependencies:
      "@eslint-community/eslint-utils": 4.9.0(eslint@8.57.1)
      "@types/json-schema": 7.0.15
      "@types/semver": 7.7.1
      "@typescript-eslint/scope-manager": 6.21.0
      "@typescript-eslint/types": 6.21.0
      "@typescript-eslint/typescript-estree": 6.21.0(typescript@5.9.2)
      eslint: 8.57.1
      semver: 7.7.3
    transitivePeerDependencies:
      - supports-color
      - typescript

  /@typescript-eslint/utils@7.18.0(eslint@8.57.1)(typescript@5.9.2):
    resolution:
      {
        integrity: sha512-kK0/rNa2j74XuHVcoCZxdFBMF+aq/vH83CXAOHieC+2Gis4mF8jJXT5eAfyD3K0sAxtPuwxaIOIOvhwzVDt/kw==,
      }
    engines: { node: ^18.18.0 || >=20.0.0 }
    peerDependencies:
      eslint: ^8.56.0
    dependencies:
      "@eslint-community/eslint-utils": 4.9.0(eslint@8.57.1)
      "@typescript-eslint/scope-manager": 7.18.0
      "@typescript-eslint/types": 7.18.0
      "@typescript-eslint/typescript-estree": 7.18.0(typescript@5.9.2)
      eslint: 8.57.1
    transitivePeerDependencies:
      - supports-color
      - typescript
    dev: true

  /@typescript-eslint/visitor-keys@6.21.0:
    resolution:
      {
        integrity: sha512-JJtkDduxLi9bivAB+cYOVMtbkqdPOhZ+ZI5LC47MIRrDV4Yn2o+ZnW10Nkmr28xRpSpdJ6Sm42Hjf2+REYXm0A==,
      }
    engines: { node: ^16.0.0 || >=18.0.0 }
    dependencies:
      "@typescript-eslint/types": 6.21.0
      eslint-visitor-keys: 3.4.3

  /@typescript-eslint/visitor-keys@7.18.0:
    resolution:
      {
        integrity: sha512-cDF0/Gf81QpY3xYyJKDV14Zwdmid5+uuENhjH2EqFaF0ni+yAyq/LzMaIJdhNJXZI7uLzwIlA+V7oWoyn6Curg==,
      }
    engines: { node: ^18.18.0 || >=20.0.0 }
    dependencies:
      "@typescript-eslint/types": 7.18.0
      eslint-visitor-keys: 3.4.3
    dev: true

  /@ungap/structured-clone@1.3.0:
    resolution:
      {
        integrity: sha512-WmoN8qaIAo7WTYWbAZuG8PYEhn5fkz7dZrqTBZ7dtt//lL2Gwms1IcnQ5yHqjDfX8Ft5j4YzDM23f87zBfDe9g==,
      }

  /@unrs/resolver-binding-android-arm-eabi@1.11.1:
    resolution:
      {
        integrity: sha512-ppLRUgHVaGRWUx0R0Ut06Mjo9gBaBkg3v/8AxusGLhsIotbBLuRk51rAzqLC8gq6NyyAojEXglNjzf6R948DNw==,
      }
    cpu: [arm]
    os: [android]
    requiresBuild: true
    dev: true
    optional: true

  /@unrs/resolver-binding-android-arm64@1.11.1:
    resolution:
      {
        integrity: sha512-lCxkVtb4wp1v+EoN+HjIG9cIIzPkX5OtM03pQYkG+U5O/wL53LC4QbIeazgiKqluGeVEeBlZahHalCaBvU1a2g==,
      }
    cpu: [arm64]
    os: [android]
    requiresBuild: true
    dev: true
    optional: true

  /@unrs/resolver-binding-darwin-arm64@1.11.1:
    resolution:
      {
        integrity: sha512-gPVA1UjRu1Y/IsB/dQEsp2V1pm44Of6+LWvbLc9SDk1c2KhhDRDBUkQCYVWe6f26uJb3fOK8saWMgtX8IrMk3g==,
      }
    cpu: [arm64]
    os: [darwin]
    requiresBuild: true
    dev: true
    optional: true

  /@unrs/resolver-binding-darwin-x64@1.11.1:
    resolution:
      {
        integrity: sha512-cFzP7rWKd3lZaCsDze07QX1SC24lO8mPty9vdP+YVa3MGdVgPmFc59317b2ioXtgCMKGiCLxJ4HQs62oz6GfRQ==,
      }
    cpu: [x64]
    os: [darwin]
    requiresBuild: true
    dev: true
    optional: true

  /@unrs/resolver-binding-freebsd-x64@1.11.1:
    resolution:
      {
        integrity: sha512-fqtGgak3zX4DCB6PFpsH5+Kmt/8CIi4Bry4rb1ho6Av2QHTREM+47y282Uqiu3ZRF5IQioJQ5qWRV6jduA+iGw==,
      }
    cpu: [x64]
    os: [freebsd]
    requiresBuild: true
    dev: true
    optional: true

  /@unrs/resolver-binding-linux-arm-gnueabihf@1.11.1:
    resolution:
      {
        integrity: sha512-u92mvlcYtp9MRKmP+ZvMmtPN34+/3lMHlyMj7wXJDeXxuM0Vgzz0+PPJNsro1m3IZPYChIkn944wW8TYgGKFHw==,
      }
    cpu: [arm]
    os: [linux]
    requiresBuild: true
    dev: true
    optional: true

  /@unrs/resolver-binding-linux-arm-musleabihf@1.11.1:
    resolution:
      {
        integrity: sha512-cINaoY2z7LVCrfHkIcmvj7osTOtm6VVT16b5oQdS4beibX2SYBwgYLmqhBjA1t51CarSaBuX5YNsWLjsqfW5Cw==,
      }
    cpu: [arm]
    os: [linux]
    requiresBuild: true
    dev: true
    optional: true

  /@unrs/resolver-binding-linux-arm64-gnu@1.11.1:
    resolution:
      {
        integrity: sha512-34gw7PjDGB9JgePJEmhEqBhWvCiiWCuXsL9hYphDF7crW7UgI05gyBAi6MF58uGcMOiOqSJ2ybEeCvHcq0BCmQ==,
      }
    cpu: [arm64]
    os: [linux]
    requiresBuild: true
    dev: true
    optional: true

  /@unrs/resolver-binding-linux-arm64-musl@1.11.1:
    resolution:
      {
        integrity: sha512-RyMIx6Uf53hhOtJDIamSbTskA99sPHS96wxVE/bJtePJJtpdKGXO1wY90oRdXuYOGOTuqjT8ACccMc4K6QmT3w==,
      }
    cpu: [arm64]
    os: [linux]
    requiresBuild: true
    dev: true
    optional: true

  /@unrs/resolver-binding-linux-ppc64-gnu@1.11.1:
    resolution:
      {
        integrity: sha512-D8Vae74A4/a+mZH0FbOkFJL9DSK2R6TFPC9M+jCWYia/q2einCubX10pecpDiTmkJVUH+y8K3BZClycD8nCShA==,
      }
    cpu: [ppc64]
    os: [linux]
    requiresBuild: true
    dev: true
    optional: true

  /@unrs/resolver-binding-linux-riscv64-gnu@1.11.1:
    resolution:
      {
        integrity: sha512-frxL4OrzOWVVsOc96+V3aqTIQl1O2TjgExV4EKgRY09AJ9leZpEg8Ak9phadbuX0BA4k8U5qtvMSQQGGmaJqcQ==,
      }
    cpu: [riscv64]
    os: [linux]
    requiresBuild: true
    dev: true
    optional: true

  /@unrs/resolver-binding-linux-riscv64-musl@1.11.1:
    resolution:
      {
        integrity: sha512-mJ5vuDaIZ+l/acv01sHoXfpnyrNKOk/3aDoEdLO/Xtn9HuZlDD6jKxHlkN8ZhWyLJsRBxfv9GYM2utQ1SChKew==,
      }
    cpu: [riscv64]
    os: [linux]
    requiresBuild: true
    dev: true
    optional: true

  /@unrs/resolver-binding-linux-s390x-gnu@1.11.1:
    resolution:
      {
        integrity: sha512-kELo8ebBVtb9sA7rMe1Cph4QHreByhaZ2QEADd9NzIQsYNQpt9UkM9iqr2lhGr5afh885d/cB5QeTXSbZHTYPg==,
      }
    cpu: [s390x]
    os: [linux]
    requiresBuild: true
    dev: true
    optional: true

  /@unrs/resolver-binding-linux-x64-gnu@1.11.1:
    resolution:
      {
        integrity: sha512-C3ZAHugKgovV5YvAMsxhq0gtXuwESUKc5MhEtjBpLoHPLYM+iuwSj3lflFwK3DPm68660rZ7G8BMcwSro7hD5w==,
      }
    cpu: [x64]
    os: [linux]
    requiresBuild: true
    dev: true
    optional: true

  /@unrs/resolver-binding-linux-x64-musl@1.11.1:
    resolution:
      {
        integrity: sha512-rV0YSoyhK2nZ4vEswT/QwqzqQXw5I6CjoaYMOX0TqBlWhojUf8P94mvI7nuJTeaCkkds3QE4+zS8Ko+GdXuZtA==,
      }
    cpu: [x64]
    os: [linux]
    requiresBuild: true
    dev: true
    optional: true

  /@unrs/resolver-binding-wasm32-wasi@1.11.1:
    resolution:
      {
        integrity: sha512-5u4RkfxJm+Ng7IWgkzi3qrFOvLvQYnPBmjmZQ8+szTK/b31fQCnleNl1GgEt7nIsZRIf5PLhPwT0WM+q45x/UQ==,
      }
    engines: { node: ">=14.0.0" }
    cpu: [wasm32]
    requiresBuild: true
    dependencies:
<<<<<<< HEAD
      "@napi-rs/wasm-runtime": 0.2.12
=======
      '@napi-rs/wasm-runtime': 0.2.12
>>>>>>> ea166ffb
    dev: true
    optional: true

  /@unrs/resolver-binding-win32-arm64-msvc@1.11.1:
    resolution:
      {
        integrity: sha512-nRcz5Il4ln0kMhfL8S3hLkxI85BXs3o8EYoattsJNdsX4YUU89iOkVn7g0VHSRxFuVMdM4Q1jEpIId1Ihim/Uw==,
      }
    cpu: [arm64]
    os: [win32]
    requiresBuild: true
    dev: true
    optional: true

  /@unrs/resolver-binding-win32-ia32-msvc@1.11.1:
    resolution:
      {
        integrity: sha512-DCEI6t5i1NmAZp6pFonpD5m7i6aFrpofcp4LA2i8IIq60Jyo28hamKBxNrZcyOwVOZkgsRp9O2sXWBWP8MnvIQ==,
      }
    cpu: [ia32]
    os: [win32]
    requiresBuild: true
    dev: true
    optional: true

  /@unrs/resolver-binding-win32-x64-msvc@1.11.1:
    resolution:
      {
        integrity: sha512-lrW200hZdbfRtztbygyaq/6jP6AKE8qQN2KvPcJ+x7wiD038YtnYtZ82IMNJ69GJibV7bwL3y9FgK+5w/pYt6g==,
      }
    cpu: [x64]
    os: [win32]
    requiresBuild: true
    dev: true
    optional: true

  /@vitejs/plugin-react@4.7.0(vite@5.4.20):
    resolution:
      {
        integrity: sha512-gUu9hwfWvvEDBBmgtAowQCojwZmJ5mcLn3aufeCsitijs3+f2NsrPtlAWIR6OPiqljl96GVCUbLe0HyqIpVaoA==,
      }
    engines: { node: ^14.18.0 || >=16.0.0 }
    peerDependencies:
      vite: ^4.2.0 || ^5.0.0 || ^6.0.0 || ^7.0.0
    dependencies:
      "@babel/core": 7.28.4
      "@babel/plugin-transform-react-jsx-self": 7.27.1(@babel/core@7.28.4)
      "@babel/plugin-transform-react-jsx-source": 7.27.1(@babel/core@7.28.4)
      "@rolldown/pluginutils": 1.0.0-beta.27
      "@types/babel__core": 7.20.5
      react-refresh: 0.17.0
      vite: 5.4.20(@types/node@20.19.15)
    transitivePeerDependencies:
      - supports-color
    dev: true

  /@vitejs/plugin-react@4.7.0(vite@7.2.6):
    resolution:
      {
        integrity: sha512-gUu9hwfWvvEDBBmgtAowQCojwZmJ5mcLn3aufeCsitijs3+f2NsrPtlAWIR6OPiqljl96GVCUbLe0HyqIpVaoA==,
      }
    engines: { node: ^14.18.0 || >=16.0.0 }
    peerDependencies:
      vite: ^4.2.0 || ^5.0.0 || ^6.0.0 || ^7.0.0
    dependencies:
      "@babel/core": 7.28.4
      "@babel/plugin-transform-react-jsx-self": 7.27.1(@babel/core@7.28.4)
      "@babel/plugin-transform-react-jsx-source": 7.27.1(@babel/core@7.28.4)
      "@rolldown/pluginutils": 1.0.0-beta.27
      "@types/babel__core": 7.20.5
      react-refresh: 0.17.0
      vite: 7.2.6(@types/node@20.19.15)
    transitivePeerDependencies:
      - supports-color
    dev: true

  /@vitest/coverage-v8@1.6.1(vitest@1.6.1):
    resolution:
      {
        integrity: sha512-6YeRZwuO4oTGKxD3bijok756oktHSIm3eczVVzNe3scqzuhLwltIF3S9ZL/vwOVIpURmU6SnZhziXXAfw8/Qlw==,
      }
    peerDependencies:
      vitest: 1.6.1
    dependencies:
      "@ampproject/remapping": 2.3.0
      "@bcoe/v8-coverage": 0.2.3
      debug: 4.4.3
      istanbul-lib-coverage: 3.2.2
      istanbul-lib-report: 3.0.1
      istanbul-lib-source-maps: 5.0.6
      istanbul-reports: 3.2.0
      magic-string: 0.30.19
      magicast: 0.3.5
      picocolors: 1.1.1
      std-env: 3.9.0
      strip-literal: 2.1.1
      test-exclude: 6.0.0
      vitest: 1.6.1(@types/node@20.19.15)(jsdom@27.0.0)
    transitivePeerDependencies:
      - supports-color
    dev: true

  /@vitest/expect@1.6.1:
    resolution:
      {
        integrity: sha512-jXL+9+ZNIJKruofqXuuTClf44eSpcHlgj3CiuNihUF3Ioujtmc0zIa3UJOW5RjDK1YLBJZnWBlPuqhYycLioog==,
      }
    dependencies:
      "@vitest/spy": 1.6.1
      "@vitest/utils": 1.6.1
      chai: 4.5.0
    dev: true

  /@vitest/expect@2.1.9:
    resolution:
      {
        integrity: sha512-UJCIkTBenHeKT1TTlKMJWy1laZewsRIzYighyYiJKZreqtdxSos/S1t+ktRMQWu2CKqaarrkeszJx1cgC5tGZw==,
      }
    dependencies:
      "@vitest/spy": 2.1.9
      "@vitest/utils": 2.1.9
      chai: 5.3.3
      tinyrainbow: 1.2.0
    dev: true

  /@vitest/mocker@2.1.9(vite@5.4.20):
    resolution:
      {
        integrity: sha512-tVL6uJgoUdi6icpxmdrn5YNo3g3Dxv+IHJBr0GXHaEdTcw3F+cPKnsXFhli6nO+f/6SDKPHEK1UN+k+TQv0Ehg==,
      }
    peerDependencies:
      msw: ^2.4.9
      vite: ^5.0.0
    peerDependenciesMeta:
      msw:
        optional: true
      vite:
        optional: true
    dependencies:
      "@vitest/spy": 2.1.9
      estree-walker: 3.0.3
      magic-string: 0.30.19
      vite: 5.4.20(@types/node@20.19.15)
    dev: true

  /@vitest/pretty-format@2.1.9:
    resolution:
      {
        integrity: sha512-KhRIdGV2U9HOUzxfiHmY8IFHTdqtOhIzCpd8WRdJiE7D/HUcZVD0EgQCVjm+Q9gkUXWgBvMmTtZgIG48wq7sOQ==,
      }
    dependencies:
      tinyrainbow: 1.2.0
    dev: true

  /@vitest/runner@1.6.1:
    resolution:
      {
        integrity: sha512-3nSnYXkVkf3mXFfE7vVyPmi3Sazhb/2cfZGGs0JRzFsPFvAMBEcrweV1V1GsrstdXeKCTXlJbvnQwGWgEIHmOA==,
      }
    dependencies:
      "@vitest/utils": 1.6.1
      p-limit: 5.0.0
      pathe: 1.1.2
    dev: true

  /@vitest/runner@2.1.9:
    resolution:
      {
        integrity: sha512-ZXSSqTFIrzduD63btIfEyOmNcBmQvgOVsPNPe0jYtESiXkhd8u2erDLnMxmGrDCwHCCHE7hxwRDCT3pt0esT4g==,
      }
    dependencies:
      "@vitest/utils": 2.1.9
      pathe: 1.1.2
    dev: true

  /@vitest/snapshot@1.6.1:
    resolution:
      {
        integrity: sha512-WvidQuWAzU2p95u8GAKlRMqMyN1yOJkGHnx3M1PL9Raf7AQ1kwLKg04ADlCa3+OXUZE7BceOhVZiuWAbzCKcUQ==,
      }
    dependencies:
      magic-string: 0.30.19
      pathe: 1.1.2
      pretty-format: 29.7.0
    dev: true

  /@vitest/snapshot@2.1.9:
    resolution:
      {
        integrity: sha512-oBO82rEjsxLNJincVhLhaxxZdEtV0EFHMK5Kmx5sJ6H9L183dHECjiefOAdnqpIgT5eZwT04PoggUnW88vOBNQ==,
      }
    dependencies:
      "@vitest/pretty-format": 2.1.9
      magic-string: 0.30.19
      pathe: 1.1.2
    dev: true

  /@vitest/spy@1.6.1:
    resolution:
      {
        integrity: sha512-MGcMmpGkZebsMZhbQKkAf9CX5zGvjkBTqf8Zx3ApYWXr3wG+QvEu2eXWfnIIWYSJExIp4V9FCKDEeygzkYrXMw==,
      }
    dependencies:
      tinyspy: 2.2.1
    dev: true

  /@vitest/spy@2.1.9:
    resolution:
      {
        integrity: sha512-E1B35FwzXXTs9FHNK6bDszs7mtydNi5MIfUWpceJ8Xbfb1gBMscAnwLbEu+B44ed6W3XjL9/ehLPHR1fkf1KLQ==,
      }
    dependencies:
      tinyspy: 3.0.2
    dev: true

  /@vitest/utils@1.6.1:
    resolution:
      {
        integrity: sha512-jOrrUvXM4Av9ZWiG1EajNto0u96kWAhJ1LmPmJhXXQx/32MecEKd10pOLYgS2BQx1TgkGhloPU1ArDW2vvaY6g==,
      }
    dependencies:
      diff-sequences: 29.6.3
      estree-walker: 3.0.3
      loupe: 2.3.7
      pretty-format: 29.7.0
    dev: true

  /@vitest/utils@2.1.9:
    resolution:
      {
        integrity: sha512-v0psaMSkNJ3A2NMrUEHFRzJtDPFn+/VWZ5WxImB21T9fjucJRmS7xCS3ppEnARb9y11OAzaD+P2Ps+b+BGX5iQ==,
      }
    dependencies:
      "@vitest/pretty-format": 2.1.9
      loupe: 3.2.1
      tinyrainbow: 1.2.0
    dev: true

  /acorn-jsx@5.3.2(acorn@8.15.0):
    resolution:
      {
        integrity: sha512-rq9s+JNhf0IChjtDXxllJ7g41oZk5SlXtp0LHwyA5cejwn7vKmKp4pPri6YEePv2PU65sAsegbXtIinmDFDXgQ==,
      }
    peerDependencies:
      acorn: ^6.0.0 || ^7.0.0 || ^8.0.0
    dependencies:
      acorn: 8.15.0

  /acorn-walk@8.3.2:
    resolution:
      {
        integrity: sha512-cjkyv4OtNCIeqhHrfS81QWXoCBPExR/J62oyEqepVw8WaQeSqpW2uhuLPh1m9eWhDuOo/jUXVTlifvesOWp/4A==,
      }
    engines: { node: ">=0.4.0" }
    dev: true

  /acorn-walk@8.3.4:
    resolution:
      {
        integrity: sha512-ueEepnujpqee2o5aIYnvHU6C0A42MNdsIDeqy5BydrkuC5R1ZuUFnm27EeFJGoEHJQgn3uleRvmTXaJgfXbt4g==,
      }
    engines: { node: ">=0.4.0" }
    dependencies:
      acorn: 8.15.0
    dev: true

  /acorn@8.14.0:
    resolution:
      {
        integrity: sha512-cl669nCJTZBsL97OF4kUQm5g5hC2uihk0NxY3WENAC0TYdILVkAyHymAntgxGkl7K+t0cXIrH5siy5S4XkFycA==,
      }
    engines: { node: ">=0.4.0" }
    hasBin: true
    dev: true

  /acorn@8.15.0:
    resolution:
      {
        integrity: sha512-NZyJarBfL7nWwIq+FDL6Zp/yHEhePMNnnJ0y3qfieCrmNvYct8uvtiV41UvlSe6apAfk0fY1FbWx+NwfmpvtTg==,
      }
    engines: { node: ">=0.4.0" }
    hasBin: true

  /agent-base@7.1.4:
    resolution:
      {
        integrity: sha512-MnA+YT8fwfJPgBx3m60MNqakm30XOkyIoH1y6huTQvC0PwZG7ki8NacLBcrPbNoo8vEZy7Jpuk7+jMO+CUovTQ==,
      }
    engines: { node: ">= 14" }
    dev: true

  /ajv@6.12.6:
    resolution:
      {
        integrity: sha512-j3fVLgvTo527anyYyJOGTYJbG+vnnQYvE0m5mmkc1TK+nxAppkCLMIL0aZ4dblVCNoGShhm+kzE4ZUykBoMg4g==,
      }
    dependencies:
      fast-deep-equal: 3.1.3
      fast-json-stable-stringify: 2.1.0
      json-schema-traverse: 0.4.1
      uri-js: 4.4.1

  /ansi-regex@5.0.1:
    resolution:
      {
        integrity: sha512-quJQXlTSUGL2LH9SUXo8VwsY4soanhgo6LNSm84E1LBcE8s3O0wpdiRzyR9z/ZZJMlMWv37qOOb9pdJlMUEKFQ==,
      }
    engines: { node: ">=8" }

  /ansi-regex@6.2.2:
    resolution:
      {
        integrity: sha512-Bq3SmSpyFHaWjPk8If9yc6svM8c56dB5BAtW4Qbw5jHTwwXXcTLoRMkpDJp6VL0XzlWaCHTXrkFURMYmD0sLqg==,
      }
    engines: { node: ">=12" }
    dev: true

  /ansi-styles@4.3.0:
    resolution:
      {
        integrity: sha512-zbB9rCJAT1rbjiVDb2hqKFHNYLxgtk8NURxZ3IZwD3F6NtxbXZQCnnSi1Lkx+IDohdPlFp222wVALIheZJQSEg==,
      }
    engines: { node: ">=8" }
    dependencies:
      color-convert: 2.0.1

  /ansi-styles@5.2.0:
    resolution:
      {
        integrity: sha512-Cxwpt2SfTzTtXcfOlzGEee8O+c+MmUgGrNiBcXnuWxuFJHe6a5Hz7qwhwe5OgaSYI0IJvkLqWX1ASG+cJOkEiA==,
      }
    engines: { node: ">=10" }
    dev: true

  /ansi-styles@6.2.3:
    resolution:
      {
        integrity: sha512-4Dj6M28JB+oAH8kFkTLUo+a2jwOFkuqb3yucU0CANcRRUbxS0cP0nZYCGjcc3BNXwRIsUVmDGgzawme7zvJHvg==,
      }
    engines: { node: ">=12" }
    dev: true

  /any-promise@1.3.0:
    resolution:
      {
        integrity: sha512-7UvmKalWRt1wgjL1RrGxoSJW/0QZFIegpeGvZG9kjp8vrRu55XTHbwnqq2GpXm9uLbcuhxm3IqX9OB4MZR1b2A==,
      }
    dev: true

  /anymatch@3.1.3:
    resolution:
      {
        integrity: sha512-KMReFUr0B4t+D+OBkjR3KYqvocp2XaSzO55UcB6mgQMd3KbcE+mWTyvVV7D/zsdEbNnV6acZUutkiHQXvTr1Rw==,
      }
    engines: { node: ">= 8" }
    dependencies:
      normalize-path: 3.0.0
      picomatch: 2.3.1
    dev: true

  /arg@5.0.2:
    resolution:
      {
        integrity: sha512-PYjyFOLKQ9y57JvQ6QLo8dAgNqswh8M1RMJYdQduT6xbWSgK36P/Z/v+p888pM69jMMfS8Xd8F6I1kQ/I9HUGg==,
      }
    dev: true

  /argparse@2.0.1:
    resolution:
      {
        integrity: sha512-8+9WqebbFzpX9OR+Wa6O29asIogeRMzcGtAINdpMHHyAg10f05aSFVBbcEqGf/PXw1EjAZ+q2/bEBg3DvurK3Q==,
      }

  /aria-query@5.1.3:
    resolution:
      {
        integrity: sha512-R5iJ5lkuHybztUfuOAznmboyjWq8O6sqNqtK7CLOqdydi54VNbORp49mb14KbWgG1QD3JFO9hJdZ+y4KutfdOQ==,
      }
    dependencies:
      deep-equal: 2.2.3
    dev: true

  /aria-query@5.3.0:
    resolution:
      {
        integrity: sha512-b0P0sZPKtyu8HkeRAfCq0IfURZK+SuwMjY1UXGBU27wpAiTwQAIlq56IbIO+ytk/JjS1fMR14ee5WBBfKi5J6A==,
      }
    dependencies:
      dequal: 2.0.3
    dev: true

  /aria-query@5.3.2:
    resolution:
      {
        integrity: sha512-COROpnaoap1E2F000S62r6A60uHZnmlvomhfyT2DlTcrY1OrBKn2UhH7qn5wTC9zMvD0AY7csdPSNwKP+7WiQw==,
      }
    engines: { node: ">= 0.4" }

  /array-buffer-byte-length@1.0.2:
    resolution:
      {
        integrity: sha512-LHE+8BuR7RYGDKvnrmcuSq3tDcKv9OFEXQt/HpbZhY7V6h0zlUXutnAD82GiFx9rdieCMjkvtcsPqBwgUl1Iiw==,
      }
    engines: { node: ">= 0.4" }
    dependencies:
      call-bound: 1.0.4
      is-array-buffer: 3.0.5

  /array-includes@3.1.9:
    resolution:
      {
        integrity: sha512-FmeCCAenzH0KH381SPT5FZmiA/TmpndpcaShhfgEN9eCVjnFBqq3l1xrI42y8+PPLI6hypzou4GXw00WHmPBLQ==,
      }
    engines: { node: ">= 0.4" }
    dependencies:
      call-bind: 1.0.8
      call-bound: 1.0.4
      define-properties: 1.2.1
      es-abstract: 1.24.0
      es-object-atoms: 1.1.1
      get-intrinsic: 1.3.0
      is-string: 1.1.1
      math-intrinsics: 1.1.0

  /array-union@2.1.0:
    resolution:
      {
        integrity: sha512-HGyxoOTYUyCM6stUe6EJgnd4EoewAI7zMdfqO+kGjnlZmBDz/cR5pf8r/cR4Wq60sL/p0IkcjUEEPwS3GFrIyw==,
      }
    engines: { node: ">=8" }

  /array.prototype.findlast@1.2.5:
    resolution:
      {
        integrity: sha512-CVvd6FHg1Z3POpBLxO6E6zr+rSKEQ9L6rZHAaY7lLfhKsWYUBBOuMs0e9o24oopj6H+geRCX0YJ+TJLBK2eHyQ==,
      }
    engines: { node: ">= 0.4" }
    dependencies:
      call-bind: 1.0.8
      define-properties: 1.2.1
      es-abstract: 1.24.0
      es-errors: 1.3.0
      es-object-atoms: 1.1.1
      es-shim-unscopables: 1.1.0

  /array.prototype.findlastindex@1.2.6:
    resolution:
      {
        integrity: sha512-F/TKATkzseUExPlfvmwQKGITM3DGTK+vkAsCZoDc5daVygbJBnjEUCbgkAvVFsgfXfX4YIqZ/27G3k3tdXrTxQ==,
      }
    engines: { node: ">= 0.4" }
    dependencies:
      call-bind: 1.0.8
      call-bound: 1.0.4
      define-properties: 1.2.1
      es-abstract: 1.24.0
      es-errors: 1.3.0
      es-object-atoms: 1.1.1
      es-shim-unscopables: 1.1.0

  /array.prototype.flat@1.3.3:
    resolution:
      {
        integrity: sha512-rwG/ja1neyLqCuGZ5YYrznA62D4mZXg0i1cIskIUKSiqF3Cje9/wXAls9B9s1Wa2fomMsIv8czB8jZcPmxCXFg==,
      }
    engines: { node: ">= 0.4" }
    dependencies:
      call-bind: 1.0.8
      define-properties: 1.2.1
      es-abstract: 1.24.0
      es-shim-unscopables: 1.1.0

  /array.prototype.flatmap@1.3.3:
    resolution:
      {
        integrity: sha512-Y7Wt51eKJSyi80hFrJCePGGNo5ktJCslFuboqJsbf57CCPcm5zztluPlc4/aD8sWsKvlwatezpV4U1efk8kpjg==,
      }
    engines: { node: ">= 0.4" }
    dependencies:
      call-bind: 1.0.8
      define-properties: 1.2.1
      es-abstract: 1.24.0
      es-shim-unscopables: 1.1.0

  /array.prototype.tosorted@1.1.4:
    resolution:
      {
        integrity: sha512-p6Fx8B7b7ZhL/gmUsAy0D15WhvDccw3mnGNbZpi3pmeJdxtWsj2jEaI4Y6oo3XiHfzuSgPwKc04MYt6KgvC/wA==,
      }
    engines: { node: ">= 0.4" }
    dependencies:
      call-bind: 1.0.8
      define-properties: 1.2.1
      es-abstract: 1.24.0
      es-errors: 1.3.0
      es-shim-unscopables: 1.1.0

  /arraybuffer.prototype.slice@1.0.4:
    resolution:
      {
        integrity: sha512-BNoCY6SXXPQ7gF2opIP4GBE+Xw7U+pHMYKuzjgCN3GwiaIR09UUeKfheyIry77QtrCBlC0KK0q5/TER/tYh3PQ==,
      }
    engines: { node: ">= 0.4" }
    dependencies:
      array-buffer-byte-length: 1.0.2
      call-bind: 1.0.8
      define-properties: 1.2.1
      es-abstract: 1.24.0
      es-errors: 1.3.0
      get-intrinsic: 1.3.0
      is-array-buffer: 3.0.5

  /as-table@1.0.55:
    resolution:
      {
        integrity: sha512-xvsWESUJn0JN421Xb9MQw6AsMHRCUknCe0Wjlxvjud80mU4E6hQf1A6NzQKcYNmYw62MfzEtXc+badstZP3JpQ==,
      }
    dependencies:
      printable-characters: 1.0.42
    dev: true

  /assertion-error@1.1.0:
    resolution:
      {
        integrity: sha512-jgsaNduz+ndvGyFt3uSuWqvy4lCnIJiovtouQN5JZHOKCS2QuhEdbcQHFhVksz2N2U9hXJo8odG7ETyWlEeuDw==,
      }
    dev: true

  /assertion-error@2.0.1:
    resolution:
      {
        integrity: sha512-Izi8RQcffqCeNVgFigKli1ssklIbpHnCYc6AknXGYoB6grJqyeby7jv12JUQgmTAnIDnbck1uxksT4dzN3PWBA==,
      }
    engines: { node: ">=12" }
    dev: true

  /ast-types-flow@0.0.8:
    resolution:
      {
        integrity: sha512-OH/2E5Fg20h2aPrbe+QL8JZQFko0YZaF+j4mnQ7BGhfavO7OpSLa8a0y9sBwomHdSbkhTS8TQNayBfnW5DwbvQ==,
      }

  /ast-types@0.14.2:
    resolution:
      {
        integrity: sha512-O0yuUDnZeQDL+ncNGlJ78BiO4jnYI3bvMsD5prT0/nsgijG/LpNBIr63gTjVTNsiGkgQhiyCShTgxt8oXOrklA==,
      }
    engines: { node: ">=4" }
    dependencies:
      tslib: 2.8.1
    dev: true

  /async-function@1.0.0:
    resolution:
      {
        integrity: sha512-hsU18Ae8CDTR6Kgu9DYf0EbCr/a5iGL0rytQDobUcdpYOKokk8LEjVphnXkDkgpi0wYVsqrXuP0bZxJaTqdgoA==,
      }
    engines: { node: ">= 0.4" }

  /asynckit@0.4.0:
    resolution:
      {
        integrity: sha512-Oei9OH4tRh0YqU3GxhX79dM/mwVgvbZJaSNaRk+bshkj0S5cfHcgYakreBjrHwatXKbz+IoIdYLxrKim2MjW0Q==,
      }
    dev: true

  /autoprefixer@10.4.21(postcss@8.5.6):
    resolution:
      {
        integrity: sha512-O+A6LWV5LDHSJD3LjHYoNi4VLsj/Whi7k6zG12xTYaU4cQ8oxQGckXNX8cRHK5yOZ/ppVHe0ZBXGzSV9jXdVbQ==,
      }
    engines: { node: ^10 || ^12 || >=14 }
    hasBin: true
    peerDependencies:
      postcss: ^8.1.0
    dependencies:
      browserslist: 4.26.2
      caniuse-lite: 1.0.30001743
      fraction.js: 4.3.7
      normalize-range: 0.1.2
      picocolors: 1.1.1
      postcss: 8.5.6
      postcss-value-parser: 4.2.0
    dev: true

  /available-typed-arrays@1.0.7:
    resolution:
      {
        integrity: sha512-wvUjBtSGN7+7SjNpq/9M2Tg350UZD3q62IFZLbRAR1bSMlCo1ZaeW+BJ+D090e4hIIZLBcTDWe4Mh4jvUDajzQ==,
      }
    engines: { node: ">= 0.4" }
    dependencies:
      possible-typed-array-names: 1.1.0

  /axe-core@4.10.3:
    resolution:
      {
        integrity: sha512-Xm7bpRXnDSX2YE2YFfBk2FnF0ep6tmG7xPh8iHee8MIcrgq762Nkce856dYtJYLkuIoYZvGfTs/PbZhideTcEg==,
      }
    engines: { node: ">=4" }

  /axobject-query@4.1.0:
    resolution:
      {
        integrity: sha512-qIj0G9wZbMGNLjLmg1PT6v2mE9AH2zlnADJD/2tC6E00hgmhUOfEB6greHPAfLRSufHqROIUTkw6E+M3lH0PTQ==,
      }
    engines: { node: ">= 0.4" }

  /babel-plugin-macros@3.1.0:
    resolution:
      {
        integrity: sha512-Cg7TFGpIr01vOQNODXOOaGz2NpCU5gl8x1qJFbb6hbZxR7XrcE2vtbAsTAbJ7/xwJtUuJEw8K8Zr/AE0LHlesg==,
      }
    engines: { node: ">=10", npm: ">=6" }
    dependencies:
      "@babel/runtime": 7.28.4
      cosmiconfig: 7.1.0
      resolve: 1.22.10
    dev: false

  /babel-plugin-react-compiler@19.1.0-rc.3:
    resolution:
      {
        integrity: sha512-mjRn69WuTz4adL0bXGx8Rsyk1086zFJeKmes6aK0xPuK3aaXmDJdLHqwKKMrpm6KAI1MCoUK72d2VeqQbu8YIA==,
      }
    dependencies:
      "@babel/types": 7.28.4

  /bail@2.0.2:
    resolution:
      {
        integrity: sha512-0xO6mYd7JB2YesxDKplafRpsiOzPt9V02ddPCLbY1xYGPOX24NTyN50qnUxgCPcSoYMhKpAuBTjQoRZCAkUDRw==,
      }
    dev: false

  /balanced-match@1.0.2:
    resolution:
      {
        integrity: sha512-3oSeUO0TMV67hN1AmbXsK4yaqU7tjiHlbxRDZOpH0KW9+CeX4bRAaX0Anxt0tx2MrpRpWwQaPwIlISEJhYU5Pw==,
      }

  /baseline-browser-mapping@2.8.4:
    resolution:
      {
        integrity: sha512-L+YvJwGAgwJBV1p6ffpSTa2KRc69EeeYGYjRVWKs0GKrK+LON0GC0gV+rKSNtALEDvMDqkvCFq9r1r94/Gjwxw==,
      }
    hasBin: true

  /bidi-js@1.0.3:
    resolution:
      {
        integrity: sha512-RKshQI1R3YQ+n9YJz2QQ147P66ELpa1FQEg20Dk8oW9t2KgLbpDLLp9aGZ7y8WHSshDknG0bknqGw5/tyCs5tw==,
      }
    dependencies:
      require-from-string: 2.0.2
    dev: true

  /binary-extensions@2.3.0:
    resolution:
      {
        integrity: sha512-Ceh+7ox5qe7LJuLHoY0feh3pHuUDHAcRUeyL2VYghZwfpkNIy/+8Ocg0a3UuSoYzavmylwuLWQOf3hl0jjMMIw==,
      }
    engines: { node: ">=8" }
    dev: true

  /blake3-wasm@2.1.5:
    resolution:
      {
        integrity: sha512-F1+K8EbfOZE49dtoPtmxUQrpXaBIl3ICvasLh+nJta0xkz+9kF/7uet9fLnwKqhDrmj6g+6K3Tw9yQPUg2ka5g==,
      }
    dev: true

  /brace-expansion@1.1.12:
    resolution:
      {
        integrity: sha512-9T9UjW3r0UW5c1Q7GTwllptXwhvYmEzFhzMfZ9H7FQWt+uZePjZPjBP/W1ZEyZ1twGWom5/56TF4lPcqjnDHcg==,
      }
    dependencies:
      balanced-match: 1.0.2
      concat-map: 0.0.1

  /brace-expansion@2.0.2:
    resolution:
      {
        integrity: sha512-Jt0vHyM+jmUBqojB7E1NIYadt0vI0Qxjxd2TErW94wDz+E2LAm5vKMXXwg6ZZBTHPuUlDgQHKXvjGBdfcF1ZDQ==,
      }
    dependencies:
      balanced-match: 1.0.2

  /braces@3.0.3:
    resolution:
      {
        integrity: sha512-yQbXgO/OSZVD2IsiLlro+7Hf6Q18EJrKSEsdoMzKePKXct3gvD8oLcOQdIzGupr5Fj+EDe8gO/lxc1BzfMpxvA==,
      }
    engines: { node: ">=8" }
    dependencies:
      fill-range: 7.1.1

  /browserslist@4.26.2:
    resolution:
      {
        integrity: sha512-ECFzp6uFOSB+dcZ5BK/IBaGWssbSYBHvuMeMt3MMFyhI0Z8SqGgEkBLARgpRH3hutIgPVsALcMwbDrJqPxQ65A==,
      }
    engines: { node: ^6 || ^7 || ^8 || ^9 || ^10 || ^11 || ^12 || >=13.7 }
    hasBin: true
    dependencies:
      baseline-browser-mapping: 2.8.4
      caniuse-lite: 1.0.30001759
      electron-to-chromium: 1.5.220
      node-releases: 2.0.21
      update-browserslist-db: 1.1.3(browserslist@4.26.2)

  /cac@6.7.14:
    resolution:
      {
        integrity: sha512-b6Ilus+c3RrdDk+JhLKUAQfzzgLEPy6wcXqS7f/xe1EETvsDP6GORG7SFuOs6cID5YkqchW/LXZbX5bc8j7ZcQ==,
      }
    engines: { node: ">=8" }
    dev: true

  /call-bind-apply-helpers@1.0.2:
    resolution:
      {
        integrity: sha512-Sp1ablJ0ivDkSzjcaJdxEunN5/XvksFJ2sMBFfq6x0ryhQV/2b/KwFe21cMpmHtPOSij8K99/wSfoEuTObmuMQ==,
      }
    engines: { node: ">= 0.4" }
    dependencies:
      es-errors: 1.3.0
      function-bind: 1.1.2

  /call-bind@1.0.8:
    resolution:
      {
        integrity: sha512-oKlSFMcMwpUg2ednkhQ454wfWiU/ul3CkJe/PEHcTKuiX6RpbehUiFMXu13HalGZxfUwCQzZG747YXBn1im9ww==,
      }
    engines: { node: ">= 0.4" }
    dependencies:
      call-bind-apply-helpers: 1.0.2
      es-define-property: 1.0.1
      get-intrinsic: 1.3.0
      set-function-length: 1.2.2

  /call-bound@1.0.4:
    resolution:
      {
        integrity: sha512-+ys997U96po4Kx/ABpBCqhA9EuxJaQWDQg7295H4hBphv3IZg0boBKuwYpt4YXp6MZ5AmZQnU/tyMTlRpaSejg==,
      }
    engines: { node: ">= 0.4" }
    dependencies:
      call-bind-apply-helpers: 1.0.2
      get-intrinsic: 1.3.0

  /callsites@3.1.0:
    resolution:
      {
        integrity: sha512-P8BjAsXvZS+VIDUI11hHCQEv74YT67YUi5JJFNWIqL235sBmjX4+qx9Muvls5ivyNENctx46xQLQ3aTuE7ssaQ==,
      }
    engines: { node: ">=6" }

  /camelcase-css@2.0.1:
    resolution:
      {
        integrity: sha512-QOSvevhslijgYwRx6Rv7zKdMF8lbRmx+uQGx2+vDc+KI/eBnsy9kit5aj23AgGu3pa4t9AgwbnXWqS+iOY+2aA==,
      }
    engines: { node: ">= 6" }
    dev: true

  /caniuse-lite@1.0.30001743:
    resolution:
      {
        integrity: sha512-e6Ojr7RV14Un7dz6ASD0aZDmQPT/A+eZU+nuTNfjqmRrmkmQlnTNWH0SKmqagx9PeW87UVqapSurtAXifmtdmw==,
      }
    dev: true

  /caniuse-lite@1.0.30001759:
    resolution:
      {
        integrity: sha512-Pzfx9fOKoKvevQf8oCXoyNRQ5QyxJj+3O0Rqx2V5oxT61KGx8+n6hV/IUyJeifUci2clnmmKVpvtiqRzgiWjSw==,
      }

  /ccount@2.0.1:
    resolution:
      {
        integrity: sha512-eyrF0jiFpY+3drT6383f1qhkbGsLSifNAjA61IUjZjmLCWjItY6LB9ft9YhoDgwfmclB2zhu51Lc7+95b8NRAg==,
      }
    dev: false

  /chai@4.5.0:
    resolution:
      {
        integrity: sha512-RITGBfijLkBddZvnn8jdqoTypxvqbOLYQkGGxXzeFjVHvudaPw0HNFD9x928/eUwYWd2dPCugVqspGALTZZQKw==,
      }
    engines: { node: ">=4" }
    dependencies:
      assertion-error: 1.1.0
      check-error: 1.0.3
      deep-eql: 4.1.4
      get-func-name: 2.0.2
      loupe: 2.3.7
      pathval: 1.1.1
      type-detect: 4.1.0
    dev: true

  /chai@5.3.3:
    resolution:
      {
        integrity: sha512-4zNhdJD/iOjSH0A05ea+Ke6MU5mmpQcbQsSOkgdaUMJ9zTlDTD/GYlwohmIE2u0gaxHYiVHEn1Fw9mZ/ktJWgw==,
      }
    engines: { node: ">=18" }
    dependencies:
      assertion-error: 2.0.1
      check-error: 2.1.1
      deep-eql: 5.0.2
      loupe: 3.2.1
      pathval: 2.0.1
    dev: true

  /chalk@4.1.2:
    resolution:
      {
        integrity: sha512-oKnbhFyRIXpUuez8iBMmyEa4nbj4IOQyuhc/wy9kY7/WVPcwIO9VA668Pu8RkO7+0G76SLROeyw9CpQ061i4mA==,
      }
    engines: { node: ">=10" }
    dependencies:
      ansi-styles: 4.3.0
      supports-color: 7.2.0

  /chalk@5.6.2:
    resolution:
      {
        integrity: sha512-7NzBL0rN6fMUW+f7A6Io4h40qQlG+xGmtMxfbnH/K7TAtt8JQWVQK+6g0UXKMeVJoyV5EkkNsErQ8pVD3bLHbA==,
      }
    engines: { node: ^12.17.0 || ^14.13 || >=16.0.0 }
    dev: true

  /character-entities-html4@2.1.0:
    resolution:
      {
        integrity: sha512-1v7fgQRj6hnSwFpq1Eu0ynr/CDEw0rXo2B61qXrLNdHZmPKgb7fqS1a2JwF0rISo9q77jDI8VMEHoApn8qDoZA==,
      }
    dev: false

  /character-entities-legacy@3.0.0:
    resolution:
      {
        integrity: sha512-RpPp0asT/6ufRm//AJVwpViZbGM/MkjQFxJccQRHmISF/22NBtsHqAWmL+/pmkPWoIUJdWyeVleTl1wydHATVQ==,
      }
    dev: false

  /character-entities@2.0.2:
    resolution:
      {
        integrity: sha512-shx7oQ0Awen/BRIdkjkvz54PnEEI/EjwXDSIZp86/KKdbafHh1Df/RYGBhn4hbe2+uKC9FnT5UCEdyPz3ai9hQ==,
      }
    dev: false

  /character-reference-invalid@2.0.1:
    resolution:
      {
        integrity: sha512-iBZ4F4wRbyORVsu0jPV7gXkOsGYjGHPmAyv+HiHG8gi5PtC9KI2j1+v8/tlibRvjoWX027ypmG/n0HtO5t7unw==,
      }
    dev: false

  /check-error@1.0.3:
    resolution:
      {
        integrity: sha512-iKEoDYaRmd1mxM90a2OEfWhjsjPpYPuQ+lMYsoxB126+t8fw7ySEO48nmDg5COTjxDI65/Y2OWpeEHk3ZOe8zg==,
      }
    dependencies:
      get-func-name: 2.0.2
    dev: true

  /check-error@2.1.1:
    resolution:
      {
        integrity: sha512-OAlb+T7V4Op9OwdkjmguYRqncdlx5JiofwOAUkmTF+jNdHwzTaTs4sRAGpzLF3oOz5xAyDGrPgeIDFQmDOTiJw==,
      }
    engines: { node: ">= 16" }
    dev: true

  /chokidar@3.6.0:
    resolution:
      {
        integrity: sha512-7VT13fmjotKpGipCW9JEQAusEPE+Ei8nl6/g4FBAmIm0GOOLMua9NDDo/DWp0ZAxCr3cPq5ZpBqmPAQgDda2Pw==,
      }
    engines: { node: ">= 8.10.0" }
    dependencies:
      anymatch: 3.1.3
      braces: 3.0.3
      glob-parent: 5.1.2
      is-binary-path: 2.1.0
      is-glob: 4.0.3
      normalize-path: 3.0.0
      readdirp: 3.6.0
    optionalDependencies:
      fsevents: 2.3.3
    dev: true

  /client-only@0.0.1:
    resolution:
      {
        integrity: sha512-IV3Ou0jSMzZrd3pZ48nLkT9DA7Ag1pnPzaiQhpW7c3RbcqqzvzzVu+L8gfqMp/8IM2MQtSiqaCxrrcfu8I8rMA==,
      }

  /clsx@1.2.1:
    resolution:
      {
        integrity: sha512-EcR6r5a8bj6pu3ycsa/E/cKVGuTgZJZdsyUYHOksG/UHIiKfjxzRxYJpyVBwYaQeOvghal9fcc4PidlgzugAQg==,
      }
    engines: { node: ">=6" }
    dev: false

  /clsx@2.1.1:
    resolution:
      {
        integrity: sha512-eYm0QWBtUrBWZWG0d386OGAw16Z995PiOVo2B7bjWSbHedGl5e0ZWaq65kOGgUSNesEIDkB9ISbTg/JK9dhCZA==,
      }
    engines: { node: ">=6" }
    dev: false

  /color-convert@2.0.1:
    resolution:
      {
        integrity: sha512-RRECPsj7iu/xb5oKYcsFHSppFNnsj/52OVTRKb4zP5onXwVF3zVmmToNcOfGC+CRDpfK/U584fMg38ZHCaElKQ==,
      }
    engines: { node: ">=7.0.0" }
    dependencies:
      color-name: 1.1.4

  /color-name@1.1.4:
    resolution:
      {
        integrity: sha512-dOy+3AuW3a2wNbZHIuMZpTcgjGuLU/uBL/ubcZF9OXbDo8ff4O8yVp5Bf0efS8uEoYo5q4Fx7dY9OgQGXgAsQA==,
      }

  /color-string@1.9.1:
    resolution:
      {
        integrity: sha512-shrVawQFojnZv6xM40anx4CkoDP+fZsw/ZerEMsW/pyzsRbElpsL/DBVW7q3ExxwusdNXI3lXpuhEZkzs8p5Eg==,
      }
    dependencies:
      color-name: 1.1.4
      simple-swizzle: 0.2.4
    dev: true

  /color@4.2.3:
    resolution:
      {
        integrity: sha512-1rXeuUUiGGrykh+CeBdu5Ie7OJwinCgQY0bc7GCRxy5xVHy+moaqkpL/jqQq0MtQOeYcrqEz4abc5f0KtU7W4A==,
      }
    engines: { node: ">=12.5.0" }
    dependencies:
      color-convert: 2.0.1
      color-string: 1.9.1
    dev: true

  /combined-stream@1.0.8:
    resolution:
      {
        integrity: sha512-FQN4MRfuJeHf7cBbBMJFXhKSDq+2kAArBlmRBvcvFE5BB1HZKXtSFASDhdlz9zOYwxh8lDdnvmMOe/+5cdoEdg==,
      }
    engines: { node: ">= 0.8" }
    dependencies:
      delayed-stream: 1.0.0
    dev: true

  /comma-separated-tokens@2.0.3:
    resolution:
      {
        integrity: sha512-Fu4hJdvzeylCfQPp9SGWidpzrMs7tTrlu6Vb8XGaRGck8QSNZJJp538Wrb60Lax4fPwR64ViY468OIUTbRlGZg==,
      }
    dev: false

  /commander@11.1.0:
    resolution:
      {
        integrity: sha512-yPVavfyCcRhmorC7rWlkHn15b4wDVgVmBA7kV4QVBsF7kv/9TKJAbAXVTxvTnwP8HHKjRCJDClKbciiYS7p0DQ==,
      }
    engines: { node: ">=16" }
    dev: true

  /commander@4.1.1:
    resolution:
      {
        integrity: sha512-NOKm8xhkzAjzFx8B2v5OAHT+u5pRQc2UCa2Vq9jYL/31o2wi9mxBA7LIFs3sV5VSC49z6pEhfbMULvShKj26WA==,
      }
    engines: { node: ">= 6" }
    dev: true

  /concat-map@0.0.1:
    resolution:
      {
        integrity: sha512-/Srv4dswyQNBfohGpz9o6Yb3Gz3SrUDqBH5rTuhGR7ahtlbYKnVxw2bCFMRljaA7EXHaXZ8wsHdodFvbkhKmqg==,
      }

  /confbox@0.1.8:
    resolution:
      {
        integrity: sha512-RMtmw0iFkeR4YV+fUOSucriAQNb9g8zFR52MWCtl+cCZOFRNL6zeB395vPzFhEjjn4fMxXudmELnl/KF/WrK6w==,
      }
    dev: true

  /convert-source-map@1.9.0:
    resolution:
      {
        integrity: sha512-ASFBup0Mz1uyiIjANan1jzLQami9z1PoYSZCiiYW2FczPbenXc45FZdBZLzOT+r6+iciuEModtmCti+hjaAk0A==,
      }
    dev: false

  /convert-source-map@2.0.0:
    resolution:
      {
        integrity: sha512-Kvp459HrV2FEJ1CAsi1Ku+MY3kasH19TFykTz2xWmMeq6bk2NU3XXvfJ+Q61m0xktWwt+1HSYf3JZsTms3aRJg==,
      }

  /cookie@0.5.0:
    resolution:
      {
        integrity: sha512-YZ3GUyn/o8gfKJlnlX7g7xq4gyO6OSuhGPKaaGssGB2qgDUS0gPgtTvoyZLTt9Ab6dC4hfc9dV5arkvc/OCmrw==,
      }
    engines: { node: ">= 0.6" }
    dev: true

  /cookie@0.7.2:
    resolution:
      {
        integrity: sha512-yki5XnKuf750l50uGTllt6kKILY4nQ1eNIQatoXEByZ5dWgnKqbnqmTrBE5B4N7lrMJKQ2ytWMiTO2o0v6Ew/w==,
      }
    engines: { node: ">= 0.6" }
    dev: true

  /cookie@1.1.1:
    resolution:
      {
        integrity: sha512-ei8Aos7ja0weRpFzJnEA9UHJ/7XQmqglbRwnf2ATjcB9Wq874VKH9kfjjirM6UhU2/E5fFYadylyhFldcqSidQ==,
      }
    engines: { node: ">=18" }
    dev: true

  /cosmiconfig@7.1.0:
    resolution:
      {
        integrity: sha512-AdmX6xUzdNASswsFtmwSt7Vj8po9IuqXm0UXz7QKPuEUmPB4XyjGfaAr2PSuELMwkRMVH1EpIkX5bTZGRB3eCA==,
      }
    engines: { node: ">=10" }
    dependencies:
      "@types/parse-json": 4.0.2
      import-fresh: 3.3.1
      parse-json: 5.2.0
      path-type: 4.0.0
      yaml: 1.10.2
    dev: false

  /cross-spawn@7.0.6:
    resolution:
      {
        integrity: sha512-uV2QOWP2nWzsy2aMp8aRibhi9dlzF5Hgh5SHaB9OiTGEyDTiJJyx0uy51QXdyWbtAHNua4XJzUKca3OzKUd3vA==,
      }
    engines: { node: ">= 8" }
    dependencies:
      path-key: 3.1.1
      shebang-command: 2.0.0
      which: 2.0.2

  /css-tree@3.1.0:
    resolution:
      {
        integrity: sha512-0eW44TGN5SQXU1mWSkKwFstI/22X2bG1nYzZTYMAWjylYURhse752YgbE4Cx46AC+bAvI+/dYTPRk1LqSUnu6w==,
      }
    engines: { node: ^10 || ^12.20.0 || ^14.13.0 || >=15.0.0 }
    dependencies:
      mdn-data: 2.12.2
      source-map-js: 1.2.1
    dev: true

  /css.escape@1.5.1:
    resolution:
      {
        integrity: sha512-YUifsXXuknHlUsmlgyY0PKzgPOr7/FjCePfHNt0jxm83wHZi44VDMQ7/fGNkjY3/jV1MC+1CmZbaHzugyeRtpg==,
      }
    dev: true

  /cssesc@3.0.0:
    resolution:
      {
        integrity: sha512-/Tb/JcjK111nNScGob5MNtsntNM1aCNUDipB/TkwZFhyDrrE47SOx/18wF2bbjgc3ZzCSKW1T5nt5EbFoAz/Vg==,
      }
    engines: { node: ">=4" }
    hasBin: true
    dev: true

  /cssstyle@4.6.0:
    resolution:
      {
        integrity: sha512-2z+rWdzbbSZv6/rhtvzvqeZQHrBaqgogqt85sqFNbabZOuFbCVFb8kPeEtZjiKkbrm395irpNKiYeFeLiQnFPg==,
      }
    engines: { node: ">=18" }
    dependencies:
      "@asamuzakjp/css-color": 3.2.0
      rrweb-cssom: 0.8.0
    dev: true

  /cssstyle@5.3.0(postcss@8.5.6):
    resolution:
      {
        integrity: sha512-RveJPnk3m7aarYQ2bJ6iw+Urh55S6FzUiqtBq+TihnTDP4cI8y/TYDqGOyqgnG1J1a6BxJXZsV9JFSTulm9Z7g==,
      }
    engines: { node: ">=20" }
    dependencies:
      "@asamuzakjp/css-color": 4.0.4
      "@csstools/css-syntax-patches-for-csstree": 1.0.14(postcss@8.5.6)
      css-tree: 3.1.0
    transitivePeerDependencies:
      - postcss
    dev: true

  /csstype@3.1.3:
    resolution:
      {
        integrity: sha512-M1uQkMl8rQK/szD0LNhtqxIPLpimGm8sOBwU7lLnCpSbTyY3yeU1Vc7l4KT5zT4s/yOxHH5O7tIuuLOCnLADRw==,
      }

  /csstype@3.2.3:
    resolution:
      {
        integrity: sha512-z1HGKcYy2xA8AGQfwrn0PAy+PB7X/GSj3UVJW9qKyn43xWa+gl5nXmU4qqLMRzWVLFC8KusUX8T/0kCiOYpAIQ==,
      }
    dev: false

  /damerau-levenshtein@1.0.8:
    resolution:
      {
        integrity: sha512-sdQSFB7+llfUcQHUQO3+B8ERRj0Oa4w9POWMI/puGtuf7gFywGmkaLCElnudfTiKZV+NvHqL0ifzdrI8Ro7ESA==,
      }

  /data-uri-to-buffer@2.0.2:
    resolution:
      {
        integrity: sha512-ND9qDTLc6diwj+Xe5cdAgVTbLVdXbtxTJRXRhli8Mowuaan+0EJOtdqJ0QCHNSSPyoXGx9HX2/VMnKeC34AChA==,
      }
    dev: true

  /data-urls@5.0.0:
    resolution:
      {
        integrity: sha512-ZYP5VBHshaDAiVZxjbRVcFJpc+4xGgT0bK3vzy1HLN8jTO975HEbuYzZJcHoQEY5K1a0z8YayJkyVETa08eNTg==,
      }
    engines: { node: ">=18" }
    dependencies:
      whatwg-mimetype: 4.0.0
      whatwg-url: 14.2.0
    dev: true

  /data-urls@6.0.0:
    resolution:
      {
        integrity: sha512-BnBS08aLUM+DKamupXs3w2tJJoqU+AkaE/+6vQxi/G/DPmIZFJJp9Dkb1kM03AZx8ADehDUZgsNxju3mPXZYIA==,
      }
    engines: { node: ">=20" }
    dependencies:
      whatwg-mimetype: 4.0.0
      whatwg-url: 15.0.0
    dev: true

  /data-view-buffer@1.0.2:
    resolution:
      {
        integrity: sha512-EmKO5V3OLXh1rtK2wgXRansaK1/mtVdTUEiEI0W8RkvgT05kfxaH29PliLnpLP73yYO6142Q72QNa8Wx/A5CqQ==,
      }
    engines: { node: ">= 0.4" }
    dependencies:
      call-bound: 1.0.4
      es-errors: 1.3.0
      is-data-view: 1.0.2

  /data-view-byte-length@1.0.2:
    resolution:
      {
        integrity: sha512-tuhGbE6CfTM9+5ANGf+oQb72Ky/0+s3xKUpHvShfiz2RxMFgFPjsXuRLBVMtvMs15awe45SRb83D6wH4ew6wlQ==,
      }
    engines: { node: ">= 0.4" }
    dependencies:
      call-bound: 1.0.4
      es-errors: 1.3.0
      is-data-view: 1.0.2

  /data-view-byte-offset@1.0.1:
    resolution:
      {
        integrity: sha512-BS8PfmtDGnrgYdOonGZQdLZslWIeCGFP9tpan0hi1Co2Zr2NKADsvGYA8XxuG/4UWgJ6Cjtv+YJnB6MM69QGlQ==,
      }
    engines: { node: ">= 0.4" }
    dependencies:
      call-bound: 1.0.4
      es-errors: 1.3.0
      is-data-view: 1.0.2

  /date-fns@2.30.0:
    resolution:
      {
        integrity: sha512-fnULvOpxnC5/Vg3NCiWelDsLiUc9bRwAPs/+LfTLNvetFCtCTN+yQz15C/fs4AwX1R9K5GLtLfn8QW+dWisaAw==,
      }
    engines: { node: ">=0.11" }
    dependencies:
      "@babel/runtime": 7.28.4
    dev: false

  /debug@3.2.7:
    resolution:
      {
        integrity: sha512-CFjzYYAi4ThfiQvizrFQevTTXHtnCqWfe7x1AhgEscTz6ZbLbfoLRLPugTQyBth6f8ZERVUSyWHFD/7Wu4t1XQ==,
      }
    peerDependencies:
      supports-color: "*"
    peerDependenciesMeta:
      supports-color:
        optional: true
    dependencies:
      ms: 2.1.3

  /debug@4.4.3:
    resolution:
      {
        integrity: sha512-RGwwWnwQvkVfavKVt22FGLw+xYSdzARwm0ru6DhTVA3umU5hZc28V3kO4stgYryrTlLpuvgI9GiijltAjNbcqA==,
      }
    engines: { node: ">=6.0" }
    peerDependencies:
      supports-color: "*"
    peerDependenciesMeta:
      supports-color:
        optional: true
    dependencies:
      ms: 2.1.3

  /decimal.js@10.6.0:
    resolution:
      {
        integrity: sha512-YpgQiITW3JXGntzdUmyUR1V812Hn8T1YVXhCu+wO3OpS4eU9l4YdD3qjyiKdV6mvV29zapkMeD390UVEf2lkUg==,
      }
    dev: true

  /decode-named-character-reference@1.2.0:
    resolution:
      {
        integrity: sha512-c6fcElNV6ShtZXmsgNgFFV5tVX2PaV4g+MOAkb8eXHvn6sryJBrZa9r0zV6+dtTyoCKxtDy5tyQ5ZwQuidtd+Q==,
      }
    dependencies:
      character-entities: 2.0.2
    dev: false

  /deep-eql@4.1.4:
    resolution:
      {
        integrity: sha512-SUwdGfqdKOwxCPeVYjwSyRpJ7Z+fhpwIAtmCUdZIWZ/YP5R9WAsyuSgpLVDi9bjWoN2LXHNss/dk3urXtdQxGg==,
      }
    engines: { node: ">=6" }
    dependencies:
      type-detect: 4.1.0
    dev: true

  /deep-eql@5.0.2:
    resolution:
      {
        integrity: sha512-h5k/5U50IJJFpzfL6nO9jaaumfjO/f2NjK/oYB2Djzm4p9L+3T9qWpZqZ2hAbLPuuYq9wrU08WQyBTL5GbPk5Q==,
      }
    engines: { node: ">=6" }
    dev: true

  /deep-equal@2.2.3:
    resolution:
      {
        integrity: sha512-ZIwpnevOurS8bpT4192sqAowWM76JDKSHYzMLty3BZGSswgq6pBaH3DhCSW5xVAZICZyKdOBPjwww5wfgT/6PA==,
      }
    engines: { node: ">= 0.4" }
    dependencies:
      array-buffer-byte-length: 1.0.2
      call-bind: 1.0.8
      es-get-iterator: 1.1.3
      get-intrinsic: 1.3.0
      is-arguments: 1.2.0
      is-array-buffer: 3.0.5
      is-date-object: 1.1.0
      is-regex: 1.2.1
      is-shared-array-buffer: 1.0.4
      isarray: 2.0.5
      object-is: 1.1.6
      object-keys: 1.1.1
      object.assign: 4.1.7
      regexp.prototype.flags: 1.5.4
      side-channel: 1.1.0
      which-boxed-primitive: 1.1.1
      which-collection: 1.0.2
      which-typed-array: 1.1.19
    dev: true

  /deep-is@0.1.4:
    resolution:
      {
        integrity: sha512-oIPzksmTg4/MriiaYGO+okXDT7ztn/w3Eptv/+gSIdMdKsJo0u4CfYNFJPy+4SKMuCqGw2wxnA+URMg3t8a/bQ==,
      }

  /deepmerge@2.2.1:
    resolution:
      {
        integrity: sha512-R9hc1Xa/NOBi9WRVUWg19rl1UB7Tt4kuPd+thNJgFZoxXsTz7ncaPaeIm+40oSGuP33DfMb4sZt1QIGiJzC4EA==,
      }
    engines: { node: ">=0.10.0" }
    dev: false

  /deepmerge@4.3.1:
    resolution:
      {
        integrity: sha512-3sUqbMEc77XqpdNO7FRyRog+eW3ph+GYCbj+rK+uYyRMuwsVy0rMiVtPn+QJlKFvWP/1PYpapqYn0Me2knFn+A==,
      }
    engines: { node: ">=0.10.0" }
    dev: false

  /define-data-property@1.1.4:
    resolution:
      {
        integrity: sha512-rBMvIzlpA8v6E+SJZoo++HAYqsLrkg7MSfIinMPFhmkorw7X+dOXVJQs+QT69zGkzMyfDnIMN2Wid1+NbL3T+A==,
      }
    engines: { node: ">= 0.4" }
    dependencies:
      es-define-property: 1.0.1
      es-errors: 1.3.0
      gopd: 1.2.0

  /define-properties@1.2.1:
    resolution:
      {
        integrity: sha512-8QmQKqEASLd5nx0U1B1okLElbUuuttJ/AnYmRXbbbGDWh6uS208EjD4Xqq/I9wK7u0v6O08XhTWnt5XtEbR6Dg==,
      }
    engines: { node: ">= 0.4" }
    dependencies:
      define-data-property: 1.1.4
      has-property-descriptors: 1.0.2
      object-keys: 1.1.1

  /delayed-stream@1.0.0:
    resolution:
      {
        integrity: sha512-ZySD7Nf91aLB0RxL4KGrKHBXl7Eds1DAmEdcoVawXnLD7SDhpNgtuII2aAkg7a7QS41jxPSZ17p4VdGnMHk3MQ==,
      }
    engines: { node: ">=0.4.0" }
    dev: true

  /dequal@2.0.3:
    resolution:
      {
        integrity: sha512-0je+qPKHEMohvfRTCEo3CrPG6cAzAYgmzKyxRiYSSDkS6eGJdyVJm7WaYA5ECaAD9wLB2T4EEeymA5aFVcYXCA==,
      }
    engines: { node: ">=6" }

  /detect-libc@2.1.2:
    resolution:
      {
        integrity: sha512-Btj2BOOO83o3WyH59e8MgXsxEQVcarkUOpEYrubB0urwnN10yQ364rsiByU11nZlqWYZm05i/of7io4mzihBtQ==,
      }
    engines: { node: ">=8" }

  /devlop@1.1.0:
    resolution:
      {
        integrity: sha512-RWmIqhcFf1lRYBvNmr7qTNuyCt/7/ns2jbpp1+PalgE/rDQcBT0fioSMUpJ93irlUhC5hrg4cYqe6U+0ImW0rA==,
      }
    dependencies:
      dequal: 2.0.3
    dev: false

  /didyoumean@1.2.2:
    resolution:
      {
        integrity: sha512-gxtyfqMg7GKyhQmb056K7M3xszy/myH8w+B4RT+QXBQsvAOdc3XymqDDPHx1BgPgsdAA5SIifona89YtRATDzw==,
      }
    dev: true

  /diff-sequences@29.6.3:
    resolution:
      {
        integrity: sha512-EjePK1srD3P08o2j4f0ExnylqRs5B9tJjcp9t1krH2qRi8CCdsYfwe9JgSLurFBWwq4uOlipzfk5fHNvwFKr8Q==,
      }
    engines: { node: ^14.15.0 || ^16.10.0 || >=18.0.0 }
    dev: true

  /dir-glob@3.0.1:
    resolution:
      {
        integrity: sha512-WkrWp9GR4KXfKGYzOLmTuGVi1UWFfws377n9cc55/tb6DuqyF6pcQ5AbiHEshaDpY9v6oaSr2XCDidGmMwdzIA==,
      }
    engines: { node: ">=8" }
    dependencies:
      path-type: 4.0.0

  /dlv@1.1.3:
    resolution:
      {
        integrity: sha512-+HlytyjlPKnIG8XuRG8WvmBP8xs8P71y+SKKS6ZXWoEgLuePxtDoUEiH7WkdePWrQ5JBpE6aoVqfZfJUQkjXwA==,
      }
    dev: true

  /doctrine@2.1.0:
    resolution:
      {
        integrity: sha512-35mSku4ZXK0vfCuHEDAwt55dg2jNajHZ1odvF+8SSr82EsZY4QmXfuWso8oEd8zRhVObSN18aM0CjSdoBX7zIw==,
      }
    engines: { node: ">=0.10.0" }
    dependencies:
      esutils: 2.0.3

  /doctrine@3.0.0:
    resolution:
      {
        integrity: sha512-yS+Q5i3hBf7GBkd4KG8a7eBNNWNGLTaEwwYWUijIYM7zrlYDM0BFXHjjPWlWZ1Rg7UaddZeIDmi9jF3HmqiQ2w==,
      }
    engines: { node: ">=6.0.0" }
    dependencies:
      esutils: 2.0.3

  /dom-accessibility-api@0.5.16:
    resolution:
      {
        integrity: sha512-X7BJ2yElsnOJ30pZF4uIIDfBEVgF4XEBxL9Bxhy6dnrm5hkzqmsWHGTiHqRiITNhMyFLyAiWndIJP7Z1NTteDg==,
      }
    dev: true

  /dom-accessibility-api@0.6.3:
    resolution:
      {
        integrity: sha512-7ZgogeTnjuHbo+ct10G9Ffp0mif17idi0IyWNVA/wcwcm7NPOD/WEHVP3n7n3MhXqxoIYm8d6MuZohYWIZ4T3w==,
      }
    dev: true

  /dom-helpers@5.2.1:
    resolution:
      {
        integrity: sha512-nRCa7CK3VTrM2NmGkIy4cbK7IZlgBE/PYMn55rrXefr5xXDP0LdtfPnblFDoVdcAfslJ7or6iqAUnx0CCGIWQA==,
      }
    dependencies:
      "@babel/runtime": 7.28.4
      csstype: 3.1.3
    dev: false

  /dotenv@17.2.2:
    resolution:
      {
        integrity: sha512-Sf2LSQP+bOlhKWWyhFsn0UsfdK/kCWRv1iuA2gXAwt3dyNabr6QSj00I2V10pidqz69soatm9ZwZvpQMTIOd5Q==,
      }
    engines: { node: ">=12" }
    dev: true

  /dunder-proto@1.0.1:
    resolution:
      {
        integrity: sha512-KIN/nDJBQRcXw0MLVhZE9iQHmG68qAVIBg9CqmUYjmQIhgij9U5MFvrqkUL5FbtyyzZuOeOt0zdeRe4UY7ct+A==,
      }
    engines: { node: ">= 0.4" }
    dependencies:
      call-bind-apply-helpers: 1.0.2
      es-errors: 1.3.0
      gopd: 1.2.0

  /eastasianwidth@0.2.0:
    resolution:
      {
        integrity: sha512-I88TYZWc9XiYHRQ4/3c5rjjfgkjhLyW2luGIheGERbNQ6OY7yTybanSpDXZa8y7VUP9YmDcYa+eyq4ca7iLqWA==,
      }
    dev: true

  /electron-to-chromium@1.5.220:
    resolution:
      {
        integrity: sha512-TWXijEwR1ggr4BdAKrb1nMNqYLTx1/4aD1fkeZU+FVJGTKu53/T7UyHKXlqEX3Ub02csyHePbHmkvnrjcaYzMA==,
      }

  /emoji-regex@8.0.0:
    resolution:
      {
        integrity: sha512-MSjYzcWNOA0ewAHpz0MxpYFvwg6yjy1NG3xteoqz644VCo/RPgnr1/GGt+ic3iJTzQ8Eu3TdM14SawnVUmGE6A==,
      }
    dev: true

  /emoji-regex@9.2.2:
    resolution:
      {
        integrity: sha512-L18DaJsXSUk2+42pv8mLs5jJT2hqFkFE4j21wOmgbUqsZ2hL72NsUU785g9RXgo3s0ZNgVl42TiHp3ZtOv/Vyg==,
      }

  /entities@6.0.1:
    resolution:
      {
        integrity: sha512-aN97NXWF6AWBTahfVOIrB/NShkzi5H7F9r1s9mD3cDj4Ko5f2qhhVoYMibXF7GlLveb/D2ioWay8lxI97Ven3g==,
      }
    engines: { node: ">=0.12" }
    dev: true

  /error-ex@1.3.4:
    resolution:
      {
        integrity: sha512-sqQamAnR14VgCr1A618A3sGrygcpK+HEbenA/HiEAkkUwcZIIB/tgWqHFxWgOyDh4nB4JCRimh79dR5Ywc9MDQ==,
      }
    dependencies:
      is-arrayish: 0.2.1
    dev: false

  /error-stack-parser-es@1.0.5:
    resolution:
      {
        integrity: sha512-5qucVt2XcuGMcEGgWI7i+yZpmpByQ8J1lHhcL7PwqCwu9FPP3VUXzT4ltHe5i2z9dePwEHcDVOAfSnHsOlCXRA==,
      }
    dev: true

  /es-abstract@1.24.0:
    resolution:
      {
        integrity: sha512-WSzPgsdLtTcQwm4CROfS5ju2Wa1QQcVeT37jFjYzdFz1r9ahadC8B8/a4qxJxM+09F18iumCdRmlr96ZYkQvEg==,
      }
    engines: { node: ">= 0.4" }
    dependencies:
      array-buffer-byte-length: 1.0.2
      arraybuffer.prototype.slice: 1.0.4
      available-typed-arrays: 1.0.7
      call-bind: 1.0.8
      call-bound: 1.0.4
      data-view-buffer: 1.0.2
      data-view-byte-length: 1.0.2
      data-view-byte-offset: 1.0.1
      es-define-property: 1.0.1
      es-errors: 1.3.0
      es-object-atoms: 1.1.1
      es-set-tostringtag: 2.1.0
      es-to-primitive: 1.3.0
      function.prototype.name: 1.1.8
      get-intrinsic: 1.3.0
      get-proto: 1.0.1
      get-symbol-description: 1.1.0
      globalthis: 1.0.4
      gopd: 1.2.0
      has-property-descriptors: 1.0.2
      has-proto: 1.2.0
      has-symbols: 1.1.0
      hasown: 2.0.2
      internal-slot: 1.1.0
      is-array-buffer: 3.0.5
      is-callable: 1.2.7
      is-data-view: 1.0.2
      is-negative-zero: 2.0.3
      is-regex: 1.2.1
      is-set: 2.0.3
      is-shared-array-buffer: 1.0.4
      is-string: 1.1.1
      is-typed-array: 1.1.15
      is-weakref: 1.1.1
      math-intrinsics: 1.1.0
      object-inspect: 1.13.4
      object-keys: 1.1.1
      object.assign: 4.1.7
      own-keys: 1.0.1
      regexp.prototype.flags: 1.5.4
      safe-array-concat: 1.1.3
      safe-push-apply: 1.0.0
      safe-regex-test: 1.1.0
      set-proto: 1.0.0
      stop-iteration-iterator: 1.1.0
      string.prototype.trim: 1.2.10
      string.prototype.trimend: 1.0.9
      string.prototype.trimstart: 1.0.8
      typed-array-buffer: 1.0.3
      typed-array-byte-length: 1.0.3
      typed-array-byte-offset: 1.0.4
      typed-array-length: 1.0.7
      unbox-primitive: 1.1.0
      which-typed-array: 1.1.19

  /es-define-property@1.0.1:
    resolution:
      {
        integrity: sha512-e3nRfgfUZ4rNGL232gUgX06QNyyez04KdjFrF+LTRoOXmrOgFKDg4BCdsjW8EnT69eqdYGmRpJwiPVYNrCaW3g==,
      }
    engines: { node: ">= 0.4" }

  /es-errors@1.3.0:
    resolution:
      {
        integrity: sha512-Zf5H2Kxt2xjTvbJvP2ZWLEICxA6j+hAmMzIlypy4xcBg1vKVnx89Wy0GbS+kf5cwCVFFzdCFh2XSCFNULS6csw==,
      }
    engines: { node: ">= 0.4" }

  /es-get-iterator@1.1.3:
    resolution:
      {
        integrity: sha512-sPZmqHBe6JIiTfN5q2pEi//TwxmAFHwj/XEuYjTuse78i8KxaqMTTzxPoFKuzRpDpTJ+0NAbpfenkmH2rePtuw==,
      }
    dependencies:
      call-bind: 1.0.8
      get-intrinsic: 1.3.0
      has-symbols: 1.1.0
      is-arguments: 1.2.0
      is-map: 2.0.3
      is-set: 2.0.3
      is-string: 1.1.1
      isarray: 2.0.5
      stop-iteration-iterator: 1.1.0
    dev: true

  /es-iterator-helpers@1.2.1:
    resolution:
      {
        integrity: sha512-uDn+FE1yrDzyC0pCo961B2IHbdM8y/ACZsKD4dG6WqrjV53BADjwa7D+1aom2rsNVfLyDgU/eigvlJGJ08OQ4w==,
      }
    engines: { node: ">= 0.4" }
    dependencies:
      call-bind: 1.0.8
      call-bound: 1.0.4
      define-properties: 1.2.1
      es-abstract: 1.24.0
      es-errors: 1.3.0
      es-set-tostringtag: 2.1.0
      function-bind: 1.1.2
      get-intrinsic: 1.3.0
      globalthis: 1.0.4
      gopd: 1.2.0
      has-property-descriptors: 1.0.2
      has-proto: 1.2.0
      has-symbols: 1.1.0
      internal-slot: 1.1.0
      iterator.prototype: 1.1.5
      safe-array-concat: 1.1.3

  /es-module-lexer@1.7.0:
    resolution:
      {
        integrity: sha512-jEQoCwk8hyb2AZziIOLhDqpm5+2ww5uIE6lkO/6jcOCusfk6LhMHpXXfBLXTZ7Ydyt0j4VoUQv6uGNYbdW+kBA==,
      }
    dev: true

  /es-object-atoms@1.1.1:
    resolution:
      {
        integrity: sha512-FGgH2h8zKNim9ljj7dankFPcICIK9Cp5bm+c2gQSYePhpaG5+esrLODihIorn+Pe6FGJzWhXQotPv73jTaldXA==,
      }
    engines: { node: ">= 0.4" }
    dependencies:
      es-errors: 1.3.0

  /es-set-tostringtag@2.1.0:
    resolution:
      {
        integrity: sha512-j6vWzfrGVfyXxge+O0x5sh6cvxAog0a/4Rdd2K36zCMV5eJ+/+tOAngRO8cODMNWbVRdVlmGZQL2YS3yR8bIUA==,
      }
    engines: { node: ">= 0.4" }
    dependencies:
      es-errors: 1.3.0
      get-intrinsic: 1.3.0
      has-tostringtag: 1.0.2
      hasown: 2.0.2

  /es-shim-unscopables@1.1.0:
    resolution:
      {
        integrity: sha512-d9T8ucsEhh8Bi1woXCf+TIKDIROLG5WCkxg8geBCbvk22kzwC5G2OnXVMO6FUsvQlgUUXQ2itephWDLqDzbeCw==,
      }
    engines: { node: ">= 0.4" }
    dependencies:
      hasown: 2.0.2

  /es-to-primitive@1.3.0:
    resolution:
      {
        integrity: sha512-w+5mJ3GuFL+NjVtJlvydShqE1eN3h3PbI7/5LAsYJP/2qtuMXjfL2LpHSRqo4b4eSF5K/DH1JXKUAHSB2UW50g==,
      }
    engines: { node: ">= 0.4" }
    dependencies:
      is-callable: 1.2.7
      is-date-object: 1.1.0
      is-symbol: 1.1.1

  /esbuild-android-64@0.15.18:
    resolution:
      {
        integrity: sha512-wnpt3OXRhcjfIDSZu9bnzT4/TNTDsOUvip0foZOUBG7QbSt//w3QV4FInVJxNhKc/ErhUxc5z4QjHtMi7/TbgA==,
      }
    engines: { node: ">=12" }
    cpu: [x64]
    os: [android]
    requiresBuild: true
    dev: true
    optional: true

  /esbuild-android-arm64@0.15.18:
    resolution:
      {
        integrity: sha512-G4xu89B8FCzav9XU8EjsXacCKSG2FT7wW9J6hOc18soEHJdtWu03L3TQDGf0geNxfLTtxENKBzMSq9LlbjS8OQ==,
      }
    engines: { node: ">=12" }
    cpu: [arm64]
    os: [android]
    requiresBuild: true
    dev: true
    optional: true

  /esbuild-darwin-64@0.15.18:
    resolution:
      {
        integrity: sha512-2WAvs95uPnVJPuYKP0Eqx+Dl/jaYseZEUUT1sjg97TJa4oBtbAKnPnl3b5M9l51/nbx7+QAEtuummJZW0sBEmg==,
      }
    engines: { node: ">=12" }
    cpu: [x64]
    os: [darwin]
    requiresBuild: true
    dev: true
    optional: true

  /esbuild-darwin-arm64@0.15.18:
    resolution:
      {
        integrity: sha512-tKPSxcTJ5OmNb1btVikATJ8NftlyNlc8BVNtyT/UAr62JFOhwHlnoPrhYWz09akBLHI9nElFVfWSTSRsrZiDUA==,
      }
    engines: { node: ">=12" }
    cpu: [arm64]
    os: [darwin]
    requiresBuild: true
    dev: true
    optional: true

  /esbuild-freebsd-64@0.15.18:
    resolution:
      {
        integrity: sha512-TT3uBUxkteAjR1QbsmvSsjpKjOX6UkCstr8nMr+q7zi3NuZ1oIpa8U41Y8I8dJH2fJgdC3Dj3CXO5biLQpfdZA==,
      }
    engines: { node: ">=12" }
    cpu: [x64]
    os: [freebsd]
    requiresBuild: true
    dev: true
    optional: true

  /esbuild-freebsd-arm64@0.15.18:
    resolution:
      {
        integrity: sha512-R/oVr+X3Tkh+S0+tL41wRMbdWtpWB8hEAMsOXDumSSa6qJR89U0S/PpLXrGF7Wk/JykfpWNokERUpCeHDl47wA==,
      }
    engines: { node: ">=12" }
    cpu: [arm64]
    os: [freebsd]
    requiresBuild: true
    dev: true
    optional: true

  /esbuild-linux-32@0.15.18:
    resolution:
      {
        integrity: sha512-lphF3HiCSYtaa9p1DtXndiQEeQDKPl9eN/XNoBf2amEghugNuqXNZA/ZovthNE2aa4EN43WroO0B85xVSjYkbg==,
      }
    engines: { node: ">=12" }
    cpu: [ia32]
    os: [linux]
    requiresBuild: true
    dev: true
    optional: true

  /esbuild-linux-64@0.15.18:
    resolution:
      {
        integrity: sha512-hNSeP97IviD7oxLKFuii5sDPJ+QHeiFTFLoLm7NZQligur8poNOWGIgpQ7Qf8Balb69hptMZzyOBIPtY09GZYw==,
      }
    engines: { node: ">=12" }
    cpu: [x64]
    os: [linux]
    requiresBuild: true
    dev: true
    optional: true

  /esbuild-linux-arm64@0.15.18:
    resolution:
      {
        integrity: sha512-54qr8kg/6ilcxd+0V3h9rjT4qmjc0CccMVWrjOEM/pEcUzt8X62HfBSeZfT2ECpM7104mk4yfQXkosY8Quptug==,
      }
    engines: { node: ">=12" }
    cpu: [arm64]
    os: [linux]
    requiresBuild: true
    dev: true
    optional: true

  /esbuild-linux-arm@0.15.18:
    resolution:
      {
        integrity: sha512-UH779gstRblS4aoS2qpMl3wjg7U0j+ygu3GjIeTonCcN79ZvpPee12Qun3vcdxX+37O5LFxz39XeW2I9bybMVA==,
      }
    engines: { node: ">=12" }
    cpu: [arm]
    os: [linux]
    requiresBuild: true
    dev: true
    optional: true

  /esbuild-linux-mips64le@0.15.18:
    resolution:
      {
        integrity: sha512-Mk6Ppwzzz3YbMl/ZZL2P0q1tnYqh/trYZ1VfNP47C31yT0K8t9s7Z077QrDA/guU60tGNp2GOwCQnp+DYv7bxQ==,
      }
    engines: { node: ">=12" }
    cpu: [mips64el]
    os: [linux]
    requiresBuild: true
    dev: true
    optional: true

  /esbuild-linux-ppc64le@0.15.18:
    resolution:
      {
        integrity: sha512-b0XkN4pL9WUulPTa/VKHx2wLCgvIAbgwABGnKMY19WhKZPT+8BxhZdqz6EgkqCLld7X5qiCY2F/bfpUUlnFZ9w==,
      }
    engines: { node: ">=12" }
    cpu: [ppc64]
    os: [linux]
    requiresBuild: true
    dev: true
    optional: true

  /esbuild-linux-riscv64@0.15.18:
    resolution:
      {
        integrity: sha512-ba2COaoF5wL6VLZWn04k+ACZjZ6NYniMSQStodFKH/Pu6RxzQqzsmjR1t9QC89VYJxBeyVPTaHuBMCejl3O/xg==,
      }
    engines: { node: ">=12" }
    cpu: [riscv64]
    os: [linux]
    requiresBuild: true
    dev: true
    optional: true

  /esbuild-linux-s390x@0.15.18:
    resolution:
      {
        integrity: sha512-VbpGuXEl5FCs1wDVp93O8UIzl3ZrglgnSQ+Hu79g7hZu6te6/YHgVJxCM2SqfIila0J3k0csfnf8VD2W7u2kzQ==,
      }
    engines: { node: ">=12" }
    cpu: [s390x]
    os: [linux]
    requiresBuild: true
    dev: true
    optional: true

  /esbuild-netbsd-64@0.15.18:
    resolution:
      {
        integrity: sha512-98ukeCdvdX7wr1vUYQzKo4kQ0N2p27H7I11maINv73fVEXt2kyh4K4m9f35U1K43Xc2QGXlzAw0K9yoU7JUjOg==,
      }
    engines: { node: ">=12" }
    cpu: [x64]
    os: [netbsd]
    requiresBuild: true
    dev: true
    optional: true

  /esbuild-openbsd-64@0.15.18:
    resolution:
      {
        integrity: sha512-yK5NCcH31Uae076AyQAXeJzt/vxIo9+omZRKj1pauhk3ITuADzuOx5N2fdHrAKPxN+zH3w96uFKlY7yIn490xQ==,
      }
    engines: { node: ">=12" }
    cpu: [x64]
    os: [openbsd]
    requiresBuild: true
    dev: true
    optional: true

  /esbuild-sunos-64@0.15.18:
    resolution:
      {
        integrity: sha512-On22LLFlBeLNj/YF3FT+cXcyKPEI263nflYlAhz5crxtp3yRG1Ugfr7ITyxmCmjm4vbN/dGrb/B7w7U8yJR9yw==,
      }
    engines: { node: ">=12" }
    cpu: [x64]
    os: [sunos]
    requiresBuild: true
    dev: true
    optional: true

  /esbuild-windows-32@0.15.18:
    resolution:
      {
        integrity: sha512-o+eyLu2MjVny/nt+E0uPnBxYuJHBvho8vWsC2lV61A7wwTWC3jkN2w36jtA+yv1UgYkHRihPuQsL23hsCYGcOQ==,
      }
    engines: { node: ">=12" }
    cpu: [ia32]
    os: [win32]
    requiresBuild: true
    dev: true
    optional: true

  /esbuild-windows-64@0.15.18:
    resolution:
      {
        integrity: sha512-qinug1iTTaIIrCorAUjR0fcBk24fjzEedFYhhispP8Oc7SFvs+XeW3YpAKiKp8dRpizl4YYAhxMjlftAMJiaUw==,
      }
    engines: { node: ">=12" }
    cpu: [x64]
    os: [win32]
    requiresBuild: true
    dev: true
    optional: true

  /esbuild-windows-arm64@0.15.18:
    resolution:
      {
        integrity: sha512-q9bsYzegpZcLziq0zgUi5KqGVtfhjxGbnksaBFYmWLxeV/S1fK4OLdq2DFYnXcLMjlZw2L0jLsk1eGoB522WXQ==,
      }
    engines: { node: ">=12" }
    cpu: [arm64]
    os: [win32]
    requiresBuild: true
    dev: true
    optional: true

  /esbuild@0.15.18:
    resolution:
      {
        integrity: sha512-x/R72SmW3sSFRm5zrrIjAhCeQSAWoni3CmHEqfQrZIQTM3lVCdehdwuIqaOtfC2slvpdlLa62GYoN8SxT23m6Q==,
      }
    engines: { node: ">=12" }
    hasBin: true
    requiresBuild: true
    optionalDependencies:
      "@esbuild/android-arm": 0.15.18
      "@esbuild/linux-loong64": 0.15.18
      esbuild-android-64: 0.15.18
      esbuild-android-arm64: 0.15.18
      esbuild-darwin-64: 0.15.18
      esbuild-darwin-arm64: 0.15.18
      esbuild-freebsd-64: 0.15.18
      esbuild-freebsd-arm64: 0.15.18
      esbuild-linux-32: 0.15.18
      esbuild-linux-64: 0.15.18
      esbuild-linux-arm: 0.15.18
      esbuild-linux-arm64: 0.15.18
      esbuild-linux-mips64le: 0.15.18
      esbuild-linux-ppc64le: 0.15.18
      esbuild-linux-riscv64: 0.15.18
      esbuild-linux-s390x: 0.15.18
      esbuild-netbsd-64: 0.15.18
      esbuild-openbsd-64: 0.15.18
      esbuild-sunos-64: 0.15.18
      esbuild-windows-32: 0.15.18
      esbuild-windows-64: 0.15.18
      esbuild-windows-arm64: 0.15.18
    dev: true

  /esbuild@0.21.5:
    resolution:
      {
        integrity: sha512-mg3OPMV4hXywwpoDxu3Qda5xCKQi+vCTZq8S9J/EpkhB2HzKXq4SNFZE3+NK93JYxc8VMSep+lOUSC/RVKaBqw==,
      }
    engines: { node: ">=12" }
    hasBin: true
    requiresBuild: true
    optionalDependencies:
      "@esbuild/aix-ppc64": 0.21.5
      "@esbuild/android-arm": 0.21.5
      "@esbuild/android-arm64": 0.21.5
      "@esbuild/android-x64": 0.21.5
      "@esbuild/darwin-arm64": 0.21.5
      "@esbuild/darwin-x64": 0.21.5
      "@esbuild/freebsd-arm64": 0.21.5
      "@esbuild/freebsd-x64": 0.21.5
      "@esbuild/linux-arm": 0.21.5
      "@esbuild/linux-arm64": 0.21.5
      "@esbuild/linux-ia32": 0.21.5
      "@esbuild/linux-loong64": 0.21.5
      "@esbuild/linux-mips64el": 0.21.5
      "@esbuild/linux-ppc64": 0.21.5
      "@esbuild/linux-riscv64": 0.21.5
      "@esbuild/linux-s390x": 0.21.5
      "@esbuild/linux-x64": 0.21.5
      "@esbuild/netbsd-x64": 0.21.5
      "@esbuild/openbsd-x64": 0.21.5
      "@esbuild/sunos-x64": 0.21.5
      "@esbuild/win32-arm64": 0.21.5
      "@esbuild/win32-ia32": 0.21.5
      "@esbuild/win32-x64": 0.21.5
    dev: true

  /esbuild@0.25.12:
    resolution:
      {
        integrity: sha512-bbPBYYrtZbkt6Os6FiTLCTFxvq4tt3JKall1vRwshA3fdVztsLAatFaZobhkBC8/BrPetoa0oksYoKXoG4ryJg==,
      }
    engines: { node: ">=18" }
    hasBin: true
    requiresBuild: true
    optionalDependencies:
      "@esbuild/aix-ppc64": 0.25.12
      "@esbuild/android-arm": 0.25.12
      "@esbuild/android-arm64": 0.25.12
      "@esbuild/android-x64": 0.25.12
      "@esbuild/darwin-arm64": 0.25.12
      "@esbuild/darwin-x64": 0.25.12
      "@esbuild/freebsd-arm64": 0.25.12
      "@esbuild/freebsd-x64": 0.25.12
      "@esbuild/linux-arm": 0.25.12
      "@esbuild/linux-arm64": 0.25.12
      "@esbuild/linux-ia32": 0.25.12
      "@esbuild/linux-loong64": 0.25.12
      "@esbuild/linux-mips64el": 0.25.12
      "@esbuild/linux-ppc64": 0.25.12
      "@esbuild/linux-riscv64": 0.25.12
      "@esbuild/linux-s390x": 0.25.12
      "@esbuild/linux-x64": 0.25.12
      "@esbuild/netbsd-arm64": 0.25.12
      "@esbuild/netbsd-x64": 0.25.12
      "@esbuild/openbsd-arm64": 0.25.12
      "@esbuild/openbsd-x64": 0.25.12
      "@esbuild/openharmony-arm64": 0.25.12
      "@esbuild/sunos-x64": 0.25.12
      "@esbuild/win32-arm64": 0.25.12
      "@esbuild/win32-ia32": 0.25.12
      "@esbuild/win32-x64": 0.25.12
    dev: true

  /esbuild@0.25.9:
    resolution:
      {
        integrity: sha512-CRbODhYyQx3qp7ZEwzxOk4JBqmD/seJrzPa/cGjY1VtIn5E09Oi9/dB4JwctnfZ8Q8iT7rioVv5k/FNT/uf54g==,
      }
    engines: { node: ">=18" }
    hasBin: true
    requiresBuild: true
    optionalDependencies:
      "@esbuild/aix-ppc64": 0.25.9
      "@esbuild/android-arm": 0.25.9
      "@esbuild/android-arm64": 0.25.9
      "@esbuild/android-x64": 0.25.9
      "@esbuild/darwin-arm64": 0.25.9
      "@esbuild/darwin-x64": 0.25.9
      "@esbuild/freebsd-arm64": 0.25.9
      "@esbuild/freebsd-x64": 0.25.9
      "@esbuild/linux-arm": 0.25.9
      "@esbuild/linux-arm64": 0.25.9
      "@esbuild/linux-ia32": 0.25.9
      "@esbuild/linux-loong64": 0.25.9
      "@esbuild/linux-mips64el": 0.25.9
      "@esbuild/linux-ppc64": 0.25.9
      "@esbuild/linux-riscv64": 0.25.9
      "@esbuild/linux-s390x": 0.25.9
      "@esbuild/linux-x64": 0.25.9
      "@esbuild/netbsd-arm64": 0.25.9
      "@esbuild/netbsd-x64": 0.25.9
      "@esbuild/openbsd-arm64": 0.25.9
      "@esbuild/openbsd-x64": 0.25.9
      "@esbuild/openharmony-arm64": 0.25.9
      "@esbuild/sunos-x64": 0.25.9
      "@esbuild/win32-arm64": 0.25.9
      "@esbuild/win32-ia32": 0.25.9
      "@esbuild/win32-x64": 0.25.9
    dev: true

  /esbuild@0.27.0:
    resolution:
      {
        integrity: sha512-jd0f4NHbD6cALCyGElNpGAOtWxSq46l9X/sWB0Nzd5er4Kz2YTm+Vl0qKFT9KUJvD8+fiO8AvoHhFvEatfVixA==,
      }
    engines: { node: ">=18" }
    hasBin: true
    requiresBuild: true
    optionalDependencies:
      "@esbuild/aix-ppc64": 0.27.0
      "@esbuild/android-arm": 0.27.0
      "@esbuild/android-arm64": 0.27.0
      "@esbuild/android-x64": 0.27.0
      "@esbuild/darwin-arm64": 0.27.0
      "@esbuild/darwin-x64": 0.27.0
      "@esbuild/freebsd-arm64": 0.27.0
      "@esbuild/freebsd-x64": 0.27.0
      "@esbuild/linux-arm": 0.27.0
      "@esbuild/linux-arm64": 0.27.0
      "@esbuild/linux-ia32": 0.27.0
      "@esbuild/linux-loong64": 0.27.0
      "@esbuild/linux-mips64el": 0.27.0
      "@esbuild/linux-ppc64": 0.27.0
      "@esbuild/linux-riscv64": 0.27.0
      "@esbuild/linux-s390x": 0.27.0
      "@esbuild/linux-x64": 0.27.0
      "@esbuild/netbsd-arm64": 0.27.0
      "@esbuild/netbsd-x64": 0.27.0
      "@esbuild/openbsd-arm64": 0.27.0
      "@esbuild/openbsd-x64": 0.27.0
      "@esbuild/openharmony-arm64": 0.27.0
      "@esbuild/sunos-x64": 0.27.0
      "@esbuild/win32-arm64": 0.27.0
      "@esbuild/win32-ia32": 0.27.0
      "@esbuild/win32-x64": 0.27.0
    dev: true

  /escalade@3.2.0:
    resolution:
      {
        integrity: sha512-WUj2qlxaQtO4g6Pq5c29GTcWGDyd8itL8zTlipgECz3JesAiiOKotd8JU6otB3PACgG6xkJUyVhboMS+bje/jA==,
      }
    engines: { node: ">=6" }

  /escape-string-regexp@4.0.0:
    resolution:
      {
        integrity: sha512-TtpcNJ3XAzx3Gq8sWRzJaVajRs0uVxA2YAkdb1jm2YkPz4G6egUFAyA3n5vtEIZefPk5Wa4UXbKuS5fKkJWdgA==,
      }
    engines: { node: ">=10" }

  /escape-string-regexp@5.0.0:
    resolution:
      {
        integrity: sha512-/veY75JbMK4j1yjvuUxuVsiS/hr/4iHs9FTT6cgTexxdE0Ly/glccBAkloH/DofkjRbZU3bnoj38mOmhkZ0lHw==,
      }
    engines: { node: ">=12" }
    dev: false

  /eslint-config-next@15.5.3(eslint@8.57.1)(typescript@5.9.2):
    resolution:
      {
        integrity: sha512-e6j+QhQFOr5pfsc8VJbuTD9xTXJaRvMHYjEeLPA2pFkheNlgPLCkxdvhxhfuM4KGcqSZj2qEnpHisdTVs3BxuQ==,
      }
    peerDependencies:
      eslint: ^7.23.0 || ^8.0.0 || ^9.0.0
      typescript: ">=3.3.1"
    peerDependenciesMeta:
      typescript:
        optional: true
    dependencies:
<<<<<<< HEAD
      "@next/eslint-plugin-next": 15.5.3
      "@rushstack/eslint-patch": 1.12.0
      "@typescript-eslint/eslint-plugin": 7.18.0(@typescript-eslint/parser@7.18.0)(eslint@8.57.1)(typescript@5.9.2)
      "@typescript-eslint/parser": 7.18.0(eslint@8.57.1)(typescript@5.9.2)
=======
      '@next/eslint-plugin-next': 15.5.3
      '@rushstack/eslint-patch': 1.12.0
      '@typescript-eslint/eslint-plugin': 7.18.0(@typescript-eslint/parser@7.18.0)(eslint@8.57.1)(typescript@5.9.2)
      '@typescript-eslint/parser': 7.18.0(eslint@8.57.1)(typescript@5.9.2)
>>>>>>> ea166ffb
      eslint: 8.57.1
      eslint-import-resolver-node: 0.3.9
      eslint-import-resolver-typescript: 3.10.1(eslint-plugin-import@2.32.0)(eslint@8.57.1)
      eslint-plugin-import: 2.32.0(@typescript-eslint/parser@7.18.0)(eslint-import-resolver-typescript@3.10.1)(eslint@8.57.1)
      eslint-plugin-jsx-a11y: 6.10.2(eslint@8.57.1)
      eslint-plugin-react: 7.37.5(eslint@8.57.1)
      eslint-plugin-react-hooks: 5.2.0(eslint@8.57.1)
      typescript: 5.9.2
    transitivePeerDependencies:
      - eslint-import-resolver-webpack
      - eslint-plugin-import-x
      - supports-color
    dev: true

  /eslint-config-prettier@9.1.2(eslint@8.57.1):
    resolution:
      {
        integrity: sha512-iI1f+D2ViGn+uvv5HuHVUamg8ll4tN+JRHGc6IJi4TP9Kl976C57fzPXgseXNs8v0iA8aSJpHsTWjDb9QJamGQ==,
      }
    hasBin: true
    peerDependencies:
      eslint: ">=7.0.0"
    dependencies:
      eslint: 8.57.1
    dev: false

  /eslint-import-resolver-node@0.3.9:
    resolution:
      {
        integrity: sha512-WFj2isz22JahUv+B788TlO3N6zL3nNJGU8CcZbPZvVEkBPaJdCV4vy5wyghty5ROFbCRnm132v8BScu5/1BQ8g==,
      }
    dependencies:
      debug: 3.2.7
      is-core-module: 2.16.1
      resolve: 1.22.10
    transitivePeerDependencies:
      - supports-color

  /eslint-import-resolver-typescript@3.10.1(eslint-plugin-import@2.32.0)(eslint@8.57.1):
    resolution:
      {
        integrity: sha512-A1rHYb06zjMGAxdLSkN2fXPBwuSaQ0iO5M/hdyS0Ajj1VBaRp0sPD3dn1FhME3c/JluGFbwSxyCfqdSbtQLAHQ==,
      }
    engines: { node: ^14.18.0 || >=16.0.0 }
    peerDependencies:
      eslint: "*"
      eslint-plugin-import: "*"
      eslint-plugin-import-x: "*"
    peerDependenciesMeta:
      eslint-plugin-import:
        optional: true
      eslint-plugin-import-x:
        optional: true
    dependencies:
      "@nolyfill/is-core-module": 1.0.39
      debug: 4.4.3
      eslint: 8.57.1
      eslint-plugin-import: 2.32.0(@typescript-eslint/parser@7.18.0)(eslint-import-resolver-typescript@3.10.1)(eslint@8.57.1)
      get-tsconfig: 4.10.1
      is-bun-module: 2.0.0
      stable-hash: 0.0.5
      tinyglobby: 0.2.15
      unrs-resolver: 1.11.1
    transitivePeerDependencies:
      - supports-color
    dev: true
<<<<<<< HEAD

  /eslint-module-utils@2.12.1(@typescript-eslint/parser@6.21.0)(eslint-import-resolver-node@0.3.9)(eslint@8.57.1):
    resolution:
      {
        integrity: sha512-L8jSWTze7K2mTg0vos/RuLRS5soomksDPoJLXIslC7c8Wmut3bx7CPpJijDcBZtxQ5lrbUdM+s0OlNbz0DCDNw==,
      }
    engines: { node: ">=4" }
    peerDependencies:
      "@typescript-eslint/parser": "*"
      eslint: "*"
      eslint-import-resolver-node: "*"
      eslint-import-resolver-typescript: "*"
      eslint-import-resolver-webpack: "*"
    peerDependenciesMeta:
      "@typescript-eslint/parser":
        optional: true
      eslint:
        optional: true
      eslint-import-resolver-node:
        optional: true
      eslint-import-resolver-typescript:
        optional: true
      eslint-import-resolver-webpack:
        optional: true
    dependencies:
      "@typescript-eslint/parser": 6.21.0(eslint@8.57.1)(typescript@5.9.2)
      debug: 3.2.7
      eslint: 8.57.1
      eslint-import-resolver-node: 0.3.9
    transitivePeerDependencies:
      - supports-color
    dev: false

  /eslint-module-utils@2.12.1(@typescript-eslint/parser@7.18.0)(eslint-import-resolver-node@0.3.9)(eslint-import-resolver-typescript@3.10.1)(eslint@8.57.1):
    resolution:
      {
        integrity: sha512-L8jSWTze7K2mTg0vos/RuLRS5soomksDPoJLXIslC7c8Wmut3bx7CPpJijDcBZtxQ5lrbUdM+s0OlNbz0DCDNw==,
      }
    engines: { node: ">=4" }
=======

  /eslint-module-utils@2.12.1(@typescript-eslint/parser@6.21.0)(eslint-import-resolver-node@0.3.9)(eslint@8.57.1):
    resolution: {integrity: sha512-L8jSWTze7K2mTg0vos/RuLRS5soomksDPoJLXIslC7c8Wmut3bx7CPpJijDcBZtxQ5lrbUdM+s0OlNbz0DCDNw==}
    engines: {node: '>=4'}
>>>>>>> ea166ffb
    peerDependencies:
      "@typescript-eslint/parser": "*"
      eslint: "*"
      eslint-import-resolver-node: "*"
      eslint-import-resolver-typescript: "*"
      eslint-import-resolver-webpack: "*"
    peerDependenciesMeta:
      "@typescript-eslint/parser":
        optional: true
      eslint:
        optional: true
      eslint-import-resolver-node:
        optional: true
      eslint-import-resolver-typescript:
        optional: true
      eslint-import-resolver-webpack:
        optional: true
    dependencies:
      "@typescript-eslint/parser": 7.18.0(eslint@8.57.1)(typescript@5.9.2)
      debug: 3.2.7
      eslint: 8.57.1
      eslint-import-resolver-node: 0.3.9
    transitivePeerDependencies:
      - supports-color
    dev: false

  /eslint-module-utils@2.12.1(@typescript-eslint/parser@7.18.0)(eslint-import-resolver-node@0.3.9)(eslint-import-resolver-typescript@3.10.1)(eslint@8.57.1):
    resolution: {integrity: sha512-L8jSWTze7K2mTg0vos/RuLRS5soomksDPoJLXIslC7c8Wmut3bx7CPpJijDcBZtxQ5lrbUdM+s0OlNbz0DCDNw==}
    engines: {node: '>=4'}
    peerDependencies:
      '@typescript-eslint/parser': '*'
      eslint: '*'
      eslint-import-resolver-node: '*'
      eslint-import-resolver-typescript: '*'
      eslint-import-resolver-webpack: '*'
    peerDependenciesMeta:
      '@typescript-eslint/parser':
        optional: true
      eslint:
        optional: true
      eslint-import-resolver-node:
        optional: true
      eslint-import-resolver-typescript:
        optional: true
      eslint-import-resolver-webpack:
        optional: true
    dependencies:
      '@typescript-eslint/parser': 7.18.0(eslint@8.57.1)(typescript@5.9.2)
      debug: 3.2.7
      eslint: 8.57.1
      eslint-import-resolver-node: 0.3.9
      eslint-import-resolver-typescript: 3.10.1(eslint-plugin-import@2.32.0)(eslint@8.57.1)
    transitivePeerDependencies:
      - supports-color
    dev: true
<<<<<<< HEAD

  /eslint-plugin-import@2.32.0(@typescript-eslint/parser@6.21.0)(eslint@8.57.1):
    resolution:
      {
        integrity: sha512-whOE1HFo/qJDyX4SnXzP4N6zOWn79WhnCUY/iDR0mPfQZO8wcYE4JClzI2oZrhBnnMUCBCHZhO6VQyoBU95mZA==,
      }
    engines: { node: ">=4" }
    peerDependencies:
      "@typescript-eslint/parser": "*"
      eslint: ^2 || ^3 || ^4 || ^5 || ^6 || ^7.2.0 || ^8 || ^9
    peerDependenciesMeta:
      "@typescript-eslint/parser":
        optional: true
    dependencies:
      "@rtsao/scc": 1.1.0
      "@typescript-eslint/parser": 6.21.0(eslint@8.57.1)(typescript@5.9.2)
      array-includes: 3.1.9
      array.prototype.findlastindex: 1.2.6
      array.prototype.flat: 1.3.3
      array.prototype.flatmap: 1.3.3
      debug: 3.2.7
      doctrine: 2.1.0
      eslint: 8.57.1
      eslint-import-resolver-node: 0.3.9
      eslint-module-utils: 2.12.1(@typescript-eslint/parser@6.21.0)(eslint-import-resolver-node@0.3.9)(eslint@8.57.1)
      hasown: 2.0.2
      is-core-module: 2.16.1
      is-glob: 4.0.3
      minimatch: 3.1.2
      object.fromentries: 2.0.8
      object.groupby: 1.0.3
      object.values: 1.2.1
      semver: 6.3.1
      string.prototype.trimend: 1.0.9
      tsconfig-paths: 3.15.0
    transitivePeerDependencies:
      - eslint-import-resolver-typescript
      - eslint-import-resolver-webpack
      - supports-color
    dev: false

  /eslint-plugin-import@2.32.0(@typescript-eslint/parser@7.18.0)(eslint-import-resolver-typescript@3.10.1)(eslint@8.57.1):
    resolution:
      {
        integrity: sha512-whOE1HFo/qJDyX4SnXzP4N6zOWn79WhnCUY/iDR0mPfQZO8wcYE4JClzI2oZrhBnnMUCBCHZhO6VQyoBU95mZA==,
      }
    engines: { node: ">=4" }
=======

  /eslint-plugin-import@2.32.0(@typescript-eslint/parser@6.21.0)(eslint@8.57.1):
    resolution: {integrity: sha512-whOE1HFo/qJDyX4SnXzP4N6zOWn79WhnCUY/iDR0mPfQZO8wcYE4JClzI2oZrhBnnMUCBCHZhO6VQyoBU95mZA==}
    engines: {node: '>=4'}
>>>>>>> ea166ffb
    peerDependencies:
      "@typescript-eslint/parser": "*"
      eslint: ^2 || ^3 || ^4 || ^5 || ^6 || ^7.2.0 || ^8 || ^9
    peerDependenciesMeta:
      "@typescript-eslint/parser":
        optional: true
    dependencies:
      "@rtsao/scc": 1.1.0
      "@typescript-eslint/parser": 7.18.0(eslint@8.57.1)(typescript@5.9.2)
      array-includes: 3.1.9
      array.prototype.findlastindex: 1.2.6
      array.prototype.flat: 1.3.3
      array.prototype.flatmap: 1.3.3
      debug: 3.2.7
      doctrine: 2.1.0
      eslint: 8.57.1
      eslint-import-resolver-node: 0.3.9
<<<<<<< HEAD
      eslint-module-utils: 2.12.1(@typescript-eslint/parser@7.18.0)(eslint-import-resolver-node@0.3.9)(eslint-import-resolver-typescript@3.10.1)(eslint@8.57.1)
=======
      eslint-module-utils: 2.12.1(@typescript-eslint/parser@6.21.0)(eslint-import-resolver-node@0.3.9)(eslint@8.57.1)
>>>>>>> ea166ffb
      hasown: 2.0.2
      is-core-module: 2.16.1
      is-glob: 4.0.3
      minimatch: 3.1.2
      object.fromentries: 2.0.8
      object.groupby: 1.0.3
      object.values: 1.2.1
      semver: 6.3.1
      string.prototype.trimend: 1.0.9
      tsconfig-paths: 3.15.0
    transitivePeerDependencies:
      - eslint-import-resolver-typescript
      - eslint-import-resolver-webpack
      - supports-color
<<<<<<< HEAD
=======
    dev: false

  /eslint-plugin-import@2.32.0(@typescript-eslint/parser@7.18.0)(eslint-import-resolver-typescript@3.10.1)(eslint@8.57.1):
    resolution: {integrity: sha512-whOE1HFo/qJDyX4SnXzP4N6zOWn79WhnCUY/iDR0mPfQZO8wcYE4JClzI2oZrhBnnMUCBCHZhO6VQyoBU95mZA==}
    engines: {node: '>=4'}
    peerDependencies:
      '@typescript-eslint/parser': '*'
      eslint: ^2 || ^3 || ^4 || ^5 || ^6 || ^7.2.0 || ^8 || ^9
    peerDependenciesMeta:
      '@typescript-eslint/parser':
        optional: true
    dependencies:
      '@rtsao/scc': 1.1.0
      '@typescript-eslint/parser': 7.18.0(eslint@8.57.1)(typescript@5.9.2)
      array-includes: 3.1.9
      array.prototype.findlastindex: 1.2.6
      array.prototype.flat: 1.3.3
      array.prototype.flatmap: 1.3.3
      debug: 3.2.7
      doctrine: 2.1.0
      eslint: 8.57.1
      eslint-import-resolver-node: 0.3.9
      eslint-module-utils: 2.12.1(@typescript-eslint/parser@7.18.0)(eslint-import-resolver-node@0.3.9)(eslint-import-resolver-typescript@3.10.1)(eslint@8.57.1)
      hasown: 2.0.2
      is-core-module: 2.16.1
      is-glob: 4.0.3
      minimatch: 3.1.2
      object.fromentries: 2.0.8
      object.groupby: 1.0.3
      object.values: 1.2.1
      semver: 6.3.1
      string.prototype.trimend: 1.0.9
      tsconfig-paths: 3.15.0
    transitivePeerDependencies:
      - eslint-import-resolver-typescript
      - eslint-import-resolver-webpack
      - supports-color
>>>>>>> ea166ffb
    dev: true

  /eslint-plugin-jsx-a11y@6.10.2(eslint@8.57.1):
    resolution:
      {
        integrity: sha512-scB3nz4WmG75pV8+3eRUQOHZlNSUhFNq37xnpgRkCCELU3XMvXAxLk1eqWWyE22Ki4Q01Fnsw9BA3cJHDPgn2Q==,
      }
    engines: { node: ">=4.0" }
    peerDependencies:
      eslint: ^3 || ^4 || ^5 || ^6 || ^7 || ^8 || ^9
    dependencies:
      aria-query: 5.3.2
      array-includes: 3.1.9
      array.prototype.flatmap: 1.3.3
      ast-types-flow: 0.0.8
      axe-core: 4.10.3
      axobject-query: 4.1.0
      damerau-levenshtein: 1.0.8
      emoji-regex: 9.2.2
      eslint: 8.57.1
      hasown: 2.0.2
      jsx-ast-utils: 3.3.5
      language-tags: 1.0.9
      minimatch: 3.1.2
      object.fromentries: 2.0.8
      safe-regex-test: 1.1.0
      string.prototype.includes: 2.0.1

  /eslint-plugin-react-hooks@4.6.2(eslint@8.57.1):
    resolution:
      {
        integrity: sha512-QzliNJq4GinDBcD8gPB5v0wh6g8q3SUi6EFF0x8N/BL9PoVs0atuGc47ozMRyOWAKdwaZ5OnbOEa3WR+dSGKuQ==,
      }
    engines: { node: ">=10" }
    peerDependencies:
      eslint: ^3.0.0 || ^4.0.0 || ^5.0.0 || ^6.0.0 || ^7.0.0 || ^8.0.0-0
    dependencies:
      eslint: 8.57.1

  /eslint-plugin-react-hooks@5.2.0(eslint@8.57.1):
    resolution:
      {
        integrity: sha512-+f15FfK64YQwZdJNELETdn5ibXEUQmW1DZL6KXhNnc2heoy/sg9VJJeT7n8TlMWouzWqSWavFkIhHyIbIAEapg==,
      }
    engines: { node: ">=10" }
    peerDependencies:
      eslint: ^3.0.0 || ^4.0.0 || ^5.0.0 || ^6.0.0 || ^7.0.0 || ^8.0.0-0 || ^9.0.0
    dependencies:
      eslint: 8.57.1
    dev: true

  /eslint-plugin-react-refresh@0.4.20(eslint@8.57.1):
    resolution:
      {
        integrity: sha512-XpbHQ2q5gUF8BGOX4dHe+71qoirYMhApEPZ7sfhF/dNnOF1UXnCMGZf79SFTBO7Bz5YEIT4TMieSlJBWhP9WBA==,
      }
    peerDependencies:
      eslint: ">=8.40"
    dependencies:
      eslint: 8.57.1

  /eslint-plugin-react@7.37.5(eslint@8.57.1):
    resolution:
      {
        integrity: sha512-Qteup0SqU15kdocexFNAJMvCJEfa2xUKNV4CC1xsVMrIIqEy3SQ/rqyxCWNzfrd3/ldy6HMlD2e0JDVpDg2qIA==,
      }
    engines: { node: ">=4" }
    peerDependencies:
      eslint: ^3 || ^4 || ^5 || ^6 || ^7 || ^8 || ^9.7
    dependencies:
      array-includes: 3.1.9
      array.prototype.findlast: 1.2.5
      array.prototype.flatmap: 1.3.3
      array.prototype.tosorted: 1.1.4
      doctrine: 2.1.0
      es-iterator-helpers: 1.2.1
      eslint: 8.57.1
      estraverse: 5.3.0
      hasown: 2.0.2
      jsx-ast-utils: 3.3.5
      minimatch: 3.1.2
      object.entries: 1.1.9
      object.fromentries: 2.0.8
      object.values: 1.2.1
      prop-types: 15.8.1
      resolve: 2.0.0-next.5
      semver: 6.3.1
      string.prototype.matchall: 4.0.12
      string.prototype.repeat: 1.0.0

  /eslint-scope@7.2.2:
    resolution:
      {
        integrity: sha512-dOt21O7lTMhDM+X9mB4GX+DZrZtCUJPL/wlcTqxyrx5IvO0IYtILdtrQGQp+8n5S0gwSVmOf9NQrjMOgfQZlIg==,
      }
    engines: { node: ^12.22.0 || ^14.17.0 || >=16.0.0 }
    dependencies:
      esrecurse: 4.3.0
      estraverse: 5.3.0

  /eslint-visitor-keys@3.4.3:
    resolution:
      {
        integrity: sha512-wpc+LXeiyiisxPlEkUzU6svyS1frIO3Mgxj1fdy7Pm8Ygzguax2N3Fa/D/ag1WqbOprdI+uY6wMUl8/a2G+iag==,
      }
    engines: { node: ^12.22.0 || ^14.17.0 || >=16.0.0 }

  /eslint@8.57.1:
    resolution:
      {
        integrity: sha512-ypowyDxpVSYpkXr9WPv2PAZCtNip1Mv5KTW0SCurXv/9iOpcrH9PaqUElksqEB6pChqHGDRCFTyrZlGhnLNGiA==,
      }
    engines: { node: ^12.22.0 || ^14.17.0 || >=16.0.0 }
    deprecated: This version is no longer supported. Please see https://eslint.org/version-support for other options.
    hasBin: true
    dependencies:
      "@eslint-community/eslint-utils": 4.9.0(eslint@8.57.1)
      "@eslint-community/regexpp": 4.12.1
      "@eslint/eslintrc": 2.1.4
      "@eslint/js": 8.57.1
      "@humanwhocodes/config-array": 0.13.0
      "@humanwhocodes/module-importer": 1.0.1
      "@nodelib/fs.walk": 1.2.8
      "@ungap/structured-clone": 1.3.0
      ajv: 6.12.6
      chalk: 4.1.2
      cross-spawn: 7.0.6
      debug: 4.4.3
      doctrine: 3.0.0
      escape-string-regexp: 4.0.0
      eslint-scope: 7.2.2
      eslint-visitor-keys: 3.4.3
      espree: 9.6.1
      esquery: 1.6.0
      esutils: 2.0.3
      fast-deep-equal: 3.1.3
      file-entry-cache: 6.0.1
      find-up: 5.0.0
      glob-parent: 6.0.2
      globals: 13.24.0
      graphemer: 1.4.0
      ignore: 5.3.2
      imurmurhash: 0.1.4
      is-glob: 4.0.3
      is-path-inside: 3.0.3
      js-yaml: 4.1.0
      json-stable-stringify-without-jsonify: 1.0.1
      levn: 0.4.1
      lodash.merge: 4.6.2
      minimatch: 3.1.2
      natural-compare: 1.4.0
      optionator: 0.9.4
      strip-ansi: 6.0.1
      text-table: 0.2.0
    transitivePeerDependencies:
      - supports-color

  /espree@9.6.1:
    resolution:
      {
        integrity: sha512-oruZaFkjorTpF32kDSI5/75ViwGeZginGGy2NoOSg3Q9bnwlnmDm4HLnkl0RE3n+njDXR037aY1+x58Z/zFdwQ==,
      }
    engines: { node: ^12.22.0 || ^14.17.0 || >=16.0.0 }
    dependencies:
      acorn: 8.15.0
      acorn-jsx: 5.3.2(acorn@8.15.0)
      eslint-visitor-keys: 3.4.3

  /esquery@1.6.0:
    resolution:
      {
        integrity: sha512-ca9pw9fomFcKPvFLXhBKUK90ZvGibiGOvRJNbjljY7s7uq/5YO4BOzcYtJqExdx99rF6aAcnRxHmcUHcz6sQsg==,
      }
    engines: { node: ">=0.10" }
    dependencies:
      estraverse: 5.3.0

  /esrecurse@4.3.0:
    resolution:
      {
        integrity: sha512-KmfKL3b6G+RXvP8N1vr3Tq1kL/oCFgn2NYXEtqP8/L3pKapUA4G8cFVaoF3SU323CD4XypR/ffioHmkti6/Tag==,
      }
    engines: { node: ">=4.0" }
    dependencies:
      estraverse: 5.3.0

  /estraverse@5.3.0:
    resolution:
      {
        integrity: sha512-MMdARuVEQziNTeJD8DgMqmhwR11BRQ/cBP+pLtYdSTnf3MIO8fFeiINEbX36ZdNlfU/7A9f3gUw49B3oQsvwBA==,
      }
    engines: { node: ">=4.0" }

  /estree-util-is-identifier-name@3.0.0:
    resolution:
      {
        integrity: sha512-hFtqIDZTIUZ9BXLb8y4pYGyk6+wekIivNVTcmvk8NoOh+VeRn5y6cEHzbURrWbfp1fIqdVipilzj+lfaadNZmg==,
      }
    dev: false

  /estree-walker@3.0.3:
    resolution:
      {
        integrity: sha512-7RUKfXgSMMkzt6ZuXmqapOurLGPPfgj6l9uRZ7lRGolvk0y2yocc35LdcxKC5PQZdn2DMqioAQ2NoWcrTKmm6g==,
      }
    dependencies:
      "@types/estree": 1.0.8
    dev: true

  /esutils@2.0.3:
    resolution:
      {
        integrity: sha512-kVscqXk4OCp68SZ0dkgEKVi6/8ij300KBWTJq32P/dYeWTSwK41WyTxalN1eRmA5Z9UU/LX9D7FWSmV9SAYx6g==,
      }
    engines: { node: ">=0.10.0" }

  /execa@8.0.1:
    resolution:
      {
        integrity: sha512-VyhnebXciFV2DESc+p6B+y0LjSm0krU4OgJN44qFAhBY0TJ+1V61tYD2+wHusZ6F9n5K+vl8k0sTy7PEfV4qpg==,
      }
    engines: { node: ">=16.17" }
    dependencies:
      cross-spawn: 7.0.6
      get-stream: 8.0.1
      human-signals: 5.0.0
      is-stream: 3.0.0
      merge-stream: 2.0.0
      npm-run-path: 5.3.0
      onetime: 6.0.0
      signal-exit: 4.1.0
      strip-final-newline: 3.0.0
    dev: true

  /exit-hook@2.2.1:
    resolution:
      {
        integrity: sha512-eNTPlAD67BmP31LDINZ3U7HSF8l57TxOY2PmBJ1shpCvpnxBF93mWCE8YHBnXs8qiUZJc9WDcWIeC3a2HIAMfw==,
      }
    engines: { node: ">=6" }
    dev: true

  /expect-type@1.2.2:
    resolution:
      {
        integrity: sha512-JhFGDVJ7tmDJItKhYgJCGLOWjuK9vPxiXoUFLwLDc99NlmklilbiQJwoctZtt13+xMw91MCk/REan6MWHqDjyA==,
      }
    engines: { node: ">=12.0.0" }
    dev: true

  /extend@3.0.2:
    resolution:
      {
        integrity: sha512-fjquC59cD7CyW6urNXK0FBufkZcoiGG80wTuPujX590cB5Ttln20E2UB4S/WARVqhXffZl2LNgS+gQdPIIim/g==,
      }
    dev: false

  /fast-deep-equal@3.1.3:
    resolution:
      {
        integrity: sha512-f3qQ9oQy9j2AhBe/H9VC91wLmKBCCU/gDOnKNAYG5hswO7BLKj09Hc5HYNz9cGI++xlpDCIgDaitVs03ATR84Q==,
      }

  /fast-glob@3.3.1:
    resolution:
      {
        integrity: sha512-kNFPyjhh5cKjrUltxs+wFx+ZkbRaxxmZ+X0ZU31SOsxCEtP9VPgtq2teZw1DebupL5GmDaNQ6yKMMVcM41iqDg==,
      }
    engines: { node: ">=8.6.0" }
    dependencies:
      "@nodelib/fs.stat": 2.0.5
      "@nodelib/fs.walk": 1.2.8
      glob-parent: 5.1.2
      merge2: 1.4.1
      micromatch: 4.0.8
    dev: true

  /fast-glob@3.3.3:
    resolution:
      {
        integrity: sha512-7MptL8U0cqcFdzIzwOTHoilX9x5BrNqye7Z/LuC7kCMRio1EMSyqRK3BEAUD7sXRq4iT4AzTVuZdhgQ2TCvYLg==,
      }
    engines: { node: ">=8.6.0" }
    dependencies:
      "@nodelib/fs.stat": 2.0.5
      "@nodelib/fs.walk": 1.2.8
      glob-parent: 5.1.2
      merge2: 1.4.1
      micromatch: 4.0.8

  /fast-json-stable-stringify@2.1.0:
    resolution:
      {
        integrity: sha512-lhd/wF+Lk98HZoTCtlVraHtfh5XYijIjalXck7saUtuanSDyLMxnHhSXEDJqHxD7msR8D0uCmqlkwjCV8xvwHw==,
      }

  /fast-levenshtein@2.0.6:
    resolution:
      {
        integrity: sha512-DCXu6Ifhqcks7TZKY3Hxp3y6qphY5SJZmrWMDrKcERSOXWQdMhU9Ig/PYrzyw/ul9jOIyh0N4M0tbC5hodg8dw==,
      }

  /fastq@1.19.1:
    resolution:
      {
        integrity: sha512-GwLTyxkCXjXbxqIhTsMI2Nui8huMPtnxg7krajPJAjnEG/iiOS7i+zCtWGZR9G0NBKbXKh6X9m9UIsYX/N6vvQ==,
      }
    dependencies:
      reusify: 1.1.0

  /fdir@6.5.0(picomatch@4.0.3):
    resolution:
      {
        integrity: sha512-tIbYtZbucOs0BRGqPJkshJUYdL+SDH7dVM8gjy+ERp3WAUjLEFJE+02kanyHtwjWOnwrKYBiwAmM0p4kLJAnXg==,
      }
    engines: { node: ">=12.0.0" }
    peerDependencies:
      picomatch: ^3 || ^4
    peerDependenciesMeta:
      picomatch:
        optional: true
    dependencies:
      picomatch: 4.0.3
    dev: true

  /file-entry-cache@6.0.1:
    resolution:
      {
        integrity: sha512-7Gps/XWymbLk2QLYK4NzpMOrYjMhdIxXuIvy2QBsLE6ljuodKvdkWs/cpyJJ3CVIVpH0Oi1Hvg1ovbMzLdFBBg==,
      }
    engines: { node: ^10.12.0 || >=12.0.0 }
    dependencies:
      flat-cache: 3.2.0

  /fill-range@7.1.1:
    resolution:
      {
        integrity: sha512-YsGpe3WHLK8ZYi4tWDg2Jy3ebRz2rXowDxnld4bkQB00cc/1Zw9AWnC0i9ztDJitivtQvaI9KaLyKrc+hBW0yg==,
      }
    engines: { node: ">=8" }
    dependencies:
      to-regex-range: 5.0.1

  /find-root@1.1.0:
    resolution:
      {
        integrity: sha512-NKfW6bec6GfKc0SGx1e07QZY9PE99u0Bft/0rzSD5k3sO/vwkVUpDUKVm5Gpp5Ue3YfShPFTX2070tDs5kB9Ng==,
      }
    dev: false

  /find-up@5.0.0:
    resolution:
      {
        integrity: sha512-78/PXT1wlLLDgTzDs7sjq9hzz0vXD+zn+7wypEe4fXQxCmdmqfGsEPQxmiCSQI3ajFV91bVSsvNtrJRiW6nGng==,
      }
    engines: { node: ">=10" }
    dependencies:
      locate-path: 6.0.0
      path-exists: 4.0.0

  /flat-cache@3.2.0:
    resolution:
      {
        integrity: sha512-CYcENa+FtcUKLmhhqyctpclsq7QF38pKjZHsGNiSQF5r4FtoKDWabFDl3hzaEQMvT1LHEysw5twgLvpYYb4vbw==,
      }
    engines: { node: ^10.12.0 || >=12.0.0 }
    dependencies:
      flatted: 3.3.3
      keyv: 4.5.4
      rimraf: 3.0.2

  /flatted@3.3.3:
    resolution:
      {
        integrity: sha512-GX+ysw4PBCz0PzosHDepZGANEuFCMLrnRTiEy9McGjmkCQYwRq4A/X786G/fjM/+OjsWSU1ZrY5qyARZmO/uwg==,
      }

  /for-each@0.3.5:
    resolution:
      {
        integrity: sha512-dKx12eRCVIzqCxFGplyFKJMPvLEWgmNtUrpTiJIR5u97zEhRG8ySrtboPHZXx7daLxQVrl643cTzbab2tkQjxg==,
      }
    engines: { node: ">= 0.4" }
    dependencies:
      is-callable: 1.2.7

  /foreground-child@3.3.1:
    resolution:
      {
        integrity: sha512-gIXjKqtFuWEgzFRJA9WCQeSJLZDjgJUOMCMzxtvFq/37KojM1BFGufqsCy0r4qSQmYLsZYMeyRqzIWOMup03sw==,
      }
    engines: { node: ">=14" }
    dependencies:
      cross-spawn: 7.0.6
      signal-exit: 4.1.0
    dev: true

  /form-data@4.0.4:
    resolution:
      {
        integrity: sha512-KrGhL9Q4zjj0kiUt5OO4Mr/A/jlI2jDYs5eHBpYHPcBEVSiipAvn2Ko2HnPe20rmcuuvMHNdZFp+4IlGTMF0Ow==,
      }
    engines: { node: ">= 6" }
    dependencies:
      asynckit: 0.4.0
      combined-stream: 1.0.8
      es-set-tostringtag: 2.1.0
      hasown: 2.0.2
      mime-types: 2.1.35
    dev: true

  /formik@2.4.6(@types/react@18.3.24)(react@18.3.1):
    resolution:
      {
        integrity: sha512-A+2EI7U7aG296q2TLGvNapDNTZp1khVt5Vk0Q/fyfSROss0V/V6+txt2aJnwEos44IxTCW/LYAi/zgWzlevj+g==,
      }
    peerDependencies:
      react: ">=16.8.0"
    dependencies:
      "@types/hoist-non-react-statics": 3.3.7(@types/react@18.3.24)
      deepmerge: 2.2.1
      hoist-non-react-statics: 3.3.2
      lodash: 4.17.21
      lodash-es: 4.17.21
      react: 18.3.1
      react-fast-compare: 2.0.4
      tiny-warning: 1.0.3
      tslib: 2.8.1
    transitivePeerDependencies:
      - "@types/react"
    dev: false

  /fraction.js@4.3.7:
    resolution:
      {
        integrity: sha512-ZsDfxO51wGAXREY55a7la9LScWpwv9RxIrYABrlvOFBlH/ShPnrtsXeuUIfXKKOVicNxQ+o8JTbJvjS4M89yew==,
      }
    dev: true

  /fs.realpath@1.0.0:
    resolution:
      {
        integrity: sha512-OO0pH2lK6a0hZnAdau5ItzHPI6pUlvI7jMVnxUQRtw4owF2wk8lOSabtGDCTP4Ggrg2MbGnWO9X8K1t4+fGMDw==,
      }

  /fsevents@2.3.2:
    resolution:
      {
        integrity: sha512-xiqMQR4xAeHTuB9uWm+fFRcIOgKBMiOBP+eXiyT7jsgVCq1bkVygt00oASowB7EdtpOHaaPgKt812P9ab+DDKA==,
      }
    engines: { node: ^8.16.0 || ^10.6.0 || >=11.0.0 }
    os: [darwin]
    requiresBuild: true
    optional: true

  /fsevents@2.3.3:
    resolution:
      {
        integrity: sha512-5xoDfX+fL7faATnagmWPpbFtwh/R77WmMMqqHGS65C3vvB0YHrgF+B1YmZ3441tMj5n63k0212XNoJwzlhffQw==,
      }
    engines: { node: ^8.16.0 || ^10.6.0 || >=11.0.0 }
    os: [darwin]
    requiresBuild: true
    dev: true
    optional: true

  /function-bind@1.1.2:
    resolution:
      {
        integrity: sha512-7XHNxH7qX9xG5mIwxkhumTox/MIRNcOgDrxWsMt2pAr23WHp6MrRlN7FBSFpCpr+oVO0F744iUgR82nJMfG2SA==,
      }

  /function.prototype.name@1.1.8:
    resolution:
      {
        integrity: sha512-e5iwyodOHhbMr/yNrc7fDYG4qlbIvI5gajyzPnb5TCwyhjApznQh1BMFou9b30SevY43gCJKXycoCBjMbsuW0Q==,
      }
    engines: { node: ">= 0.4" }
    dependencies:
      call-bind: 1.0.8
      call-bound: 1.0.4
      define-properties: 1.2.1
      functions-have-names: 1.2.3
      hasown: 2.0.2
      is-callable: 1.2.7

  /functions-have-names@1.2.3:
    resolution:
      {
        integrity: sha512-xckBUXyTIqT97tq2x2AMb+g163b5JFysYk0x4qxNFwbfQkmNZoiRHb6sPzI9/QV33WeuvVYBUIiD4NzNIyqaRQ==,
      }

  /gensync@1.0.0-beta.2:
    resolution:
      {
        integrity: sha512-3hN7NaskYvMDLQY55gnW3NQ+mesEAepTqlg+VEbj7zzqEMBVNhzcGYYeqFo/TlYz6eQiFcp1HcsCZO+nGgS8zg==,
      }
    engines: { node: ">=6.9.0" }

  /get-func-name@2.0.2:
    resolution:
      {
        integrity: sha512-8vXOvuE167CtIc3OyItco7N/dpRtBbYOsPsXCz7X/PMnlGjYjSGuZJgM1Y7mmew7BKf9BqvLX2tnOVy1BBUsxQ==,
      }
    dev: true

  /get-intrinsic@1.3.0:
    resolution:
      {
        integrity: sha512-9fSjSaos/fRIVIp+xSJlE6lfwhES7LNtKaCBIamHsjr2na1BiABJPo0mOjjz8GJDURarmCPGqaiVg5mfjb98CQ==,
      }
    engines: { node: ">= 0.4" }
    dependencies:
      call-bind-apply-helpers: 1.0.2
      es-define-property: 1.0.1
      es-errors: 1.3.0
      es-object-atoms: 1.1.1
      function-bind: 1.1.2
      get-proto: 1.0.1
      gopd: 1.2.0
      has-symbols: 1.1.0
      hasown: 2.0.2
      math-intrinsics: 1.1.0

  /get-proto@1.0.1:
    resolution:
      {
        integrity: sha512-sTSfBjoXBp89JvIKIefqw7U2CCebsc74kiY6awiGogKtoSGbgjYE/G/+l9sF3MWFPNc9IcoOC4ODfKHfxFmp0g==,
      }
    engines: { node: ">= 0.4" }
    dependencies:
      dunder-proto: 1.0.1
      es-object-atoms: 1.1.1

  /get-source@2.0.12:
    resolution:
      {
        integrity: sha512-X5+4+iD+HoSeEED+uwrQ07BOQr0kEDFMVqqpBuI+RaZBpBpHCuXxo70bjar6f0b0u/DQJsJ7ssurpP0V60Az+w==,
      }
    dependencies:
      data-uri-to-buffer: 2.0.2
      source-map: 0.6.1
    dev: true

  /get-stream@8.0.1:
    resolution:
      {
        integrity: sha512-VaUJspBffn/LMCJVoMvSAdmscJyS1auj5Zulnn5UoYcY531UWmdwhRWkcGKnGU93m5HSXP9LP2usOryrBtQowA==,
      }
    engines: { node: ">=16" }
    dev: true

  /get-symbol-description@1.1.0:
    resolution:
      {
        integrity: sha512-w9UMqWwJxHNOvoNzSJ2oPF5wvYcvP7jUvYzhp67yEhTi17ZDBBC1z9pTdGuzjD+EFIqLSYRweZjqfiPzQ06Ebg==,
      }
    engines: { node: ">= 0.4" }
    dependencies:
      call-bound: 1.0.4
      es-errors: 1.3.0
      get-intrinsic: 1.3.0

  /get-tsconfig@4.10.1:
    resolution:
      {
        integrity: sha512-auHyJ4AgMz7vgS8Hp3N6HXSmlMdUyhSUrfBF16w153rxtLIEOE+HGqaBppczZvnHLqQJfiHotCYpNhl0lUROFQ==,
      }
    dependencies:
      resolve-pkg-maps: 1.0.0
    dev: true

  /glob-parent@5.1.2:
    resolution:
      {
        integrity: sha512-AOIgSQCepiJYwP3ARnGx+5VnTu2HBYdzbGP45eLw1vr3zB3vZLeyed1sC9hnbcOc9/SrMyM5RPQrkGz4aS9Zow==,
      }
    engines: { node: ">= 6" }
    dependencies:
      is-glob: 4.0.3

  /glob-parent@6.0.2:
    resolution:
      {
        integrity: sha512-XxwI8EOhVQgWp6iDL+3b0r86f4d6AX6zSU55HfB4ydCEuXLXc5FcYeOu+nnGftS4TEju/11rt4KJPTMgbfmv4A==,
      }
    engines: { node: ">=10.13.0" }
    dependencies:
      is-glob: 4.0.3

  /glob-to-regexp@0.4.1:
    resolution:
      {
        integrity: sha512-lkX1HJXwyMcprw/5YUZc2s7DrpAiHB21/V+E1rHUrVNokkvB6bqMzT0VfV6/86ZNabt1k14YOIaT7nDvOX3Iiw==,
      }
    dev: true

  /glob@10.4.5:
    resolution:
      {
        integrity: sha512-7Bv8RF0k6xjo7d4A/PxYLbUCfb6c+Vpd2/mB2yRDlew7Jb5hEXiCD9ibfO7wpk8i4sevK6DFny9h7EYbM3/sHg==,
      }
    hasBin: true
    dependencies:
      foreground-child: 3.3.1
      jackspeak: 3.4.3
      minimatch: 9.0.5
      minipass: 7.1.2
      package-json-from-dist: 1.0.1
      path-scurry: 1.11.1
    dev: true

  /glob@7.2.3:
    resolution:
      {
        integrity: sha512-nFR0zLpU2YCaRxwoCJvL6UvCH2JFyFVIvwTLsIf21AuHlMskA1hhTdk+LlYJtOlYt9v6dvszD2BGRqBL+iQK9Q==,
      }
    deprecated: Glob versions prior to v9 are no longer supported
    dependencies:
      fs.realpath: 1.0.0
      inflight: 1.0.6
      inherits: 2.0.4
      minimatch: 3.1.2
      once: 1.4.0
      path-is-absolute: 1.0.1

  /globals@13.24.0:
    resolution:
      {
        integrity: sha512-AhO5QUcj8llrbG09iWhPU2B204J1xnPeL8kQmVorSsy+Sjj1sk8gIyh6cUocGmH4L0UuhAJy+hJMRA4mgA4mFQ==,
      }
    engines: { node: ">=8" }
    dependencies:
      type-fest: 0.20.2

  /globalthis@1.0.4:
    resolution:
      {
        integrity: sha512-DpLKbNU4WylpxJykQujfCcwYWiV/Jhm50Goo0wrVILAv5jOr9d+H+UR3PhSCD2rCCEIg0uc+G+muBTwD54JhDQ==,
      }
    engines: { node: ">= 0.4" }
    dependencies:
      define-properties: 1.2.1
      gopd: 1.2.0

  /globby@11.1.0:
    resolution:
      {
        integrity: sha512-jhIXaOzy1sb8IyocaruWSn1TjmnBVs8Ayhcy83rmxNJ8q2uWKCAj3CnJY+KpGSXCueAPc0i05kVvVKtP1t9S3g==,
      }
    engines: { node: ">=10" }
    dependencies:
      array-union: 2.1.0
      dir-glob: 3.0.1
      fast-glob: 3.3.3
      ignore: 5.3.2
      merge2: 1.4.1
      slash: 3.0.0

  /goober@2.1.16(csstype@3.2.3):
    resolution:
      {
        integrity: sha512-erjk19y1U33+XAMe1VTvIONHYoSqE4iS7BYUZfHaqeohLmnC0FdxEh7rQU+6MZ4OajItzjZFSRtVANrQwNq6/g==,
      }
    peerDependencies:
      csstype: ^3.0.10
    dependencies:
      csstype: 3.2.3
    dev: false

  /gopd@1.2.0:
    resolution:
      {
        integrity: sha512-ZUKRh6/kUFoAiTAtTYPZJ3hw9wNxx+BIBOijnlG9PnrJsCcSjs1wyyD6vJpaYtgnzDrKYRSqf3OO6Rfa93xsRg==,
      }
    engines: { node: ">= 0.4" }

  /graphemer@1.4.0:
    resolution:
      {
        integrity: sha512-EtKwoO6kxCL9WO5xipiHTZlSzBm7WLT627TqC/uVRd0HKmq8NXyebnNYxDoBi7wt8eTWrUrKXCOVaFq9x1kgag==,
      }

  /has-bigints@1.1.0:
    resolution:
      {
        integrity: sha512-R3pbpkcIqv2Pm3dUwgjclDRVmWpTJW2DcMzcIhEXEx1oh/CEMObMm3KLmRJOdvhM7o4uQBnwr8pzRK2sJWIqfg==,
      }
    engines: { node: ">= 0.4" }

  /has-flag@4.0.0:
    resolution:
      {
        integrity: sha512-EykJT/Q1KjTWctppgIAgfSO0tKVuZUjhgMr17kqTumMl6Afv3EISleU7qZUzoXDFTAHTDC4NOoG/ZxU3EvlMPQ==,
      }
    engines: { node: ">=8" }

  /has-property-descriptors@1.0.2:
    resolution:
      {
        integrity: sha512-55JNKuIW+vq4Ke1BjOTjM2YctQIvCT7GFzHwmfZPGo5wnrgkid0YQtnAleFSqumZm4az3n2BS+erby5ipJdgrg==,
      }
    dependencies:
      es-define-property: 1.0.1

  /has-proto@1.2.0:
    resolution:
      {
        integrity: sha512-KIL7eQPfHQRC8+XluaIw7BHUwwqL19bQn4hzNgdr+1wXoU0KKj6rufu47lhY7KbJR2C6T6+PfyN0Ea7wkSS+qQ==,
      }
    engines: { node: ">= 0.4" }
    dependencies:
      dunder-proto: 1.0.1

  /has-symbols@1.1.0:
    resolution:
      {
        integrity: sha512-1cDNdwJ2Jaohmb3sg4OmKaMBwuC48sYni5HUw2DvsC8LjGTLK9h+eb1X6RyuOHe4hT0ULCW68iomhjUoKUqlPQ==,
      }
    engines: { node: ">= 0.4" }

  /has-tostringtag@1.0.2:
    resolution:
      {
        integrity: sha512-NqADB8VjPFLM2V0VvHUewwwsw0ZWBaIdgo+ieHtK3hasLz4qeCRjYcqfB6AQrBggRKppKF8L52/VqdVsO47Dlw==,
      }
    engines: { node: ">= 0.4" }
    dependencies:
      has-symbols: 1.1.0

  /hasown@2.0.2:
    resolution:
      {
        integrity: sha512-0hJU9SCPvmMzIBdZFqNPXWa6dqh7WdH0cII9y+CyS8rG3nL48Bclra9HmKhVVUHyPWNH5Y7xDwAB7bfgSjkUMQ==,
      }
    engines: { node: ">= 0.4" }
    dependencies:
      function-bind: 1.1.2

  /hast-util-to-jsx-runtime@2.3.6:
    resolution:
      {
        integrity: sha512-zl6s8LwNyo1P9uw+XJGvZtdFF1GdAkOg8ujOw+4Pyb76874fLps4ueHXDhXWdk6YHQ6OgUtinliG7RsYvCbbBg==,
      }
    dependencies:
      "@types/estree": 1.0.8
      "@types/hast": 3.0.4
      "@types/unist": 3.0.3
      comma-separated-tokens: 2.0.3
      devlop: 1.1.0
      estree-util-is-identifier-name: 3.0.0
      hast-util-whitespace: 3.0.0
      mdast-util-mdx-expression: 2.0.1
      mdast-util-mdx-jsx: 3.2.0
      mdast-util-mdxjs-esm: 2.0.1
      property-information: 7.1.0
      space-separated-tokens: 2.0.2
      style-to-js: 1.1.21
      unist-util-position: 5.0.0
      vfile-message: 4.0.3
    transitivePeerDependencies:
      - supports-color
    dev: false

  /hast-util-whitespace@3.0.0:
    resolution:
      {
        integrity: sha512-88JUN06ipLwsnv+dVn+OIYOvAuvBMy/Qoi6O7mQHxdPXpjy+Cd6xRkWwux7DKO+4sYILtLBRIKgsdpS2gQc7qw==,
      }
    dependencies:
      "@types/hast": 3.0.4
    dev: false

  /hoist-non-react-statics@3.3.2:
    resolution:
      {
        integrity: sha512-/gGivxi8JPKWNm/W0jSmzcMPpfpPLc3dY/6GxhX2hQ9iGj3aDfklV4ET7NjKpSinLpJ5vafa9iiGIEZg10SfBw==,
      }
    dependencies:
      react-is: 18.3.1
    dev: false

  /html-encoding-sniffer@4.0.0:
    resolution:
      {
        integrity: sha512-Y22oTqIU4uuPgEemfz7NDJz6OeKf12Lsu+QC+s3BVpda64lTiMYCyGwg5ki4vFxkMwQdeZDl2adZoqUgdFuTgQ==,
      }
    engines: { node: ">=18" }
    dependencies:
      whatwg-encoding: 3.1.1
    dev: true

  /html-escaper@2.0.2:
    resolution:
      {
        integrity: sha512-H2iMtd0I4Mt5eYiapRdIDjp+XzelXQ0tFE4JS7YFwFevXXMmOp9myNrUvCg0D6ws8iqkRPBfKHgbwig1SmlLfg==,
      }
    dev: true

  /html-url-attributes@3.0.1:
    resolution:
      {
        integrity: sha512-ol6UPyBWqsrO6EJySPz2O7ZSr856WDrEzM5zMqp+FJJLGMW35cLYmmZnl0vztAZxRUoNZJFTCohfjuIJ8I4QBQ==,
      }
    dev: false

  /http-proxy-agent@7.0.2:
    resolution:
      {
        integrity: sha512-T1gkAiYYDWYx3V5Bmyu7HcfcvL7mUrTWiM6yOfa3PIphViJ/gFPbvidQ+veqSOHci/PxBcDabeUNCzpOODJZig==,
      }
    engines: { node: ">= 14" }
    dependencies:
      agent-base: 7.1.4
      debug: 4.4.3
    transitivePeerDependencies:
      - supports-color
    dev: true

  /https-proxy-agent@7.0.6:
    resolution:
      {
        integrity: sha512-vK9P5/iUfdl95AI+JVyUuIcVtd4ofvtrOr3HNtM2yxC9bnMbEdp3x01OhQNnjb8IJYi38VlTE3mBXwcfvywuSw==,
      }
    engines: { node: ">= 14" }
    dependencies:
      agent-base: 7.1.4
      debug: 4.4.3
    transitivePeerDependencies:
      - supports-color
    dev: true

  /human-signals@5.0.0:
    resolution:
      {
        integrity: sha512-AXcZb6vzzrFAUE61HnN4mpLqd/cSIwNQjtNWR0euPm6y0iqx3G4gOXaIDdtdDwZmhwe82LA6+zinmW4UBWVePQ==,
      }
    engines: { node: ">=16.17.0" }
    dev: true

  /iconv-lite@0.6.3:
    resolution:
      {
        integrity: sha512-4fCk79wshMdzMp2rH06qWrJE4iolqLhCUH+OiuIgU++RB0+94NlDL81atO7GX55uUKueo0txHNtvEyI6D7WdMw==,
      }
    engines: { node: ">=0.10.0" }
    dependencies:
      safer-buffer: 2.1.2
    dev: true

  /ignore@5.3.2:
    resolution:
      {
        integrity: sha512-hsBTNUqQTDwkWtcdYI2i06Y/nUBEsNEDJKjWdigLvegy8kDuJAS8uRlpkkcQpyEXL0Z/pjDy5HBmMjRCJ2gq+g==,
      }
    engines: { node: ">= 4" }

  /import-fresh@3.3.1:
    resolution:
      {
        integrity: sha512-TR3KfrTZTYLPB6jUjfx6MF9WcWrHL9su5TObK4ZkYgBdWKPOFoSoQIdEuTuR82pmtxH2spWG9h6etwfr1pLBqQ==,
      }
    engines: { node: ">=6" }
    dependencies:
      parent-module: 1.0.1
      resolve-from: 4.0.0

  /imurmurhash@0.1.4:
    resolution:
      {
        integrity: sha512-JmXMZ6wuvDmLiHEml9ykzqO6lwFbof0GG4IkcGaENdCRDDmMVnny7s5HsIgHCbaq0w2MyPhDqkhTUgS2LU2PHA==,
      }
    engines: { node: ">=0.8.19" }

  /indent-string@4.0.0:
    resolution:
      {
        integrity: sha512-EdDDZu4A2OyIK7Lr/2zG+w5jmbuk1DVBnEwREQvBzspBJkCEbRa8GxU1lghYcaGJCnRWibjDXlq779X1/y5xwg==,
      }
    engines: { node: ">=8" }
    dev: true

  /inflight@1.0.6:
    resolution:
      {
        integrity: sha512-k92I/b08q4wvFscXCLvqfsHCrjrF7yiXsQuIVvVE7N82W3+aqpzuUdBbfhWcy/FZR3/4IgflMgKLOsvPDrGCJA==,
      }
    deprecated: This module is not supported, and leaks memory. Do not use it. Check out lru-cache if you want a good and tested way to coalesce async requests by a key value, which is much more comprehensive and powerful.
    dependencies:
      once: 1.4.0
      wrappy: 1.0.2

  /inherits@2.0.4:
    resolution:
      {
        integrity: sha512-k/vGaX4/Yla3WzyMCvTQOXYeIHvqOKtnqBduzTHpzpQZzAskKMhZ2K+EnBiSM9zGSoIFeMpXKxa4dYeZIQqewQ==,
      }

  /inline-style-parser@0.2.7:
    resolution:
      {
        integrity: sha512-Nb2ctOyNR8DqQoR0OwRG95uNWIC0C1lCgf5Naz5H6Ji72KZ8OcFZLz2P5sNgwlyoJ8Yif11oMuYs5pBQa86csA==,
      }
    dev: false

  /internal-slot@1.1.0:
    resolution:
      {
        integrity: sha512-4gd7VpWNQNB4UKKCFFVcp1AVv+FMOgs9NKzjHKusc8jTMhd5eL1NqQqOpE0KzMds804/yHlglp3uxgluOqAPLw==,
      }
    engines: { node: ">= 0.4" }
    dependencies:
      es-errors: 1.3.0
      hasown: 2.0.2
      side-channel: 1.1.0

  /is-alphabetical@2.0.1:
    resolution:
      {
        integrity: sha512-FWyyY60MeTNyeSRpkM2Iry0G9hpr7/9kD40mD/cGQEuilcZYS4okz8SN2Q6rLCJ8gbCt6fN+rC+6tMGS99LaxQ==,
      }
    dev: false

  /is-alphanumerical@2.0.1:
    resolution:
      {
        integrity: sha512-hmbYhX/9MUMF5uh7tOXyK/n0ZvWpad5caBA17GsC6vyuCqaWliRG5K1qS9inmUhEMaOBIW7/whAnSwveW/LtZw==,
      }
    dependencies:
      is-alphabetical: 2.0.1
      is-decimal: 2.0.1
    dev: false

  /is-arguments@1.2.0:
    resolution:
      {
        integrity: sha512-7bVbi0huj/wrIAOzb8U1aszg9kdi3KN/CyU19CTI7tAoZYEZoL9yCDXpbXN+uPsuWnP02cyug1gleqq+TU+YCA==,
      }
    engines: { node: ">= 0.4" }
    dependencies:
      call-bound: 1.0.4
      has-tostringtag: 1.0.2
    dev: true

  /is-array-buffer@3.0.5:
    resolution:
      {
        integrity: sha512-DDfANUiiG2wC1qawP66qlTugJeL5HyzMpfr8lLK+jMQirGzNod0B12cFB/9q838Ru27sBwfw78/rdoU7RERz6A==,
      }
    engines: { node: ">= 0.4" }
    dependencies:
      call-bind: 1.0.8
      call-bound: 1.0.4
      get-intrinsic: 1.3.0

  /is-arrayish@0.2.1:
    resolution:
      {
        integrity: sha512-zz06S8t0ozoDXMG+ube26zeCTNXcKIPJZJi8hBrF4idCLms4CG9QtK7qBl1boi5ODzFpjswb5JPmHCbMpjaYzg==,
      }
    dev: false

  /is-arrayish@0.3.4:
    resolution:
      {
        integrity: sha512-m6UrgzFVUYawGBh1dUsWR5M2Clqic9RVXC/9f8ceNlv2IcO9j9J/z8UoCLPqtsPBFNzEpfR3xftohbfqDx8EQA==,
      }
    dev: true

  /is-async-function@2.1.1:
    resolution:
      {
        integrity: sha512-9dgM/cZBnNvjzaMYHVoxxfPj2QXt22Ev7SuuPrs+xav0ukGB0S6d4ydZdEiM48kLx5kDV+QBPrpVnFyefL8kkQ==,
      }
    engines: { node: ">= 0.4" }
    dependencies:
      async-function: 1.0.0
      call-bound: 1.0.4
      get-proto: 1.0.1
      has-tostringtag: 1.0.2
      safe-regex-test: 1.1.0

  /is-bigint@1.1.0:
    resolution:
      {
        integrity: sha512-n4ZT37wG78iz03xPRKJrHTdZbe3IicyucEtdRsV5yglwc3GyUfbAfpSeD0FJ41NbUNSt5wbhqfp1fS+BgnvDFQ==,
      }
    engines: { node: ">= 0.4" }
    dependencies:
      has-bigints: 1.1.0

  /is-binary-path@2.1.0:
    resolution:
      {
        integrity: sha512-ZMERYes6pDydyuGidse7OsHxtbI7WVeUEozgR/g7rd0xUimYNlvZRE/K2MgZTjWy725IfelLeVcEM97mmtRGXw==,
      }
    engines: { node: ">=8" }
    dependencies:
      binary-extensions: 2.3.0
    dev: true

  /is-boolean-object@1.2.2:
    resolution:
      {
        integrity: sha512-wa56o2/ElJMYqjCjGkXri7it5FbebW5usLw/nPmCMs5DeZ7eziSYZhSmPRn0txqeW4LnAmQQU7FgqLpsEFKM4A==,
      }
    engines: { node: ">= 0.4" }
    dependencies:
      call-bound: 1.0.4
      has-tostringtag: 1.0.2

  /is-bun-module@2.0.0:
    resolution:
      {
        integrity: sha512-gNCGbnnnnFAUGKeZ9PdbyeGYJqewpmc2aKHUEMO5nQPWU9lOmv7jcmQIv+qHD8fXW6W7qfuCwX4rY9LNRjXrkQ==,
      }
    dependencies:
<<<<<<< HEAD
      semver: 7.7.3
=======
      semver: 7.7.2
    dev: true
>>>>>>> ea166ffb

  /is-callable@1.2.7:
    resolution:
      {
        integrity: sha512-1BC0BVFhS/p0qtw6enp8e+8OD0UrK0oFLztSjNzhcKA3WDuJxxAPXzPuPtKkjEY9UUoEWlX/8fgKeu2S8i9JTA==,
      }
    engines: { node: ">= 0.4" }

  /is-core-module@2.16.1:
    resolution:
      {
        integrity: sha512-UfoeMA6fIJ8wTYFEUjelnaGI67v6+N7qXJEvQuIGa99l4xsCruSYOVSQ0uPANn4dAzm8lkYPaKLrrijLq7x23w==,
      }
    engines: { node: ">= 0.4" }
    dependencies:
      hasown: 2.0.2

  /is-data-view@1.0.2:
    resolution:
      {
        integrity: sha512-RKtWF8pGmS87i2D6gqQu/l7EYRlVdfzemCJN/P3UOs//x1QE7mfhvzHIApBTRf7axvT6DMGwSwBXYCT0nfB9xw==,
      }
    engines: { node: ">= 0.4" }
    dependencies:
      call-bound: 1.0.4
      get-intrinsic: 1.3.0
      is-typed-array: 1.1.15

  /is-date-object@1.1.0:
    resolution:
      {
        integrity: sha512-PwwhEakHVKTdRNVOw+/Gyh0+MzlCl4R6qKvkhuvLtPMggI1WAHt9sOwZxQLSGpUaDnrdyDsomoRgNnCfKNSXXg==,
      }
    engines: { node: ">= 0.4" }
    dependencies:
      call-bound: 1.0.4
      has-tostringtag: 1.0.2

  /is-decimal@2.0.1:
    resolution:
      {
        integrity: sha512-AAB9hiomQs5DXWcRB1rqsxGUstbRroFOPPVAomNk/3XHR5JyEZChOyTWe2oayKnsSsr/kcGqF+z6yuH6HHpN0A==,
      }
    dev: false

  /is-extglob@2.1.1:
    resolution:
      {
        integrity: sha512-SbKbANkN603Vi4jEZv49LeVJMn4yGwsbzZworEoyEiutsN3nJYdbO36zfhGJ6QEDpOZIFkDtnq5JRxmvl3jsoQ==,
      }
    engines: { node: ">=0.10.0" }

  /is-finalizationregistry@1.1.1:
    resolution:
      {
        integrity: sha512-1pC6N8qWJbWoPtEjgcL2xyhQOP491EQjeUo3qTKcmV8YSDDJrOepfG8pcC7h/QgnQHYSv0mJ3Z/ZWxmatVrysg==,
      }
    engines: { node: ">= 0.4" }
    dependencies:
      call-bound: 1.0.4

  /is-fullwidth-code-point@3.0.0:
    resolution:
      {
        integrity: sha512-zymm5+u+sCsSWyD9qNaejV3DFvhCKclKdizYaJUuHA83RLjb7nSuGnddCHGv0hk+KY7BMAlsWeK4Ueg6EV6XQg==,
      }
    engines: { node: ">=8" }
    dev: true

  /is-generator-function@1.1.0:
    resolution:
      {
        integrity: sha512-nPUB5km40q9e8UfN/Zc24eLlzdSf9OfKByBw9CIdw4H1giPMeA0OIJvbchsCu4npfI2QcMVBsGEBHKZ7wLTWmQ==,
      }
    engines: { node: ">= 0.4" }
    dependencies:
      call-bound: 1.0.4
      get-proto: 1.0.1
      has-tostringtag: 1.0.2
      safe-regex-test: 1.1.0

  /is-glob@4.0.3:
    resolution:
      {
        integrity: sha512-xelSayHH36ZgE7ZWhli7pW34hNbNl8Ojv5KVmkJD4hBdD3th8Tfk9vYasLM+mXWOZhFkgZfxhLSnrwRr4elSSg==,
      }
    engines: { node: ">=0.10.0" }
    dependencies:
      is-extglob: 2.1.1

  /is-hexadecimal@2.0.1:
    resolution:
      {
        integrity: sha512-DgZQp241c8oO6cA1SbTEWiXeoxV42vlcJxgH+B3hi1AiqqKruZR3ZGF8In3fj4+/y/7rHvlOZLZtgJ/4ttYGZg==,
      }
    dev: false

  /is-map@2.0.3:
    resolution:
      {
        integrity: sha512-1Qed0/Hr2m+YqxnM09CjA2d/i6YZNfF6R2oRAOj36eUdS6qIV/huPJNSEpKbupewFs+ZsJlxsjjPbc0/afW6Lw==,
      }
    engines: { node: ">= 0.4" }

  /is-negative-zero@2.0.3:
    resolution:
      {
        integrity: sha512-5KoIu2Ngpyek75jXodFvnafB6DJgr3u8uuK0LEZJjrU19DrMD3EVERaR8sjz8CCGgpZvxPl9SuE1GMVPFHx1mw==,
      }
    engines: { node: ">= 0.4" }

  /is-number-object@1.1.1:
    resolution:
      {
        integrity: sha512-lZhclumE1G6VYD8VHe35wFaIif+CTy5SJIi5+3y4psDgWu4wPDoBhF8NxUOinEc7pHgiTsT6MaBb92rKhhD+Xw==,
      }
    engines: { node: ">= 0.4" }
    dependencies:
      call-bound: 1.0.4
      has-tostringtag: 1.0.2

  /is-number@7.0.0:
    resolution:
      {
        integrity: sha512-41Cifkg6e8TylSpdtTpeLVMqvSBEVzTttHvERD741+pnZ8ANv0004MRL43QKPDlK9cGvNp6NZWZUBlbGXYxxng==,
      }
    engines: { node: ">=0.12.0" }

  /is-path-inside@3.0.3:
    resolution:
      {
        integrity: sha512-Fd4gABb+ycGAmKou8eMftCupSir5lRxqf4aD/vd0cD2qc4HL07OjCeuHMr8Ro4CoMaeCKDB0/ECBOVWjTwUvPQ==,
      }
    engines: { node: ">=8" }

  /is-plain-obj@4.1.0:
    resolution:
      {
        integrity: sha512-+Pgi+vMuUNkJyExiMBt5IlFoMyKnr5zhJ4Uspz58WOhBF5QoIZkFyNHIbBAtHwzVAgk5RtndVNsDRN61/mmDqg==,
      }
    engines: { node: ">=12" }
    dev: false

  /is-potential-custom-element-name@1.0.1:
    resolution:
      {
        integrity: sha512-bCYeRA2rVibKZd+s2625gGnGF/t7DSqDs4dP7CrLA1m7jKWz6pps0LpYLJN8Q64HtmPKJ1hrN3nzPNKFEKOUiQ==,
      }
    dev: true

  /is-regex@1.2.1:
    resolution:
      {
        integrity: sha512-MjYsKHO5O7mCsmRGxWcLWheFqN9DJ/2TmngvjKXihe6efViPqc274+Fx/4fYj/r03+ESvBdTXK0V6tA3rgez1g==,
      }
    engines: { node: ">= 0.4" }
    dependencies:
      call-bound: 1.0.4
      gopd: 1.2.0
      has-tostringtag: 1.0.2
      hasown: 2.0.2

  /is-set@2.0.3:
    resolution:
      {
        integrity: sha512-iPAjerrse27/ygGLxw+EBR9agv9Y6uLeYVJMu+QNCoouJ1/1ri0mGrcWpfCqFZuzzx3WjtwxG098X+n4OuRkPg==,
      }
    engines: { node: ">= 0.4" }

  /is-shared-array-buffer@1.0.4:
    resolution:
      {
        integrity: sha512-ISWac8drv4ZGfwKl5slpHG9OwPNty4jOWPRIhBpxOoD+hqITiwuipOQ2bNthAzwA3B4fIjO4Nln74N0S9byq8A==,
      }
    engines: { node: ">= 0.4" }
    dependencies:
      call-bound: 1.0.4

  /is-stream@3.0.0:
    resolution:
      {
        integrity: sha512-LnQR4bZ9IADDRSkvpqMGvt/tEJWclzklNgSw48V5EAaAeDd6qGvN8ei6k5p0tvxSR171VmGyHuTiAOfxAbr8kA==,
      }
    engines: { node: ^12.20.0 || ^14.13.1 || >=16.0.0 }
    dev: true

  /is-string@1.1.1:
    resolution:
      {
        integrity: sha512-BtEeSsoaQjlSPBemMQIrY1MY0uM6vnS1g5fmufYOtnxLGUZM2178PKbhsk7Ffv58IX+ZtcvoGwccYsh0PglkAA==,
      }
    engines: { node: ">= 0.4" }
    dependencies:
      call-bound: 1.0.4
      has-tostringtag: 1.0.2

  /is-symbol@1.1.1:
    resolution:
      {
        integrity: sha512-9gGx6GTtCQM73BgmHQXfDmLtfjjTUDSyoxTCbp5WtoixAhfgsDirWIcVQ/IHpvI5Vgd5i/J5F7B9cN/WlVbC/w==,
      }
    engines: { node: ">= 0.4" }
    dependencies:
      call-bound: 1.0.4
      has-symbols: 1.1.0
      safe-regex-test: 1.1.0

  /is-typed-array@1.1.15:
    resolution:
      {
        integrity: sha512-p3EcsicXjit7SaskXHs1hA91QxgTw46Fv6EFKKGS5DRFLD8yKnohjF3hxoju94b/OcMZoQukzpPpBE9uLVKzgQ==,
      }
    engines: { node: ">= 0.4" }
    dependencies:
      which-typed-array: 1.1.19

  /is-weakmap@2.0.2:
    resolution:
      {
        integrity: sha512-K5pXYOm9wqY1RgjpL3YTkF39tni1XajUIkawTLUo9EZEVUFga5gSQJF8nNS7ZwJQ02y+1YCNYcMh+HIf1ZqE+w==,
      }
    engines: { node: ">= 0.4" }

  /is-weakref@1.1.1:
    resolution:
      {
        integrity: sha512-6i9mGWSlqzNMEqpCp93KwRS1uUOodk2OJ6b+sq7ZPDSy2WuI5NFIxp/254TytR8ftefexkWn5xNiHUNpPOfSew==,
      }
    engines: { node: ">= 0.4" }
    dependencies:
      call-bound: 1.0.4

  /is-weakset@2.0.4:
    resolution:
      {
        integrity: sha512-mfcwb6IzQyOKTs84CQMrOwW4gQcaTOAWJ0zzJCl2WSPDrWk/OzDaImWFH3djXhb24g4eudZfLRozAvPGw4d9hQ==,
      }
    engines: { node: ">= 0.4" }
    dependencies:
      call-bound: 1.0.4
      get-intrinsic: 1.3.0

  /isarray@2.0.5:
    resolution:
      {
        integrity: sha512-xHjhDr3cNBK0BzdUJSPXZntQUx/mwMS5Rw4A7lPJ90XGAO6ISP/ePDNuo0vhqOZU+UD5JoodwCAAoZQd3FeAKw==,
      }

  /isexe@2.0.0:
    resolution:
      {
        integrity: sha512-RHxMLp9lnKHGHRng9QFhRCMbYAcVpn69smSGcq3f36xjgVVWThj4qqLbTLlq7Ssj8B+fIQ1EuCEGI2lKsyQeIw==,
      }

  /istanbul-lib-coverage@3.2.2:
    resolution:
      {
        integrity: sha512-O8dpsF+r0WV/8MNRKfnmrtCWhuKjxrq2w+jpzBL5UZKTi2LeVWnWOmWRxFlesJONmc+wLAGvKQZEOanko0LFTg==,
      }
    engines: { node: ">=8" }
    dev: true

  /istanbul-lib-report@3.0.1:
    resolution:
      {
        integrity: sha512-GCfE1mtsHGOELCU8e/Z7YWzpmybrx/+dSTfLrvY8qRmaY6zXTKWn6WQIjaAFw069icm6GVMNkgu0NzI4iPZUNw==,
      }
    engines: { node: ">=10" }
    dependencies:
      istanbul-lib-coverage: 3.2.2
      make-dir: 4.0.0
      supports-color: 7.2.0
    dev: true

  /istanbul-lib-source-maps@5.0.6:
    resolution:
      {
        integrity: sha512-yg2d+Em4KizZC5niWhQaIomgf5WlL4vOOjZ5xGCmF8SnPE/mDWWXgvRExdcpCgh9lLRRa1/fSYp2ymmbJ1pI+A==,
      }
    engines: { node: ">=10" }
    dependencies:
      "@jridgewell/trace-mapping": 0.3.31
      debug: 4.4.3
      istanbul-lib-coverage: 3.2.2
    transitivePeerDependencies:
      - supports-color
    dev: true

  /istanbul-reports@3.2.0:
    resolution:
      {
        integrity: sha512-HGYWWS/ehqTV3xN10i23tkPkpH46MLCIMFNCaaKNavAXTF1RkqxawEPtnjnGZ6XKSInBKkiOA5BKS+aZiY3AvA==,
      }
    engines: { node: ">=8" }
    dependencies:
      html-escaper: 2.0.2
      istanbul-lib-report: 3.0.1
    dev: true

  /iterator.prototype@1.1.5:
    resolution:
      {
        integrity: sha512-H0dkQoCa3b2VEeKQBOxFph+JAbcrQdE7KC0UkqwpLmv2EC4P41QXP+rqo9wYodACiG5/WM5s9oDApTU8utwj9g==,
      }
    engines: { node: ">= 0.4" }
    dependencies:
      define-data-property: 1.1.4
      es-object-atoms: 1.1.1
      get-intrinsic: 1.3.0
      get-proto: 1.0.1
      has-symbols: 1.1.0
      set-function-name: 2.0.2

  /jackspeak@3.4.3:
    resolution:
      {
        integrity: sha512-OGlZQpz2yfahA/Rd1Y8Cd9SIEsqvXkLVoSw/cgwhnhFMDbsQFeZYoJJ7bIZBS9BcamUW96asq/npPWugM+RQBw==,
      }
    dependencies:
      "@isaacs/cliui": 8.0.2
    optionalDependencies:
      "@pkgjs/parseargs": 0.11.0
    dev: true

  /jiti@1.21.7:
    resolution:
      {
        integrity: sha512-/imKNG4EbWNrVjoNC/1H5/9GFy+tqjGBHCaSsN+P2RnPqjsLmv6UD3Ej+Kj8nBWaRAwyk7kK5ZUc+OEatnTR3A==,
      }
    hasBin: true
    dev: true

  /js-tokens@4.0.0:
    resolution:
      {
        integrity: sha512-RdJUflcE3cUzKiMqQgsCu06FPu9UdIJO0beYbPhHN4k6apgJtifcoCtT9bcxOpYBtpD2kCM6Sbzg4CausW/PKQ==,
      }

  /js-tokens@9.0.1:
    resolution:
      {
        integrity: sha512-mxa9E9ITFOt0ban3j6L5MpjwegGz6lBQmM1IJkWeBZGcMxto50+eWdjC/52xDbS2vy0k7vIMK0Fe2wfL9OQSpQ==,
      }
    dev: true

  /js-yaml@4.1.0:
    resolution:
      {
        integrity: sha512-wpxZs9NoxZaJESJGIZTyDEaYpl0FKSA+FB9aJiyemKhMwkxQg63h4T1KJgUGHpTqPDNRcmmYLugrRjJlBtWvRA==,
      }
    hasBin: true
    dependencies:
      argparse: 2.0.1

  /jsdom@24.1.3:
    resolution:
      {
        integrity: sha512-MyL55p3Ut3cXbeBEG7Hcv0mVM8pp8PBNWxRqchZnSfAiES1v1mRnMeFfaHWIPULpwsYfvO+ZmMZz5tGCnjzDUQ==,
      }
    engines: { node: ">=18" }
    peerDependencies:
      canvas: ^2.11.2
    peerDependenciesMeta:
      canvas:
        optional: true
    dependencies:
      cssstyle: 4.6.0
      data-urls: 5.0.0
      decimal.js: 10.6.0
      form-data: 4.0.4
      html-encoding-sniffer: 4.0.0
      http-proxy-agent: 7.0.2
      https-proxy-agent: 7.0.6
      is-potential-custom-element-name: 1.0.1
      nwsapi: 2.2.22
      parse5: 7.3.0
      rrweb-cssom: 0.7.1
      saxes: 6.0.0
      symbol-tree: 3.2.4
      tough-cookie: 4.1.4
      w3c-xmlserializer: 5.0.0
      webidl-conversions: 7.0.0
      whatwg-encoding: 3.1.1
      whatwg-mimetype: 4.0.0
      whatwg-url: 14.2.0
      ws: 8.18.3
      xml-name-validator: 5.0.0
    transitivePeerDependencies:
      - bufferutil
      - supports-color
      - utf-8-validate
    dev: true

  /jsdom@27.0.0(postcss@8.5.6):
    resolution:
      {
        integrity: sha512-lIHeR1qlIRrIN5VMccd8tI2Sgw6ieYXSVktcSHaNe3Z5nE/tcPQYQWOq00wxMvYOsz+73eAkNenVvmPC6bba9A==,
      }
    engines: { node: ">=20" }
    peerDependencies:
      canvas: ^3.0.0
    peerDependenciesMeta:
      canvas:
        optional: true
    dependencies:
      "@asamuzakjp/dom-selector": 6.5.4
      cssstyle: 5.3.0(postcss@8.5.6)
      data-urls: 6.0.0
      decimal.js: 10.6.0
      html-encoding-sniffer: 4.0.0
      http-proxy-agent: 7.0.2
      https-proxy-agent: 7.0.6
      is-potential-custom-element-name: 1.0.1
      parse5: 7.3.0
      rrweb-cssom: 0.8.0
      saxes: 6.0.0
      symbol-tree: 3.2.4
      tough-cookie: 6.0.0
      w3c-xmlserializer: 5.0.0
      webidl-conversions: 8.0.0
      whatwg-encoding: 3.1.1
      whatwg-mimetype: 4.0.0
      whatwg-url: 15.0.0
      ws: 8.18.3
      xml-name-validator: 5.0.0
    transitivePeerDependencies:
      - bufferutil
      - postcss
      - supports-color
      - utf-8-validate
    dev: true

  /jsesc@3.1.0:
    resolution:
      {
        integrity: sha512-/sM3dO2FOzXjKQhJuo0Q173wf2KOo8t4I8vHy6lF9poUp7bKT0/NHE8fPX23PwfhnykfqnC2xRxOnVw5XuGIaA==,
      }
    engines: { node: ">=6" }
    hasBin: true

  /json-buffer@3.0.1:
    resolution:
      {
        integrity: sha512-4bV5BfR2mqfQTJm+V5tPPdf+ZpuhiIvTuAB5g8kcrXOZpTT/QwwVRWBywX1ozr6lEuPdbHxwaJlm9G6mI2sfSQ==,
      }

  /json-parse-even-better-errors@2.3.1:
    resolution:
      {
        integrity: sha512-xyFwyhro/JEof6Ghe2iz2NcXoj2sloNsWr/XsERDK/oiPCfaNhl5ONfp+jQdAZRQQ0IJWNzH9zIZF7li91kh2w==,
      }
    dev: false

  /json-schema-traverse@0.4.1:
    resolution:
      {
        integrity: sha512-xbbCH5dCYU5T8LcEhhuh7HJ88HXuW3qsI3Y0zOZFKfZEHcpWiHU/Jxzk629Brsab/mMiHQti9wMP+845RPe3Vg==,
      }

  /json-stable-stringify-without-jsonify@1.0.1:
    resolution:
      {
        integrity: sha512-Bdboy+l7tA3OGW6FjyFHWkP5LuByj1Tk33Ljyq0axyzdk9//JSi2u3fP1QSmd1KNwq6VOKYGlAu87CisVir6Pw==,
      }

  /json5@1.0.2:
    resolution:
      {
        integrity: sha512-g1MWMLBiz8FKi1e4w0UyVL3w+iJceWAFBAaBnnGKOpNa5f8TLktkbre1+s6oICydWAm+HRUGTmI+//xv2hvXYA==,
      }
    hasBin: true
    dependencies:
      minimist: 1.2.8

  /json5@2.2.3:
    resolution:
      {
        integrity: sha512-XmOWe7eyHYH14cLdVPoyg+GOH3rYX++KpzrylJwSW98t3Nk+U8XOl8FWKOgwtzdb8lXGf6zYwDUzeHMWfxasyg==,
      }
    engines: { node: ">=6" }
    hasBin: true

  /jsx-ast-utils@3.3.5:
    resolution:
      {
        integrity: sha512-ZZow9HBI5O6EPgSJLUb8n2NKgmVWTwCvHGwFuJlMjvLFqlGG6pjirPhtdsseaLZjSibD8eegzmYpUZwoIlj2cQ==,
      }
    engines: { node: ">=4.0" }
    dependencies:
      array-includes: 3.1.9
      array.prototype.flat: 1.3.3
      object.assign: 4.1.7
      object.values: 1.2.1

  /keyv@4.5.4:
    resolution:
      {
        integrity: sha512-oxVHkHR/EJf2CNXnWxRLW6mg7JyCCUcG0DtEGmL2ctUo1PNTin1PUil+r/+4r5MpVgC/fn1kjsx7mjSujKqIpw==,
      }
    dependencies:
      json-buffer: 3.0.1

  /kleur@4.1.5:
    resolution:
      {
        integrity: sha512-o+NO+8WrRiQEE4/7nwRJhN1HWpVmJm511pBHUxPLtp0BUISzlBplORYSmTclCnJvQq2tKu/sgl3xVpkc7ZWuQQ==,
      }
    engines: { node: ">=6" }
    dev: true

  /language-subtag-registry@0.3.23:
    resolution:
      {
        integrity: sha512-0K65Lea881pHotoGEa5gDlMxt3pctLi2RplBb7Ezh4rRdLEOtgi7n4EwK9lamnUCkKBqaeKRVebTq6BAxSkpXQ==,
      }

  /language-tags@1.0.9:
    resolution:
      {
        integrity: sha512-MbjN408fEndfiQXbFQ1vnd+1NoLDsnQW41410oQBXiyXDMYH5z505juWa4KUE1LqxRC7DgOgZDbKLxHIwm27hA==,
      }
    engines: { node: ">=0.10" }
    dependencies:
      language-subtag-registry: 0.3.23

  /levn@0.4.1:
    resolution:
      {
        integrity: sha512-+bT2uH4E5LGE7h/n3evcS/sQlJXCpIp6ym8OWJ5eV6+67Dsql/LaaT7qJBAt2rzfoa/5QBGBhxDix1dMt2kQKQ==,
      }
    engines: { node: ">= 0.8.0" }
    dependencies:
      prelude-ls: 1.2.1
      type-check: 0.4.0

  /lilconfig@3.1.3:
    resolution:
      {
        integrity: sha512-/vlFKAoH5Cgt3Ie+JLhRbwOsCQePABiU3tJ1egGvyQ+33R/vcwM2Zl2QR/LzjsBeItPt3oSVXapn+m4nQDvpzw==,
      }
    engines: { node: ">=14" }
    dev: true

  /lines-and-columns@1.2.4:
    resolution:
      {
        integrity: sha512-7ylylesZQ/PV29jhEDl3Ufjo6ZX7gCqJr5F7PKrqc93v7fzSymt1BpwEU8nAUXs8qzzvqhbjhK5QZg6Mt/HkBg==,
      }

  /load-script@1.0.0:
    resolution:
      {
        integrity: sha512-kPEjMFtZvwL9TaZo0uZ2ml+Ye9HUMmPwbYRJ324qF9tqMejwykJ5ggTyvzmrbBeapCAbk98BSbTeovHEEP1uCA==,
      }
    dev: false

  /local-pkg@0.5.1:
    resolution:
      {
        integrity: sha512-9rrA30MRRP3gBD3HTGnC6cDFpaE1kVDWxWgqWJUN0RvDNAo+Nz/9GxB+nHOH0ifbVFy0hSA1V6vFDvnx54lTEQ==,
      }
    engines: { node: ">=14" }
    dependencies:
      mlly: 1.8.0
      pkg-types: 1.3.1
    dev: true

  /locate-path@6.0.0:
    resolution:
      {
        integrity: sha512-iPZK6eYjbxRu3uB4/WZ3EsEIMJFMqAoopl3R+zuq0UjcAm/MO6KCweDgPfP3elTztoKP3KtnVHxTn2NHBSDVUw==,
      }
    engines: { node: ">=10" }
    dependencies:
      p-locate: 5.0.0

  /lodash-es@4.17.21:
    resolution:
      {
        integrity: sha512-mKnC+QJ9pWVzv+C4/U3rRsHapFfHvQFoFB92e52xeyGMcX6/OlIl78je1u8vePzYZSkkogMPJ2yjxxsb89cxyw==,
      }
    dev: false

  /lodash.merge@4.6.2:
    resolution:
      {
        integrity: sha512-0KpjqXRVvrYyCsX1swR/XTK0va6VQkQM6MNo7PqW77ByjAhoARA8EfrP1N4+KlKj8YS0ZUCtRT/YUuhyYDujIQ==,
      }

  /lodash@4.17.21:
    resolution:
      {
        integrity: sha512-v2kDEe57lecTulaDIuNTPy3Ry4gLGJ6Z1O3vE1krgXZNrsQ+LFTGHVxVjcXPs17LhbZVGedAJv8XZ1tvj5FvSg==,
      }
    dev: false

  /longest-streak@3.1.0:
    resolution:
      {
        integrity: sha512-9Ri+o0JYgehTaVBBDoMqIl8GXtbWg711O3srftcHhZ0dqnETqLaoIK0x17fUw9rFSlK/0NlsKe0Ahhyl5pXE2g==,
      }
    dev: false

  /loose-envify@1.4.0:
    resolution:
      {
        integrity: sha512-lyuxPGr/Wfhrlem2CL/UcnUc1zcqKAImBDzukY7Y5F/yQiNdko6+fRLevlw1HgMySw7f611UIY408EtxRSoK3Q==,
      }
    hasBin: true
    dependencies:
      js-tokens: 4.0.0

  /loupe@2.3.7:
    resolution:
      {
        integrity: sha512-zSMINGVYkdpYSOBmLi0D1Uo7JU9nVdQKrHxC8eYlV+9YKK9WePqAlL7lSlorG/U2Fw1w0hTBmaa/jrQ3UbPHtA==,
      }
    dependencies:
      get-func-name: 2.0.2
    dev: true

  /loupe@3.2.1:
    resolution:
      {
        integrity: sha512-CdzqowRJCeLU72bHvWqwRBBlLcMEtIvGrlvef74kMnV2AolS9Y8xUv1I0U/MNAWMhBlKIoyuEgoJ0t/bbwHbLQ==,
      }
    dev: true

  /lru-cache@10.4.3:
    resolution:
      {
        integrity: sha512-JNAzZcXrCt42VGLuYz0zfAzDfAvJWW6AfYlDBQyDV5DClI2m5sAmK+OIO7s59XfsRsWHp02jAJrRadPRGTt6SQ==,
      }
    dev: true

  /lru-cache@11.2.1:
    resolution:
      {
        integrity: sha512-r8LA6i4LP4EeWOhqBaZZjDWwehd1xUJPCJd9Sv300H0ZmcUER4+JPh7bqqZeqs1o5pgtgvXm+d9UGrB5zZGDiQ==,
      }
    engines: { node: 20 || >=22 }
    dev: true

  /lru-cache@5.1.1:
    resolution:
      {
        integrity: sha512-KpNARQA3Iwv+jTA0utUVVbrh+Jlrr1Fv0e56GGzAFOXN7dk/FviaDW8LHmK52DlcH4WP2n6gI8vN1aesBFgo9w==,
      }
    dependencies:
      yallist: 3.1.1

  /lucide-react@0.561.0(react@18.3.1):
<<<<<<< HEAD
    resolution:
      {
        integrity: sha512-Y59gMY38tl4/i0qewcqohPdEbieBy7SovpBL9IFebhc2mDd8x4PZSOsiFRkpPcOq6bj1r/mjH/Rk73gSlIJP2A==,
      }
=======
    resolution: {integrity: sha512-Y59gMY38tl4/i0qewcqohPdEbieBy7SovpBL9IFebhc2mDd8x4PZSOsiFRkpPcOq6bj1r/mjH/Rk73gSlIJP2A==}
>>>>>>> ea166ffb
    peerDependencies:
      react: ^16.5.1 || ^17.0.0 || ^18.0.0 || ^19.0.0
    dependencies:
      react: 18.3.1
    dev: false

  /lz-string@1.5.0:
    resolution:
      {
        integrity: sha512-h5bgJWpxJNswbU7qCrV0tIKQCaS3blPDrqKWx+QxzuzL1zGUzij9XCWLrSLsJPu5t+eWA/ycetzYAO5IOMcWAQ==,
      }
    hasBin: true
    dev: true

  /magic-string@0.30.19:
    resolution:
      {
        integrity: sha512-2N21sPY9Ws53PZvsEpVtNuSW+ScYbQdp4b9qUaL+9QkHUrGFKo56Lg9Emg5s9V/qrtNBmiR01sYhUOwu3H+VOw==,
      }
    dependencies:
      "@jridgewell/sourcemap-codec": 1.5.5
    dev: true

  /magicast@0.3.5:
    resolution:
      {
        integrity: sha512-L0WhttDl+2BOsybvEOLK7fW3UA0OQ0IQ2d6Zl2x/a6vVRs3bAY0ECOSHHeL5jD+SbOpOCUEi0y1DgHEn9Qn1AQ==,
      }
    dependencies:
      "@babel/parser": 7.28.4
      "@babel/types": 7.28.4
      source-map-js: 1.2.1
    dev: true

  /make-dir@4.0.0:
    resolution:
      {
        integrity: sha512-hXdUTZYIVOt1Ex//jAQi+wTZZpUpwBj/0QsOzqegb3rGMMeJiSEu5xLHnYfBrRV4RH2+OCSOO95Is/7x1WJ4bw==,
      }
    engines: { node: ">=10" }
    dependencies:
      semver: 7.7.3
    dev: true

  /markdown-table@3.0.4:
    resolution:
      {
        integrity: sha512-wiYz4+JrLyb/DqW2hkFJxP7Vd7JuTDm77fvbM8VfEQdmSMqcImWeeRbHwZjBjIFki/VaMK2BhFi7oUUZeM5bqw==,
      }
    dev: false

  /material-colors@1.2.6:
    resolution:
      {
        integrity: sha512-6qE4B9deFBIa9YSpOc9O0Sgc43zTeVYbgDT5veRKSlB2+ZuHNoVVxA1L/ckMUayV9Ay9y7Z/SZCLcGteW9i7bg==,
      }
    dev: false

  /math-intrinsics@1.1.0:
    resolution:
      {
        integrity: sha512-/IXtbwEk5HTPyEwyKX6hGkYXxM9nbj64B+ilVJnC/R6B0pH5G4V3b0pVbL7DBj4tkhBAppbQUlf6F6Xl9LHu1g==,
      }
    engines: { node: ">= 0.4" }

  /mdast-util-find-and-replace@3.0.2:
    resolution:
      {
        integrity: sha512-Tmd1Vg/m3Xz43afeNxDIhWRtFZgM2VLyaf4vSTYwudTyeuTneoL3qtWMA5jeLyz/O1vDJmmV4QuScFCA2tBPwg==,
      }
    dependencies:
      "@types/mdast": 4.0.4
      escape-string-regexp: 5.0.0
      unist-util-is: 6.0.1
      unist-util-visit-parents: 6.0.2
    dev: false

  /mdast-util-from-markdown@2.0.2:
    resolution:
      {
        integrity: sha512-uZhTV/8NBuw0WHkPTrCqDOl0zVe1BIng5ZtHoDk49ME1qqcjYmmLmOf0gELgcRMxN4w2iuIeVso5/6QymSrgmA==,
      }
    dependencies:
      "@types/mdast": 4.0.4
      "@types/unist": 3.0.3
      decode-named-character-reference: 1.2.0
      devlop: 1.1.0
      mdast-util-to-string: 4.0.0
      micromark: 4.0.2
      micromark-util-decode-numeric-character-reference: 2.0.2
      micromark-util-decode-string: 2.0.1
      micromark-util-normalize-identifier: 2.0.1
      micromark-util-symbol: 2.0.1
      micromark-util-types: 2.0.2
      unist-util-stringify-position: 4.0.0
    transitivePeerDependencies:
      - supports-color
    dev: false

  /mdast-util-gfm-autolink-literal@2.0.1:
    resolution:
      {
        integrity: sha512-5HVP2MKaP6L+G6YaxPNjuL0BPrq9orG3TsrZ9YXbA3vDw/ACI4MEsnoDpn6ZNm7GnZgtAcONJyPhOP8tNJQavQ==,
      }
    dependencies:
      "@types/mdast": 4.0.4
      ccount: 2.0.1
      devlop: 1.1.0
      mdast-util-find-and-replace: 3.0.2
      micromark-util-character: 2.1.1
    dev: false

  /mdast-util-gfm-footnote@2.1.0:
    resolution:
      {
        integrity: sha512-sqpDWlsHn7Ac9GNZQMeUzPQSMzR6Wv0WKRNvQRg0KqHh02fpTz69Qc1QSseNX29bhz1ROIyNyxExfawVKTm1GQ==,
      }
    dependencies:
      "@types/mdast": 4.0.4
      devlop: 1.1.0
      mdast-util-from-markdown: 2.0.2
      mdast-util-to-markdown: 2.1.2
      micromark-util-normalize-identifier: 2.0.1
    transitivePeerDependencies:
      - supports-color
    dev: false

  /mdast-util-gfm-strikethrough@2.0.0:
    resolution:
      {
        integrity: sha512-mKKb915TF+OC5ptj5bJ7WFRPdYtuHv0yTRxK2tJvi+BDqbkiG7h7u/9SI89nRAYcmap2xHQL9D+QG/6wSrTtXg==,
      }
    dependencies:
      "@types/mdast": 4.0.4
      mdast-util-from-markdown: 2.0.2
      mdast-util-to-markdown: 2.1.2
    transitivePeerDependencies:
      - supports-color
    dev: false

  /mdast-util-gfm-table@2.0.0:
    resolution:
      {
        integrity: sha512-78UEvebzz/rJIxLvE7ZtDd/vIQ0RHv+3Mh5DR96p7cS7HsBhYIICDBCu8csTNWNO6tBWfqXPWekRuj2FNOGOZg==,
      }
    dependencies:
      "@types/mdast": 4.0.4
      devlop: 1.1.0
      markdown-table: 3.0.4
      mdast-util-from-markdown: 2.0.2
      mdast-util-to-markdown: 2.1.2
    transitivePeerDependencies:
      - supports-color
    dev: false

  /mdast-util-gfm-task-list-item@2.0.0:
    resolution:
      {
        integrity: sha512-IrtvNvjxC1o06taBAVJznEnkiHxLFTzgonUdy8hzFVeDun0uTjxxrRGVaNFqkU1wJR3RBPEfsxmU6jDWPofrTQ==,
      }
    dependencies:
      "@types/mdast": 4.0.4
      devlop: 1.1.0
      mdast-util-from-markdown: 2.0.2
      mdast-util-to-markdown: 2.1.2
    transitivePeerDependencies:
      - supports-color
    dev: false

  /mdast-util-gfm@3.1.0:
    resolution:
      {
        integrity: sha512-0ulfdQOM3ysHhCJ1p06l0b0VKlhU0wuQs3thxZQagjcjPrlFRqY215uZGHHJan9GEAXd9MbfPjFJz+qMkVR6zQ==,
      }
    dependencies:
      mdast-util-from-markdown: 2.0.2
      mdast-util-gfm-autolink-literal: 2.0.1
      mdast-util-gfm-footnote: 2.1.0
      mdast-util-gfm-strikethrough: 2.0.0
      mdast-util-gfm-table: 2.0.0
      mdast-util-gfm-task-list-item: 2.0.0
      mdast-util-to-markdown: 2.1.2
    transitivePeerDependencies:
      - supports-color
    dev: false

  /mdast-util-mdx-expression@2.0.1:
    resolution:
      {
        integrity: sha512-J6f+9hUp+ldTZqKRSg7Vw5V6MqjATc+3E4gf3CFNcuZNWD8XdyI6zQ8GqH7f8169MM6P7hMBRDVGnn7oHB9kXQ==,
      }
    dependencies:
      "@types/estree-jsx": 1.0.5
      "@types/hast": 3.0.4
      "@types/mdast": 4.0.4
      devlop: 1.1.0
      mdast-util-from-markdown: 2.0.2
      mdast-util-to-markdown: 2.1.2
    transitivePeerDependencies:
      - supports-color
    dev: false

  /mdast-util-mdx-jsx@3.2.0:
    resolution:
      {
        integrity: sha512-lj/z8v0r6ZtsN/cGNNtemmmfoLAFZnjMbNyLzBafjzikOM+glrjNHPlf6lQDOTccj9n5b0PPihEBbhneMyGs1Q==,
      }
    dependencies:
      "@types/estree-jsx": 1.0.5
      "@types/hast": 3.0.4
      "@types/mdast": 4.0.4
      "@types/unist": 3.0.3
      ccount: 2.0.1
      devlop: 1.1.0
      mdast-util-from-markdown: 2.0.2
      mdast-util-to-markdown: 2.1.2
      parse-entities: 4.0.2
      stringify-entities: 4.0.4
      unist-util-stringify-position: 4.0.0
      vfile-message: 4.0.3
    transitivePeerDependencies:
      - supports-color
    dev: false

  /mdast-util-mdxjs-esm@2.0.1:
    resolution:
      {
        integrity: sha512-EcmOpxsZ96CvlP03NghtH1EsLtr0n9Tm4lPUJUBccV9RwUOneqSycg19n5HGzCf+10LozMRSObtVr3ee1WoHtg==,
      }
    dependencies:
      "@types/estree-jsx": 1.0.5
      "@types/hast": 3.0.4
      "@types/mdast": 4.0.4
      devlop: 1.1.0
      mdast-util-from-markdown: 2.0.2
      mdast-util-to-markdown: 2.1.2
    transitivePeerDependencies:
      - supports-color
    dev: false

  /mdast-util-phrasing@4.1.0:
    resolution:
      {
        integrity: sha512-TqICwyvJJpBwvGAMZjj4J2n0X8QWp21b9l0o7eXyVJ25YNWYbJDVIyD1bZXE6WtV6RmKJVYmQAKWa0zWOABz2w==,
      }
    dependencies:
      "@types/mdast": 4.0.4
      unist-util-is: 6.0.1
    dev: false

  /mdast-util-to-hast@13.2.1:
    resolution:
      {
        integrity: sha512-cctsq2wp5vTsLIcaymblUriiTcZd0CwWtCbLvrOzYCDZoWyMNV8sZ7krj09FSnsiJi3WVsHLM4k6Dq/yaPyCXA==,
      }
    dependencies:
      "@types/hast": 3.0.4
      "@types/mdast": 4.0.4
      "@ungap/structured-clone": 1.3.0
      devlop: 1.1.0
      micromark-util-sanitize-uri: 2.0.1
      trim-lines: 3.0.1
      unist-util-position: 5.0.0
      unist-util-visit: 5.0.0
      vfile: 6.0.3
    dev: false

  /mdast-util-to-markdown@2.1.2:
    resolution:
      {
        integrity: sha512-xj68wMTvGXVOKonmog6LwyJKrYXZPvlwabaryTjLh9LuvovB/KAH+kvi8Gjj+7rJjsFi23nkUxRQv1KqSroMqA==,
      }
    dependencies:
      "@types/mdast": 4.0.4
      "@types/unist": 3.0.3
      longest-streak: 3.1.0
      mdast-util-phrasing: 4.1.0
      mdast-util-to-string: 4.0.0
      micromark-util-classify-character: 2.0.1
      micromark-util-decode-string: 2.0.1
      unist-util-visit: 5.0.0
      zwitch: 2.0.4
    dev: false

  /mdast-util-to-string@4.0.0:
    resolution:
      {
        integrity: sha512-0H44vDimn51F0YwvxSJSm0eCDOJTRlmN0R1yBh4HLj9wiV1Dn0QoXGbvFAWj2hSItVTlCmBF1hqKlIyUBVFLPg==,
      }
    dependencies:
      "@types/mdast": 4.0.4
    dev: false

  /mdn-data@2.12.2:
    resolution:
      {
        integrity: sha512-IEn+pegP1aManZuckezWCO+XZQDplx1366JoVhTpMpBB1sPey/SbveZQUosKiKiGYjg1wH4pMlNgXbCiYgihQA==,
      }
    dev: true

  /memoize-one@5.2.1:
    resolution:
      {
        integrity: sha512-zYiwtZUcYyXKo/np96AGZAckk+FWWsUdJ3cHGGmld7+AhvcWmQyGCYUh1hc4Q/pkOhb65dQR/pqCyK0cOaHz4Q==,
      }
    dev: false

  /merge-stream@2.0.0:
    resolution:
      {
        integrity: sha512-abv/qOcuPfk3URPfDzmZU1LKmuw8kT+0nIHvKrKgFrwifol/doWcdA4ZqsWQ8ENrFKkd67Mfpo/LovbIUsbt3w==,
      }
    dev: true

  /merge2@1.4.1:
    resolution:
      {
        integrity: sha512-8q7VEgMJW4J8tcfVPy8g09NcQwZdbwFEqhe/WZkoIzjn/3TGDwtOCYtXGxA3O8tPzpczCCDgv+P2P5y00ZJOOg==,
      }
    engines: { node: ">= 8" }

  /micromark-core-commonmark@2.0.3:
    resolution:
      {
        integrity: sha512-RDBrHEMSxVFLg6xvnXmb1Ayr2WzLAWjeSATAoxwKYJV94TeNavgoIdA0a9ytzDSVzBy2YKFK+emCPOEibLeCrg==,
      }
    dependencies:
      decode-named-character-reference: 1.2.0
      devlop: 1.1.0
      micromark-factory-destination: 2.0.1
      micromark-factory-label: 2.0.1
      micromark-factory-space: 2.0.1
      micromark-factory-title: 2.0.1
      micromark-factory-whitespace: 2.0.1
      micromark-util-character: 2.1.1
      micromark-util-chunked: 2.0.1
      micromark-util-classify-character: 2.0.1
      micromark-util-html-tag-name: 2.0.1
      micromark-util-normalize-identifier: 2.0.1
      micromark-util-resolve-all: 2.0.1
      micromark-util-subtokenize: 2.1.0
      micromark-util-symbol: 2.0.1
      micromark-util-types: 2.0.2
    dev: false

  /micromark-extension-gfm-autolink-literal@2.1.0:
    resolution:
      {
        integrity: sha512-oOg7knzhicgQ3t4QCjCWgTmfNhvQbDDnJeVu9v81r7NltNCVmhPy1fJRX27pISafdjL+SVc4d3l48Gb6pbRypw==,
      }
    dependencies:
      micromark-util-character: 2.1.1
      micromark-util-sanitize-uri: 2.0.1
      micromark-util-symbol: 2.0.1
      micromark-util-types: 2.0.2
    dev: false

  /micromark-extension-gfm-footnote@2.1.0:
    resolution:
      {
        integrity: sha512-/yPhxI1ntnDNsiHtzLKYnE3vf9JZ6cAisqVDauhp4CEHxlb4uoOTxOCJ+9s51bIB8U1N1FJ1RXOKTIlD5B/gqw==,
      }
    dependencies:
      devlop: 1.1.0
      micromark-core-commonmark: 2.0.3
      micromark-factory-space: 2.0.1
      micromark-util-character: 2.1.1
      micromark-util-normalize-identifier: 2.0.1
      micromark-util-sanitize-uri: 2.0.1
      micromark-util-symbol: 2.0.1
      micromark-util-types: 2.0.2
    dev: false

  /micromark-extension-gfm-strikethrough@2.1.0:
    resolution:
      {
        integrity: sha512-ADVjpOOkjz1hhkZLlBiYA9cR2Anf8F4HqZUO6e5eDcPQd0Txw5fxLzzxnEkSkfnD0wziSGiv7sYhk/ktvbf1uw==,
      }
    dependencies:
      devlop: 1.1.0
      micromark-util-chunked: 2.0.1
      micromark-util-classify-character: 2.0.1
      micromark-util-resolve-all: 2.0.1
      micromark-util-symbol: 2.0.1
      micromark-util-types: 2.0.2
    dev: false

  /micromark-extension-gfm-table@2.1.1:
    resolution:
      {
        integrity: sha512-t2OU/dXXioARrC6yWfJ4hqB7rct14e8f7m0cbI5hUmDyyIlwv5vEtooptH8INkbLzOatzKuVbQmAYcbWoyz6Dg==,
      }
    dependencies:
      devlop: 1.1.0
      micromark-factory-space: 2.0.1
      micromark-util-character: 2.1.1
      micromark-util-symbol: 2.0.1
      micromark-util-types: 2.0.2
    dev: false

  /micromark-extension-gfm-tagfilter@2.0.0:
    resolution:
      {
        integrity: sha512-xHlTOmuCSotIA8TW1mDIM6X2O1SiX5P9IuDtqGonFhEK0qgRI4yeC6vMxEV2dgyr2TiD+2PQ10o+cOhdVAcwfg==,
      }
    dependencies:
      micromark-util-types: 2.0.2
    dev: false

  /micromark-extension-gfm-task-list-item@2.1.0:
    resolution:
      {
        integrity: sha512-qIBZhqxqI6fjLDYFTBIa4eivDMnP+OZqsNwmQ3xNLE4Cxwc+zfQEfbs6tzAo2Hjq+bh6q5F+Z8/cksrLFYWQQw==,
      }
    dependencies:
      devlop: 1.1.0
      micromark-factory-space: 2.0.1
      micromark-util-character: 2.1.1
      micromark-util-symbol: 2.0.1
      micromark-util-types: 2.0.2
    dev: false

  /micromark-extension-gfm@3.0.0:
    resolution:
      {
        integrity: sha512-vsKArQsicm7t0z2GugkCKtZehqUm31oeGBV/KVSorWSy8ZlNAv7ytjFhvaryUiCUJYqs+NoE6AFhpQvBTM6Q4w==,
      }
    dependencies:
      micromark-extension-gfm-autolink-literal: 2.1.0
      micromark-extension-gfm-footnote: 2.1.0
      micromark-extension-gfm-strikethrough: 2.1.0
      micromark-extension-gfm-table: 2.1.1
      micromark-extension-gfm-tagfilter: 2.0.0
      micromark-extension-gfm-task-list-item: 2.1.0
      micromark-util-combine-extensions: 2.0.1
      micromark-util-types: 2.0.2
    dev: false

  /micromark-factory-destination@2.0.1:
    resolution:
      {
        integrity: sha512-Xe6rDdJlkmbFRExpTOmRj9N3MaWmbAgdpSrBQvCFqhezUn4AHqJHbaEnfbVYYiexVSs//tqOdY/DxhjdCiJnIA==,
      }
    dependencies:
      micromark-util-character: 2.1.1
      micromark-util-symbol: 2.0.1
      micromark-util-types: 2.0.2
    dev: false

  /micromark-factory-label@2.0.1:
    resolution:
      {
        integrity: sha512-VFMekyQExqIW7xIChcXn4ok29YE3rnuyveW3wZQWWqF4Nv9Wk5rgJ99KzPvHjkmPXF93FXIbBp6YdW3t71/7Vg==,
      }
    dependencies:
      devlop: 1.1.0
      micromark-util-character: 2.1.1
      micromark-util-symbol: 2.0.1
      micromark-util-types: 2.0.2
    dev: false

  /micromark-factory-space@2.0.1:
    resolution:
      {
        integrity: sha512-zRkxjtBxxLd2Sc0d+fbnEunsTj46SWXgXciZmHq0kDYGnck/ZSGj9/wULTV95uoeYiK5hRXP2mJ98Uo4cq/LQg==,
      }
    dependencies:
      micromark-util-character: 2.1.1
      micromark-util-types: 2.0.2
    dev: false

  /micromark-factory-title@2.0.1:
    resolution:
      {
        integrity: sha512-5bZ+3CjhAd9eChYTHsjy6TGxpOFSKgKKJPJxr293jTbfry2KDoWkhBb6TcPVB4NmzaPhMs1Frm9AZH7OD4Cjzw==,
      }
    dependencies:
      micromark-factory-space: 2.0.1
      micromark-util-character: 2.1.1
      micromark-util-symbol: 2.0.1
      micromark-util-types: 2.0.2
    dev: false

  /micromark-factory-whitespace@2.0.1:
    resolution:
      {
        integrity: sha512-Ob0nuZ3PKt/n0hORHyvoD9uZhr+Za8sFoP+OnMcnWK5lngSzALgQYKMr9RJVOWLqQYuyn6ulqGWSXdwf6F80lQ==,
      }
    dependencies:
      micromark-factory-space: 2.0.1
      micromark-util-character: 2.1.1
      micromark-util-symbol: 2.0.1
      micromark-util-types: 2.0.2
    dev: false

  /micromark-util-character@2.1.1:
    resolution:
      {
        integrity: sha512-wv8tdUTJ3thSFFFJKtpYKOYiGP2+v96Hvk4Tu8KpCAsTMs6yi+nVmGh1syvSCsaxz45J6Jbw+9DD6g97+NV67Q==,
      }
    dependencies:
      micromark-util-symbol: 2.0.1
      micromark-util-types: 2.0.2
    dev: false

  /micromark-util-chunked@2.0.1:
    resolution:
      {
        integrity: sha512-QUNFEOPELfmvv+4xiNg2sRYeS/P84pTW0TCgP5zc9FpXetHY0ab7SxKyAQCNCc1eK0459uoLI1y5oO5Vc1dbhA==,
      }
    dependencies:
      micromark-util-symbol: 2.0.1
    dev: false

  /micromark-util-classify-character@2.0.1:
    resolution:
      {
        integrity: sha512-K0kHzM6afW/MbeWYWLjoHQv1sgg2Q9EccHEDzSkxiP/EaagNzCm7T/WMKZ3rjMbvIpvBiZgwR3dKMygtA4mG1Q==,
      }
    dependencies:
      micromark-util-character: 2.1.1
      micromark-util-symbol: 2.0.1
      micromark-util-types: 2.0.2
    dev: false

  /micromark-util-combine-extensions@2.0.1:
    resolution:
      {
        integrity: sha512-OnAnH8Ujmy59JcyZw8JSbK9cGpdVY44NKgSM7E9Eh7DiLS2E9RNQf0dONaGDzEG9yjEl5hcqeIsj4hfRkLH/Bg==,
      }
    dependencies:
      micromark-util-chunked: 2.0.1
      micromark-util-types: 2.0.2
    dev: false

  /micromark-util-decode-numeric-character-reference@2.0.2:
    resolution:
      {
        integrity: sha512-ccUbYk6CwVdkmCQMyr64dXz42EfHGkPQlBj5p7YVGzq8I7CtjXZJrubAYezf7Rp+bjPseiROqe7G6foFd+lEuw==,
      }
    dependencies:
      micromark-util-symbol: 2.0.1
    dev: false

  /micromark-util-decode-string@2.0.1:
    resolution:
      {
        integrity: sha512-nDV/77Fj6eH1ynwscYTOsbK7rR//Uj0bZXBwJZRfaLEJ1iGBR6kIfNmlNqaqJf649EP0F3NWNdeJi03elllNUQ==,
      }
    dependencies:
      decode-named-character-reference: 1.2.0
      micromark-util-character: 2.1.1
      micromark-util-decode-numeric-character-reference: 2.0.2
      micromark-util-symbol: 2.0.1
    dev: false

  /micromark-util-encode@2.0.1:
    resolution:
      {
        integrity: sha512-c3cVx2y4KqUnwopcO9b/SCdo2O67LwJJ/UyqGfbigahfegL9myoEFoDYZgkT7f36T0bLrM9hZTAaAyH+PCAXjw==,
      }
    dev: false

  /micromark-util-html-tag-name@2.0.1:
    resolution:
      {
        integrity: sha512-2cNEiYDhCWKI+Gs9T0Tiysk136SnR13hhO8yW6BGNyhOC4qYFnwF1nKfD3HFAIXA5c45RrIG1ub11GiXeYd1xA==,
      }
    dev: false

  /micromark-util-normalize-identifier@2.0.1:
    resolution:
      {
        integrity: sha512-sxPqmo70LyARJs0w2UclACPUUEqltCkJ6PhKdMIDuJ3gSf/Q+/GIe3WKl0Ijb/GyH9lOpUkRAO2wp0GVkLvS9Q==,
      }
    dependencies:
      micromark-util-symbol: 2.0.1
    dev: false

  /micromark-util-resolve-all@2.0.1:
    resolution:
      {
        integrity: sha512-VdQyxFWFT2/FGJgwQnJYbe1jjQoNTS4RjglmSjTUlpUMa95Htx9NHeYW4rGDJzbjvCsl9eLjMQwGeElsqmzcHg==,
      }
    dependencies:
      micromark-util-types: 2.0.2
    dev: false

  /micromark-util-sanitize-uri@2.0.1:
    resolution:
      {
        integrity: sha512-9N9IomZ/YuGGZZmQec1MbgxtlgougxTodVwDzzEouPKo3qFWvymFHWcnDi2vzV1ff6kas9ucW+o3yzJK9YB1AQ==,
      }
    dependencies:
      micromark-util-character: 2.1.1
      micromark-util-encode: 2.0.1
      micromark-util-symbol: 2.0.1
    dev: false

  /micromark-util-subtokenize@2.1.0:
    resolution:
      {
        integrity: sha512-XQLu552iSctvnEcgXw6+Sx75GflAPNED1qx7eBJ+wydBb2KCbRZe+NwvIEEMM83uml1+2WSXpBAcp9IUCgCYWA==,
      }
    dependencies:
      devlop: 1.1.0
      micromark-util-chunked: 2.0.1
      micromark-util-symbol: 2.0.1
      micromark-util-types: 2.0.2
    dev: false

  /micromark-util-symbol@2.0.1:
    resolution:
      {
        integrity: sha512-vs5t8Apaud9N28kgCrRUdEed4UJ+wWNvicHLPxCa9ENlYuAY31M0ETy5y1vA33YoNPDFTghEbnh6efaE8h4x0Q==,
      }
    dev: false

  /micromark-util-types@2.0.2:
    resolution:
      {
        integrity: sha512-Yw0ECSpJoViF1qTU4DC6NwtC4aWGt1EkzaQB8KPPyCRR8z9TWeV0HbEFGTO+ZY1wB22zmxnJqhPyTpOVCpeHTA==,
      }
    dev: false

  /micromark@4.0.2:
    resolution:
      {
        integrity: sha512-zpe98Q6kvavpCr1NPVSCMebCKfD7CA2NqZ+rykeNhONIJBpc1tFKt9hucLGwha3jNTNI8lHpctWJWoimVF4PfA==,
      }
    dependencies:
      "@types/debug": 4.1.12
      debug: 4.4.3
      decode-named-character-reference: 1.2.0
      devlop: 1.1.0
      micromark-core-commonmark: 2.0.3
      micromark-factory-space: 2.0.1
      micromark-util-character: 2.1.1
      micromark-util-chunked: 2.0.1
      micromark-util-combine-extensions: 2.0.1
      micromark-util-decode-numeric-character-reference: 2.0.2
      micromark-util-encode: 2.0.1
      micromark-util-normalize-identifier: 2.0.1
      micromark-util-resolve-all: 2.0.1
      micromark-util-sanitize-uri: 2.0.1
      micromark-util-subtokenize: 2.1.0
      micromark-util-symbol: 2.0.1
      micromark-util-types: 2.0.2
    transitivePeerDependencies:
      - supports-color
    dev: false

  /micromatch@4.0.8:
    resolution:
      {
        integrity: sha512-PXwfBhYu0hBCPw8Dn0E+WDYb7af3dSLVWKi3HGv84IdF4TyFoC0ysxFd0Goxw7nSv4T/PzEJQxsYsEiFCKo2BA==,
      }
    engines: { node: ">=8.6" }
    dependencies:
      braces: 3.0.3
      picomatch: 2.3.1

  /mime-db@1.52.0:
    resolution:
      {
        integrity: sha512-sPU4uV7dYlvtWJxwwxHD0PuihVNiE7TyAbQ5SWxDCB9mUYvOgroQOwYQQOKPJ8CIbE+1ETVlOoK1UC2nU3gYvg==,
      }
    engines: { node: ">= 0.6" }
    dev: true

  /mime-types@2.1.35:
    resolution:
      {
        integrity: sha512-ZDY+bPm5zTTF+YpCrAU9nK0UgICYPT0QtT1NZWFv4s++TNkcgVaT0g6+4R2uI4MjQjzysHB1zxuWL50hzaeXiw==,
      }
    engines: { node: ">= 0.6" }
    dependencies:
      mime-db: 1.52.0
    dev: true

  /mime@3.0.0:
    resolution:
      {
        integrity: sha512-jSCU7/VB1loIWBZe14aEYHU/+1UMEHoaO7qxCOVJOw9GgH72VAWppxNcjU+x9a2k3GSIBXNKxXQFqRvvZ7vr3A==,
      }
    engines: { node: ">=10.0.0" }
    hasBin: true
    dev: true

  /mimic-fn@4.0.0:
    resolution:
      {
        integrity: sha512-vqiC06CuhBTUdZH+RYl8sFrL096vA45Ok5ISO6sE/Mr1jRbGH4Csnhi8f3wKVl7x8mO4Au7Ir9D3Oyv1VYMFJw==,
      }
    engines: { node: ">=12" }
    dev: true

  /min-indent@1.0.1:
    resolution:
      {
        integrity: sha512-I9jwMn07Sy/IwOj3zVkVik2JTvgpaykDZEigL6Rx6N9LbMywwUSMtxET+7lVoDLLd3O3IXwJwvuuns8UB/HeAg==,
      }
    engines: { node: ">=4" }
    dev: true

  /mini-svg-data-uri@1.4.4:
    resolution:
      {
        integrity: sha512-r9deDe9p5FJUPZAk3A59wGH7Ii9YrjjWw0jmw/liSbHl2CHiyXj6FcDXDu2K3TjVAXqiJdaw3xxwlZZr9E6nHg==,
      }
    hasBin: true
    dev: true

  /mini-svg-data-uri@1.4.4:
    resolution: {integrity: sha512-r9deDe9p5FJUPZAk3A59wGH7Ii9YrjjWw0jmw/liSbHl2CHiyXj6FcDXDu2K3TjVAXqiJdaw3xxwlZZr9E6nHg==}
    hasBin: true
    dev: true

  /miniflare@3.20250718.2:
    resolution:
      {
        integrity: sha512-cW/NQPBKc+fb0FwcEu+z/v93DZd+/6q/AF0iR0VFELtNPOsCvLalq6ndO743A7wfZtFxMxvuDQUXNx3aKQhOwA==,
      }
    engines: { node: ">=16.13" }
    hasBin: true
    dependencies:
      "@cspotcode/source-map-support": 0.8.1
      acorn: 8.14.0
      acorn-walk: 8.3.2
      exit-hook: 2.2.1
      glob-to-regexp: 0.4.1
      stoppable: 1.1.0
      undici: 5.29.0
      workerd: 1.20250718.0
      ws: 8.18.0
      youch: 3.3.4
      zod: 3.22.3
    transitivePeerDependencies:
      - bufferutil
      - utf-8-validate
    dev: true

  /miniflare@4.20251202.1:
    resolution:
      {
        integrity: sha512-cRp2QNgnt9wpLMoNs4MOzzomyfe9UTS9sPRxIpUvxMl+mweCZ0FHpWWQvCnU7wWlfAP8VGZrHwqSsV5ERA6ahQ==,
      }
    engines: { node: ">=18.0.0" }
    hasBin: true
    dependencies:
      "@cspotcode/source-map-support": 0.8.1
      acorn: 8.14.0
      acorn-walk: 8.3.2
      exit-hook: 2.2.1
      glob-to-regexp: 0.4.1
      sharp: 0.33.5
      stoppable: 1.1.0
      undici: 7.14.0
      workerd: 1.20251202.0
      ws: 8.18.0
      youch: 4.1.0-beta.10
      zod: 3.22.3
    transitivePeerDependencies:
      - bufferutil
      - utf-8-validate
    dev: true

  /minimatch@3.1.2:
    resolution:
      {
        integrity: sha512-J7p63hRiAjw1NDEww1W7i37+ByIrOWO5XQQAzZ3VOcL0PNybwpfmV/N05zFAzwQ9USyEcX6t3UO+K5aqBQOIHw==,
      }
    dependencies:
      brace-expansion: 1.1.12

  /minimatch@9.0.3:
    resolution:
      {
        integrity: sha512-RHiac9mvaRw0x3AYRgDC1CxAP7HTcNrrECeA8YYJeWnpo+2Q5CegtZjaotWTWxDG3UeGA1coE05iH1mPjT/2mg==,
      }
    engines: { node: ">=16 || 14 >=14.17" }
    dependencies:
      brace-expansion: 2.0.2

  /minimatch@9.0.5:
    resolution:
      {
        integrity: sha512-G6T0ZX48xgozx7587koeX9Ys2NYy6Gmv//P89sEte9V9whIapMNF4idKxnW2QtCcLiTWlb/wfCabAtAFWhhBow==,
      }
    engines: { node: ">=16 || 14 >=14.17" }
    dependencies:
      brace-expansion: 2.0.2
    dev: true

  /minimist@1.2.8:
    resolution:
      {
        integrity: sha512-2yyAR8qBkN3YuheJanUpWC5U3bb5osDywNB8RzDVlDwDHbocAJveqqj1u8+SVD7jkWT4yvsHCpWqqWqAxb0zCA==,
      }

  /minipass@7.1.2:
    resolution:
      {
        integrity: sha512-qOOzS1cBTWYF4BH8fVePDBOO9iptMnGUEZwNc/cMWnTV2nVLZ7VoNWEPHkYczZA0pdoA7dl6e7FL659nX9S2aw==,
      }
    engines: { node: ">=16 || 14 >=14.17" }
    dev: true

  /mlly@1.8.0:
    resolution:
      {
        integrity: sha512-l8D9ODSRWLe2KHJSifWGwBqpTZXIXTeo8mlKjY+E2HAakaTeNpqAyBZ8GSqLzHgw4XmHmC8whvpjJNMbFZN7/g==,
      }
    dependencies:
      acorn: 8.15.0
      pathe: 2.0.3
      pkg-types: 1.3.1
      ufo: 1.6.1
    dev: true

  /ms@2.1.3:
    resolution:
      {
        integrity: sha512-6FlzubTLZG3J2a/NVCAleEhjzq5oxgHyaCU9yYXvcLsvoVaHJq/s5xXI6/XXP6tz7R9xAOtHnSO/tXtF3WRTlA==,
      }

  /mustache@4.2.0:
    resolution:
      {
        integrity: sha512-71ippSywq5Yb7/tVYyGbkBggbU8H3u5Rz56fH60jGFgr8uHwxs+aSKeqmluIVzM0m0kB7xQjKS6qPfd0b2ZoqQ==,
      }
    hasBin: true
    dev: true

  /mz@2.7.0:
    resolution:
      {
        integrity: sha512-z81GNO7nnYMEhrGh9LeymoE4+Yr0Wn5McHIZMK5cfQCl+NDX08sCZgUc9/6MHni9IWuFLm1Z3HTCXu2z9fN62Q==,
      }
    dependencies:
      any-promise: 1.3.0
      object-assign: 4.1.1
      thenify-all: 1.6.0
    dev: true

  /nanoid@3.3.11:
    resolution:
      {
        integrity: sha512-N8SpfPUnUp1bK+PMYW8qSWdl9U+wwNWI4QKxOYDy9JAro3WMX7p2OeVRF9v+347pnakNevPmiHhNmZ2HbFA76w==,
      }
    engines: { node: ^10 || ^12 || ^13.7 || ^14 || >=15.0.1 }
    hasBin: true

  /napi-postinstall@0.3.3:
    resolution:
      {
        integrity: sha512-uTp172LLXSxuSYHv/kou+f6KW3SMppU9ivthaVTXian9sOt3XM/zHYHpRZiLgQoxeWfYUnslNWQHF1+G71xcow==,
      }
    engines: { node: ^12.20.0 || ^14.18.0 || >=16.0.0 }
    hasBin: true
    dev: true

  /natural-compare@1.4.0:
<<<<<<< HEAD
    resolution:
      {
        integrity: sha512-OWND8ei3VtNC9h7V60qff3SVobHr996CTwgxubgyQYEpg290h9J0buyECNNJexkFm5sOajh5G116RYA1c8ZMSw==,
      }

  /next@15.5.7(@babel/core@7.28.4)(@playwright/test@1.55.0)(babel-plugin-react-compiler@19.1.0-rc.3)(react-dom@19.1.1)(react@19.1.1):
    resolution:
      {
        integrity: sha512-+t2/0jIJ48kUpGKkdlhgkv+zPTEOoXyr60qXe68eB/pl3CMJaLeIGjzp5D6Oqt25hCBiBTt8wEeeAzfJvUKnPQ==,
      }
    engines: { node: ^18.18.0 || ^19.8.0 || >= 20.0.0 }
=======
    resolution: {integrity: sha512-OWND8ei3VtNC9h7V60qff3SVobHr996CTwgxubgyQYEpg290h9J0buyECNNJexkFm5sOajh5G116RYA1c8ZMSw==}

  /next@15.5.3(@babel/core@7.28.4)(@playwright/test@1.55.0)(babel-plugin-react-compiler@19.1.0-rc.3)(react-dom@19.1.1)(react@19.1.1):
    resolution: {integrity: sha512-r/liNAx16SQj4D+XH/oI1dlpv9tdKJ6cONYPwwcCC46f2NjpaRWY+EKCzULfgQYV6YKXjHBchff2IZBSlZmJNw==}
    engines: {node: ^18.18.0 || ^19.8.0 || >= 20.0.0}
>>>>>>> ea166ffb
    deprecated: This version has a security vulnerability. Please upgrade to a patched version. See https://nextjs.org/blog/CVE-2025-66478 for more details.
    hasBin: true
    peerDependencies:
      "@opentelemetry/api": ^1.1.0
      "@playwright/test": ^1.51.1
      babel-plugin-react-compiler: "*"
      react: ^18.2.0 || 19.0.0-rc-de68d2f4-20241204 || ^19.0.0
      react-dom: ^18.2.0 || 19.0.0-rc-de68d2f4-20241204 || ^19.0.0
      sass: ^1.3.0
    peerDependenciesMeta:
      "@opentelemetry/api":
        optional: true
      "@playwright/test":
        optional: true
      babel-plugin-react-compiler:
        optional: true
      sass:
        optional: true
    dependencies:
      "@next/env": 15.5.7
      "@playwright/test": 1.55.0
      "@swc/helpers": 0.5.15
      babel-plugin-react-compiler: 19.1.0-rc.3
      caniuse-lite: 1.0.30001759
      postcss: 8.4.31
      react: 19.1.1
      react-dom: 19.1.1(react@19.1.1)
      styled-jsx: 5.1.6(@babel/core@7.28.4)(react@19.1.1)
    optionalDependencies:
      "@next/swc-darwin-arm64": 15.5.7
      "@next/swc-darwin-x64": 15.5.7
      "@next/swc-linux-arm64-gnu": 15.5.7
      "@next/swc-linux-arm64-musl": 15.5.7
      "@next/swc-linux-x64-gnu": 15.5.7
      "@next/swc-linux-x64-musl": 15.5.7
      "@next/swc-win32-arm64-msvc": 15.5.7
      "@next/swc-win32-x64-msvc": 15.5.7
      sharp: 0.34.5
    transitivePeerDependencies:
      - "@babel/core"
      - babel-plugin-macros
    dev: false

<<<<<<< HEAD
  /next@15.5.7(@babel/core@7.28.4)(@playwright/test@1.55.0)(react-dom@18.3.1)(react@18.3.1):
    resolution:
      {
        integrity: sha512-+t2/0jIJ48kUpGKkdlhgkv+zPTEOoXyr60qXe68eB/pl3CMJaLeIGjzp5D6Oqt25hCBiBTt8wEeeAzfJvUKnPQ==,
      }
    engines: { node: ^18.18.0 || ^19.8.0 || >= 20.0.0 }
=======
  /next@15.5.3(@babel/core@7.28.4)(@playwright/test@1.55.0)(react-dom@18.3.1)(react@18.3.1):
    resolution: {integrity: sha512-r/liNAx16SQj4D+XH/oI1dlpv9tdKJ6cONYPwwcCC46f2NjpaRWY+EKCzULfgQYV6YKXjHBchff2IZBSlZmJNw==}
    engines: {node: ^18.18.0 || ^19.8.0 || >= 20.0.0}
>>>>>>> ea166ffb
    deprecated: This version has a security vulnerability. Please upgrade to a patched version. See https://nextjs.org/blog/CVE-2025-66478 for more details.
    hasBin: true
    peerDependencies:
      "@opentelemetry/api": ^1.1.0
      "@playwright/test": ^1.51.1
      babel-plugin-react-compiler: "*"
      react: ^18.2.0 || 19.0.0-rc-de68d2f4-20241204 || ^19.0.0
      react-dom: ^18.2.0 || 19.0.0-rc-de68d2f4-20241204 || ^19.0.0
      sass: ^1.3.0
    peerDependenciesMeta:
      "@opentelemetry/api":
        optional: true
      "@playwright/test":
        optional: true
      babel-plugin-react-compiler:
        optional: true
      sass:
        optional: true
    dependencies:
      "@next/env": 15.5.7
      "@playwright/test": 1.55.0
      "@swc/helpers": 0.5.15
      caniuse-lite: 1.0.30001759
      postcss: 8.4.31
      react: 18.3.1
      react-dom: 18.3.1(react@18.3.1)
      styled-jsx: 5.1.6(@babel/core@7.28.4)(react@18.3.1)
    optionalDependencies:
      "@next/swc-darwin-arm64": 15.5.7
      "@next/swc-darwin-x64": 15.5.7
      "@next/swc-linux-arm64-gnu": 15.5.7
      "@next/swc-linux-arm64-musl": 15.5.7
      "@next/swc-linux-x64-gnu": 15.5.7
      "@next/swc-linux-x64-musl": 15.5.7
      "@next/swc-win32-arm64-msvc": 15.5.7
      "@next/swc-win32-x64-msvc": 15.5.7
      sharp: 0.34.5
    transitivePeerDependencies:
      - "@babel/core"
      - babel-plugin-macros

  /node-releases@2.0.21:
    resolution:
      {
        integrity: sha512-5b0pgg78U3hwXkCM8Z9b2FJdPZlr9Psr9V2gQPESdGHqbntyFJKFW4r5TeWGFzafGY3hzs1JC62VEQMbl1JFkw==,
      }

  /normalize-path@3.0.0:
    resolution:
      {
        integrity: sha512-6eZs5Ls3WtCisHWp9S2GUy8dqkpGi4BVSz3GaqiE6ezub0512ESztXUwUB6C6IKbQkY2Pnb/mD4WYojCRwcwLA==,
      }
    engines: { node: ">=0.10.0" }
    dev: true

  /normalize-range@0.1.2:
    resolution:
      {
        integrity: sha512-bdok/XvKII3nUpklnV6P2hxtMNrCboOjAcyBuQnWEhO665FwrSNRxU+AqpsyvO6LgGYPspN+lu5CLtw4jPRKNA==,
      }
    engines: { node: ">=0.10.0" }
    dev: true

  /notistack@3.0.2(csstype@3.2.3)(react-dom@18.3.1)(react@18.3.1):
    resolution:
      {
        integrity: sha512-0R+/arLYbK5Hh7mEfR2adt0tyXJcCC9KkA2hc56FeWik2QN6Bm/S4uW+BjzDARsJth5u06nTjelSw/VSnB1YEA==,
      }
    engines: { node: ">=12.0.0", npm: ">=6.0.0" }
    peerDependencies:
      react: ^17.0.0 || ^18.0.0 || ^19.0.0
      react-dom: ^17.0.0 || ^18.0.0 || ^19.0.0
    dependencies:
      clsx: 1.2.1
      goober: 2.1.16(csstype@3.2.3)
      react: 18.3.1
      react-dom: 18.3.1(react@18.3.1)
    transitivePeerDependencies:
      - csstype
    dev: false

  /npm-run-path@5.3.0:
    resolution:
      {
        integrity: sha512-ppwTtiJZq0O/ai0z7yfudtBpWIoxM8yE6nHi1X47eFR2EWORqfbu6CnPlNsjeN683eT0qG6H/Pyf9fCcvjnnnQ==,
      }
    engines: { node: ^12.20.0 || ^14.13.1 || >=16.0.0 }
    dependencies:
      path-key: 4.0.0
    dev: true

  /nwsapi@2.2.22:
    resolution:
      {
        integrity: sha512-ujSMe1OWVn55euT1ihwCI1ZcAaAU3nxUiDwfDQldc51ZXaB9m2AyOn6/jh1BLe2t/G8xd6uKG1UBF2aZJeg2SQ==,
      }
    dev: true

  /object-assign@4.1.1:
    resolution:
      {
        integrity: sha512-rJgTQnkUnH1sFw8yT6VSU3zD3sWmu6sZhIseY8VX+GRu3P6F7Fu+JNDoXfklElbLJSnc3FUQHVe4cU5hj+BcUg==,
      }
    engines: { node: ">=0.10.0" }

  /object-hash@3.0.0:
    resolution:
      {
        integrity: sha512-RSn9F68PjH9HqtltsSnqYC1XXoWe9Bju5+213R98cNGttag9q9yAOTzdbsqvIa7aNm5WffBZFpWYr2aWrklWAw==,
      }
    engines: { node: ">= 6" }
    dev: true

  /object-inspect@1.13.4:
    resolution:
      {
        integrity: sha512-W67iLl4J2EXEGTbfeHCffrjDfitvLANg0UlX3wFUUSTx92KXRFegMHUVgSqE+wvhAbi4WqjGg9czysTV2Epbew==,
      }
    engines: { node: ">= 0.4" }

  /object-is@1.1.6:
    resolution:
      {
        integrity: sha512-F8cZ+KfGlSGi09lJT7/Nd6KJZ9ygtvYC0/UYYLI9nmQKLMnydpB9yvbv9K1uSkEu7FU9vYPmVwLg328tX+ot3Q==,
      }
    engines: { node: ">= 0.4" }
    dependencies:
      call-bind: 1.0.8
      define-properties: 1.2.1
    dev: true

  /object-keys@1.1.1:
    resolution:
      {
        integrity: sha512-NuAESUOUMrlIXOfHKzD6bpPu3tYt3xvjNdRIQ+FeT0lNb4K8WR70CaDxhuNguS2XG+GjkyMwOzsN5ZktImfhLA==,
      }
    engines: { node: ">= 0.4" }

  /object.assign@4.1.7:
    resolution:
      {
        integrity: sha512-nK28WOo+QIjBkDduTINE4JkF/UJJKyf2EJxvJKfblDpyg0Q+pkOHNTL0Qwy6NP6FhE/EnzV73BxxqcJaXY9anw==,
      }
    engines: { node: ">= 0.4" }
    dependencies:
      call-bind: 1.0.8
      call-bound: 1.0.4
      define-properties: 1.2.1
      es-object-atoms: 1.1.1
      has-symbols: 1.1.0
      object-keys: 1.1.1

  /object.entries@1.1.9:
    resolution:
      {
        integrity: sha512-8u/hfXFRBD1O0hPUjioLhoWFHRmt6tKA4/vZPyckBr18l1KE9uHrFaFaUi8MDRTpi4uak2goyPTSNJLXX2k2Hw==,
      }
    engines: { node: ">= 0.4" }
    dependencies:
      call-bind: 1.0.8
      call-bound: 1.0.4
      define-properties: 1.2.1
      es-object-atoms: 1.1.1

  /object.fromentries@2.0.8:
    resolution:
      {
        integrity: sha512-k6E21FzySsSK5a21KRADBd/NGneRegFO5pLHfdQLpRDETUNJueLXs3WCzyQ3tFRDYgbq3KHGXfTbi2bs8WQ6rQ==,
      }
    engines: { node: ">= 0.4" }
    dependencies:
      call-bind: 1.0.8
      define-properties: 1.2.1
      es-abstract: 1.24.0
      es-object-atoms: 1.1.1

  /object.groupby@1.0.3:
    resolution:
      {
        integrity: sha512-+Lhy3TQTuzXI5hevh8sBGqbmurHbbIjAi0Z4S63nthVLmLxfbj4T54a4CfZrXIrt9iP4mVAPYMo/v99taj3wjQ==,
      }
    engines: { node: ">= 0.4" }
    dependencies:
      call-bind: 1.0.8
      define-properties: 1.2.1
      es-abstract: 1.24.0

  /object.values@1.2.1:
    resolution:
      {
        integrity: sha512-gXah6aZrcUxjWg2zR2MwouP2eHlCBzdV4pygudehaKXSGW4v2AsRQUK+lwwXhii6KFZcunEnmSUoYp5CXibxtA==,
      }
    engines: { node: ">= 0.4" }
    dependencies:
      call-bind: 1.0.8
      call-bound: 1.0.4
      define-properties: 1.2.1
      es-object-atoms: 1.1.1

  /once@1.4.0:
    resolution:
      {
        integrity: sha512-lNaJgI+2Q5URQBkccEKHTQOPaXdUxnZZElQTZY0MFUAuaEqe1E+Nyvgdz/aIyNi6Z9MzO5dv1H8n58/GELp3+w==,
      }
    dependencies:
      wrappy: 1.0.2

  /onetime@6.0.0:
    resolution:
      {
        integrity: sha512-1FlR+gjXK7X+AsAHso35MnyN5KqGwJRi/31ft6x0M194ht7S+rWAvd7PHss9xSKMzE0asv1pyIHaJYq+BbacAQ==,
      }
    engines: { node: ">=12" }
    dependencies:
      mimic-fn: 4.0.0
    dev: true

  /optionator@0.9.4:
    resolution:
      {
        integrity: sha512-6IpQ7mKUxRcZNLIObR0hz7lxsapSSIYNZJwXPGeF0mTVqGKFIXj1DQcMoT22S3ROcLyY/rz0PWaWZ9ayWmad9g==,
      }
    engines: { node: ">= 0.8.0" }
    dependencies:
      deep-is: 0.1.4
      fast-levenshtein: 2.0.6
      levn: 0.4.1
      prelude-ls: 1.2.1
      type-check: 0.4.0
      word-wrap: 1.2.5

  /own-keys@1.0.1:
    resolution:
      {
        integrity: sha512-qFOyK5PjiWZd+QQIh+1jhdb9LpxTF0qs7Pm8o5QHYZ0M3vKqSqzsZaEB6oWlxZ+q2sJBMI/Ktgd2N5ZwQoRHfg==,
      }
    engines: { node: ">= 0.4" }
    dependencies:
      get-intrinsic: 1.3.0
      object-keys: 1.1.1
      safe-push-apply: 1.0.0

  /p-limit@3.1.0:
    resolution:
      {
        integrity: sha512-TYOanM3wGwNGsZN2cVTYPArw454xnXj5qmWF1bEoAc4+cU/ol7GVh7odevjp1FNHduHc3KZMcFduxU5Xc6uJRQ==,
      }
    engines: { node: ">=10" }
    dependencies:
      yocto-queue: 0.1.0

  /p-limit@5.0.0:
    resolution:
      {
        integrity: sha512-/Eaoq+QyLSiXQ4lyYV23f14mZRQcXnxfHrN0vCai+ak9G0pp9iEQukIIZq5NccEvwRB8PUnZT0KsOoDCINS1qQ==,
      }
    engines: { node: ">=18" }
    dependencies:
      yocto-queue: 1.2.1
    dev: true

  /p-locate@5.0.0:
    resolution:
      {
        integrity: sha512-LaNjtRWUBY++zB5nE/NwcaoMylSPk+S+ZHNB1TzdbMJMny6dynpAGt7X/tl/QYq3TIeE6nxHppbo2LGymrG5Pw==,
      }
    engines: { node: ">=10" }
    dependencies:
      p-limit: 3.1.0

  /package-json-from-dist@1.0.1:
    resolution:
      {
        integrity: sha512-UEZIS3/by4OC8vL3P2dTXRETpebLI2NiI5vIrjaD/5UtrkFX/tNbwjTSRAGC/+7CAo2pIcBaRgWmcBBHcsaCIw==,
      }
    dev: true

  /package-manager-manager@0.2.0:
    resolution:
      {
        integrity: sha512-V02gl0bafXJ2gcY6j+5IHM7UdnYwmF+2OsFZuqVcha6iMSStD4dpIOBOsypnUIwOi4jLcPz6RQuyifmAE3mG8g==,
      }
    dependencies:
      js-yaml: 4.1.0
      shellac: 0.8.0
    dev: true

  /parent-module@1.0.1:
    resolution:
      {
        integrity: sha512-GQ2EWRpQV8/o+Aw8YqtfZZPfNRWZYkbidE9k5rpl/hC3vtHHBfGm2Ifi6qWV+coDGkrUKZAxE3Lot5kcsRlh+g==,
      }
    engines: { node: ">=6" }
    dependencies:
      callsites: 3.1.0

  /parse-entities@4.0.2:
    resolution:
      {
        integrity: sha512-GG2AQYWoLgL877gQIKeRPGO1xF9+eG1ujIb5soS5gPvLQ1y2o8FL90w2QWNdf9I361Mpp7726c+lj3U0qK1uGw==,
      }
    dependencies:
      "@types/unist": 2.0.11
      character-entities-legacy: 3.0.0
      character-reference-invalid: 2.0.1
      decode-named-character-reference: 1.2.0
      is-alphanumerical: 2.0.1
      is-decimal: 2.0.1
      is-hexadecimal: 2.0.1
    dev: false

  /parse-json@5.2.0:
    resolution:
      {
        integrity: sha512-ayCKvm/phCGxOkYRSCM82iDwct8/EonSEgCSxWxD7ve6jHggsFl4fZVQBPRNgQoKiuV/odhFrGzQXZwbifC8Rg==,
      }
    engines: { node: ">=8" }
    dependencies:
      "@babel/code-frame": 7.27.1
      error-ex: 1.3.4
      json-parse-even-better-errors: 2.3.1
      lines-and-columns: 1.2.4
    dev: false

  /parse5@7.3.0:
    resolution:
      {
        integrity: sha512-IInvU7fabl34qmi9gY8XOVxhYyMyuH2xUNpb2q8/Y+7552KlejkRvqvD19nMoUW/uQGGbqNpA6Tufu5FL5BZgw==,
      }
    dependencies:
      entities: 6.0.1
    dev: true

  /path-exists@4.0.0:
    resolution:
      {
        integrity: sha512-ak9Qy5Q7jYb2Wwcey5Fpvg2KoAc/ZIhLSLOSBmRmygPsGwkVVt0fZa0qrtMz+m6tJTAHfZQ8FnmB4MG4LWy7/w==,
      }
    engines: { node: ">=8" }

  /path-is-absolute@1.0.1:
    resolution:
      {
        integrity: sha512-AVbw3UJ2e9bq64vSaS9Am0fje1Pa8pbGqTTsmXfaIiMpnr5DlDhfJOuLj9Sf95ZPVDAUerDfEk88MPmPe7UCQg==,
      }
    engines: { node: ">=0.10.0" }

  /path-key@3.1.1:
    resolution:
      {
        integrity: sha512-ojmeN0qd+y0jszEtoY48r0Peq5dwMEkIlCOu6Q5f41lfkswXuKtYrhgoTpLnyIcHm24Uhqx+5Tqm2InSwLhE6Q==,
      }
    engines: { node: ">=8" }

  /path-key@4.0.0:
    resolution:
      {
        integrity: sha512-haREypq7xkM7ErfgIyA0z+Bj4AGKlMSdlQE2jvJo6huWD1EdkKYV+G/T4nq0YEF2vgTT8kqMFKo1uHn950r4SQ==,
      }
    engines: { node: ">=12" }
    dev: true

  /path-parse@1.0.7:
    resolution:
      {
        integrity: sha512-LDJzPVEEEPR+y48z93A0Ed0yXb8pAByGWo/k5YYdYgpY2/2EsOsksJrq7lOHxryrVOn1ejG6oAp8ahvOIQD8sw==,
      }

  /path-scurry@1.11.1:
    resolution:
      {
        integrity: sha512-Xa4Nw17FS9ApQFJ9umLiJS4orGjm7ZzwUrwamcGQuHSzDyth9boKDaycYdDcZDuqYATXw4HFXgaqWTctW/v1HA==,
      }
    engines: { node: ">=16 || 14 >=14.18" }
    dependencies:
      lru-cache: 10.4.3
      minipass: 7.1.2
    dev: true

  /path-to-regexp@6.3.0:
    resolution:
      {
        integrity: sha512-Yhpw4T9C6hPpgPeA28us07OJeqZ5EzQTkbfwuhsUg0c237RomFoETJgmp2sa3F/41gfLE6G5cqcYwznmeEeOlQ==,
      }
    dev: true

  /path-type@4.0.0:
    resolution:
      {
        integrity: sha512-gDKb8aZMDeD/tZWs9P6+q0J9Mwkdl6xMV8TjnGP3qJVJ06bdMgkbBlLU8IdfOsIsFz2BW1rNVT3XuNEl8zPAvw==,
      }
    engines: { node: ">=8" }

  /pathe@1.1.2:
    resolution:
      {
        integrity: sha512-whLdWMYL2TwI08hn8/ZqAbrVemu0LNaNNJZX73O6qaIdCTfXutsLhMkjdENX0qhsQ9uIimo4/aQOmXkoon2nDQ==,
      }
    dev: true

  /pathe@2.0.3:
    resolution:
      {
        integrity: sha512-WUjGcAqP1gQacoQe+OBJsFA7Ld4DyXuUIjZ5cc75cLHvJ7dtNsTugphxIADwspS+AraAUePCKrSVtPLFj/F88w==,
      }
    dev: true

  /pathval@1.1.1:
    resolution:
      {
        integrity: sha512-Dp6zGqpTdETdR63lehJYPeIOqpiNBNtc7BpWSLrOje7UaIsE5aY92r/AunQA7rsXvet3lrJ3JnZX29UPTKXyKQ==,
      }
    dev: true

  /pathval@2.0.1:
    resolution:
      {
        integrity: sha512-//nshmD55c46FuFw26xV/xFAaB5HF9Xdap7HJBBnrKdAd6/GxDBaNA1870O79+9ueg61cZLSVc+OaFlfmObYVQ==,
      }
    engines: { node: ">= 14.16" }
    dev: true

  /pcre-to-regexp@1.1.0:
    resolution:
      {
        integrity: sha512-KF9XxmUQJ2DIlMj3TqNqY1AWvyvTuIuq11CuuekxyaYMiFuMKGgQrePYMX5bXKLhLG3sDI4CsGAYHPaT7VV7+g==,
      }
    dev: true

  /picocolors@1.1.1:
    resolution:
      {
        integrity: sha512-xceH2snhtb5M9liqDsmEw56le376mTZkEX/jEb/RxNFyegNul7eNslCXP9FDj/Lcu0X8KEyMceP2ntpaHrDEVA==,
      }

  /picomatch@2.3.1:
    resolution:
      {
        integrity: sha512-JU3teHTNjmE2VCGFzuY8EXzCDVwEqB2a8fsIvwaStHhAWJEeVd1o1QD80CU6+ZdEXXSLbSsuLwJjkCBWqRQUVA==,
      }
    engines: { node: ">=8.6" }

  /picomatch@4.0.3:
<<<<<<< HEAD
    resolution:
      {
        integrity: sha512-5gTmgEY/sqK6gFXLIsQNH19lWb4ebPDLA4SdLP7dsWkIXHWlG66oPuVvXSGFPppYZz8ZDZq0dYYrbHfBCVUb1Q==,
      }
    engines: { node: ">=12" }
=======
    resolution: {integrity: sha512-5gTmgEY/sqK6gFXLIsQNH19lWb4ebPDLA4SdLP7dsWkIXHWlG66oPuVvXSGFPppYZz8ZDZq0dYYrbHfBCVUb1Q==}
    engines: {node: '>=12'}
>>>>>>> ea166ffb
    dev: true

  /pify@2.3.0:
    resolution:
      {
        integrity: sha512-udgsAY+fTnvv7kI7aaxbqwWNb0AHiB0qBO89PZKPkoTmGOgdbrHDKD+0B2X4uTfJ/FT1R09r9gTsjUjNJotuog==,
      }
    engines: { node: ">=0.10.0" }
    dev: true

  /pirates@4.0.7:
    resolution:
      {
        integrity: sha512-TfySrs/5nm8fQJDcBDuUng3VOUKsd7S+zqvbOTiGXHfxX4wK31ard+hoNuvkicM/2YFzlpDgABOevKSsB4G/FA==,
      }
    engines: { node: ">= 6" }
    dev: true

  /pkg-types@1.3.1:
    resolution:
      {
        integrity: sha512-/Jm5M4RvtBFVkKWRu2BLUTNP8/M2a+UwuAX+ae4770q1qVGtfjG+WTCupoZixokjmHiry8uI+dlY8KXYV5HVVQ==,
      }
    dependencies:
      confbox: 0.1.8
      mlly: 1.8.0
      pathe: 2.0.3
    dev: true

  /playwright-core@1.55.0:
    resolution:
      {
        integrity: sha512-GvZs4vU3U5ro2nZpeiwyb0zuFaqb9sUiAJuyrWpcGouD8y9/HLgGbNRjIph7zU9D3hnPaisMl9zG9CgFi/biIg==,
      }
    engines: { node: ">=18" }
    hasBin: true

  /playwright-core@1.57.0:
    resolution:
      {
        integrity: sha512-agTcKlMw/mjBWOnD6kFZttAAGHgi/Nw0CZ2o6JqWSbMlI219lAFLZZCyqByTsvVAJq5XA5H8cA6PrvBRpBWEuQ==,
      }
    engines: { node: ">=18" }
    hasBin: true
    dev: true

  /playwright@1.55.0:
    resolution:
      {
        integrity: sha512-sdCWStblvV1YU909Xqx0DhOjPZE4/5lJsIS84IfN9dAZfcl/CIZ5O8l3o0j7hPMjDvqoTF8ZUcc+i/GL5erstA==,
      }
    engines: { node: ">=18" }
    hasBin: true
    dependencies:
      playwright-core: 1.55.0
    optionalDependencies:
      fsevents: 2.3.2

  /possible-typed-array-names@1.1.0:
    resolution:
      {
        integrity: sha512-/+5VFTchJDoVj3bhoqi6UeymcD00DAwb1nJwamzPvHEszJ4FpF6SNNbUbOS8yI56qHzdV8eK0qEfOSiodkTdxg==,
      }
    engines: { node: ">= 0.4" }

  /postcss-import@15.1.0(postcss@8.5.6):
    resolution:
      {
        integrity: sha512-hpr+J05B2FVYUAXHeK1YyI267J/dDDhMU6B6civm8hSY1jYJnBXxzKDKDswzJmtLHryrjhnDjqqp/49t8FALew==,
      }
    engines: { node: ">=14.0.0" }
    peerDependencies:
      postcss: ^8.0.0
    dependencies:
      postcss: 8.5.6
      postcss-value-parser: 4.2.0
      read-cache: 1.0.0
      resolve: 1.22.10
    dev: true

  /postcss-js@4.1.0(postcss@8.5.6):
    resolution:
      {
        integrity: sha512-oIAOTqgIo7q2EOwbhb8UalYePMvYoIeRY2YKntdpFQXNosSu3vLrniGgmH9OKs/qAkfoj5oB3le/7mINW1LCfw==,
      }
    engines: { node: ^12 || ^14 || >= 16 }
    peerDependencies:
      postcss: ^8.4.21
    dependencies:
      camelcase-css: 2.0.1
      postcss: 8.5.6
    dev: true

  /postcss-load-config@4.0.2(postcss@8.5.6):
    resolution:
      {
        integrity: sha512-bSVhyJGL00wMVoPUzAVAnbEoWyqRxkjv64tUl427SKnPrENtq6hJwUojroMz2VB+Q1edmi4IfrAPpami5VVgMQ==,
      }
    engines: { node: ">= 14" }
    peerDependencies:
      postcss: ">=8.0.9"
      ts-node: ">=9.0.0"
    peerDependenciesMeta:
      postcss:
        optional: true
      ts-node:
        optional: true
    dependencies:
      lilconfig: 3.1.3
      postcss: 8.5.6
      yaml: 2.8.1
    dev: true

  /postcss-nested@6.2.0(postcss@8.5.6):
    resolution:
      {
        integrity: sha512-HQbt28KulC5AJzG+cZtj9kvKB93CFCdLvog1WFLf1D+xmMvPGlBstkpTEZfK5+AN9hfJocyBFCNiqyS48bpgzQ==,
      }
    engines: { node: ">=12.0" }
    peerDependencies:
      postcss: ^8.2.14
    dependencies:
      postcss: 8.5.6
      postcss-selector-parser: 6.1.2
    dev: true

  /postcss-selector-parser@6.0.10:
    resolution:
      {
        integrity: sha512-IQ7TZdoaqbT+LCpShg46jnZVlhWD2w6iQYAcYXfHARZ7X1t/UGhhceQDs5X0cGqKvYlHNOuv7Oa1xmb0oQuA3w==,
      }
    engines: { node: ">=4" }
    dependencies:
      cssesc: 3.0.0
      util-deprecate: 1.0.2
    dev: true

  /postcss-selector-parser@6.1.2:
    resolution:
      {
        integrity: sha512-Q8qQfPiZ+THO/3ZrOrO0cJJKfpYCagtMUkXbnEfmgUjwXg6z/WBeOyS9APBBPCTSiDV+s4SwQGu8yFsiMRIudg==,
      }
    engines: { node: ">=4" }
    dependencies:
      cssesc: 3.0.0
      util-deprecate: 1.0.2
    dev: true

  /postcss-value-parser@4.2.0:
    resolution:
      {
        integrity: sha512-1NNCs6uurfkVbeXG4S8JFT9t19m45ICnif8zWLd5oPSZ50QnwMfK+H3jv408d4jw/7Bttv5axS5IiHoLaVNHeQ==,
      }
    dev: true

  /postcss@8.4.31:
    resolution:
      {
        integrity: sha512-PS08Iboia9mts/2ygV3eLpY5ghnUcfLV/EXTOW1E2qYxJKGGBUtNjN76FYHnMs36RmARn41bC0AZmn+rR0OVpQ==,
      }
    engines: { node: ^10 || ^12 || >=14 }
    dependencies:
      nanoid: 3.3.11
      picocolors: 1.1.1
      source-map-js: 1.2.1

  /postcss@8.5.6:
    resolution:
      {
        integrity: sha512-3Ybi1tAuwAP9s0r1UQ2J4n5Y0G05bJkpUIO0/bI9MhwmD70S5aTWbXGBwxHrelT+XM1k6dM0pk+SwNkpTRN7Pg==,
      }
    engines: { node: ^10 || ^12 || >=14 }
    dependencies:
      nanoid: 3.3.11
      picocolors: 1.1.1
      source-map-js: 1.2.1
    dev: true

  /prelude-ls@1.2.1:
    resolution:
      {
        integrity: sha512-vkcDPrRZo1QZLbn5RLGPpg/WmIQ65qoWWhcGKf/b5eplkkarX0m9z8ppCat4mlOqUsWpyNuYgO3VRyrYHSzX5g==,
      }
    engines: { node: ">= 0.8.0" }

  /prettier@3.6.2:
    resolution:
      {
        integrity: sha512-I7AIg5boAr5R0FFtJ6rCfD+LFsWHp81dolrFD8S79U9tb8Az2nGrJncnMSnys+bpQJfRUzqs9hnA81OAA3hCuQ==,
      }
    engines: { node: ">=14" }
    hasBin: true
    dev: true

  /pretty-format@27.5.1:
    resolution:
      {
        integrity: sha512-Qb1gy5OrP5+zDf2Bvnzdl3jsTf1qXVMazbvCoKhtKqVs4/YK4ozX4gKQJJVyNe+cajNPn0KoC0MC3FUmaHWEmQ==,
      }
    engines: { node: ^10.13.0 || ^12.13.0 || ^14.15.0 || >=15.0.0 }
    dependencies:
      ansi-regex: 5.0.1
      ansi-styles: 5.2.0
      react-is: 18.3.1
    dev: true

  /pretty-format@29.7.0:
    resolution:
      {
        integrity: sha512-Pdlw/oPxN+aXdmM9R00JVC9WVFoCLTKJvDVLgmJ+qAffBMxsV85l/Lu7sNx4zSzPyoL2euImuEwHhOXdEgNFZQ==,
      }
    engines: { node: ^14.15.0 || ^16.10.0 || >=18.0.0 }
    dependencies:
      "@jest/schemas": 29.6.3
      ansi-styles: 5.2.0
      react-is: 18.3.1
    dev: true

  /printable-characters@1.0.42:
    resolution:
      {
        integrity: sha512-dKp+C4iXWK4vVYZmYSd0KBH5F/h1HoZRsbJ82AVKRO3PEo8L4lBS/vLwhVtpwwuYcoIsVY+1JYKR268yn480uQ==,
      }
    dev: true

  /prop-types@15.8.1:
    resolution:
      {
        integrity: sha512-oj87CgZICdulUohogVAR7AjlC0327U4el4L6eAvOqCeudMDVU0NThNaV+b9Df4dXgSP1gXMTnPdhfe/2qDH5cg==,
      }
    dependencies:
      loose-envify: 1.4.0
      object-assign: 4.1.1
      react-is: 18.3.1

  /property-expr@2.0.6:
    resolution:
      {
        integrity: sha512-SVtmxhRE/CGkn3eZY1T6pC8Nln6Fr/lu1mKSgRud0eC73whjGfoAogbn78LkD8aFL0zz3bAFerKSnOl7NlErBA==,
      }
    dev: false

  /property-information@7.1.0:
    resolution:
      {
        integrity: sha512-TwEZ+X+yCJmYfL7TPUOcvBZ4QfoT5YenQiJuX//0th53DE6w0xxLEtfK3iyryQFddXuvkIk51EEgrJQ0WJkOmQ==,
      }
    dev: false

  /psl@1.15.0:
    resolution:
      {
        integrity: sha512-JZd3gMVBAVQkSs6HdNZo9Sdo0LNcQeMNP3CozBJb3JYC/QUYZTnKxP+f8oWRX4rHP5EurWxqAHTSwUCjlNKa1w==,
      }
    dependencies:
      punycode: 2.3.1
    dev: true

  /punycode@2.3.1:
    resolution:
      {
        integrity: sha512-vYt7UD1U9Wg6138shLtLOvdAu+8DsC/ilFtEVHcH+wydcSpNE20AfSOduf6MkRFahL5FY7X1oU7nKVZFtfq8Fg==,
      }
    engines: { node: ">=6" }

  /qrcode.react@4.2.0(react@19.1.1):
    resolution:
      {
        integrity: sha512-QpgqWi8rD9DsS9EP3z7BT+5lY5SFhsqGjpgW5DY/i3mK4M9DTBNz3ErMi8BWYEfI3L0d8GIbGmcdFAS1uIRGjA==,
      }
    peerDependencies:
      react: ^16.8.0 || ^17.0.0 || ^18.0.0 || ^19.0.0
    dependencies:
      react: 19.1.1

  /querystringify@2.2.0:
    resolution:
      {
        integrity: sha512-FIqgj2EUvTa7R50u0rGsyTftzjYmv/a3hO345bZNrqabNqjtgiDMgmo4mkUjd+nzU5oF3dClKqFIPUKybUyqoQ==,
      }
    dev: true

  /queue-microtask@1.2.3:
    resolution:
      {
        integrity: sha512-NuaNSa6flKT5JaSYQzJok04JzTL1CA6aGhv5rfLW3PgqA+M2ChpZQnAC8h8i4ZFkBS8X5RqkDBHA7r4hej3K9A==,
      }

  /react-color@2.19.3(react@18.3.1):
    resolution:
      {
        integrity: sha512-LEeGE/ZzNLIsFWa1TMe8y5VYqr7bibneWmvJwm1pCn/eNmrabWDh659JSPn9BuaMpEfU83WTOJfnCcjDZwNQTA==,
      }
    peerDependencies:
      react: "*"
    dependencies:
      "@icons/material": 0.2.4(react@18.3.1)
      lodash: 4.17.21
      lodash-es: 4.17.21
      material-colors: 1.2.6
      prop-types: 15.8.1
      react: 18.3.1
      reactcss: 1.2.3(react@18.3.1)
      tinycolor2: 1.6.0
    dev: false

  /react-dom@18.3.1(react@18.3.1):
    resolution:
      {
        integrity: sha512-5m4nQKp+rZRb09LNH59GM4BxTh9251/ylbKIbpe7TpGxfJ+9kv6BLkLBXIjjspbgbnIBNqlI23tRnTWT0snUIw==,
      }
    peerDependencies:
      react: ^18.3.1
    dependencies:
      loose-envify: 1.4.0
      react: 18.3.1
      scheduler: 0.23.2

  /react-dom@19.1.1(react@19.1.1):
    resolution:
      {
        integrity: sha512-Dlq/5LAZgF0Gaz6yiqZCf6VCcZs1ghAJyrsu84Q/GT0gV+mCxbfmKNoGRKBYMJ8IEdGPqu49YWXD02GCknEDkw==,
      }
    peerDependencies:
      react: ^19.1.1
    dependencies:
      react: 19.1.1
      scheduler: 0.26.0

  /react-error-boundary@3.1.4(react@18.3.1):
    resolution:
      {
        integrity: sha512-uM9uPzZJTF6wRQORmSrvOIgt4lJ9MC1sNgEOj2XGsDTRE4kmpWxg7ENK9EWNKJRMAOY9z0MuF4yIfl6gp4sotA==,
      }
    engines: { node: ">=10", npm: ">=6" }
    peerDependencies:
      react: ">=16.13.1"
    dependencies:
      "@babel/runtime": 7.28.4
      react: 18.3.1
    dev: true

  /react-fast-compare@2.0.4:
    resolution:
      {
        integrity: sha512-suNP+J1VU1MWFKcyt7RtjiSWUjvidmQSlqu+eHslq+342xCbGTYmC0mEhPCOHxlW0CywylOC1u2DFAT+bv4dBw==,
      }
    dev: false

  /react-fast-compare@3.2.2:
    resolution:
      {
        integrity: sha512-nsO+KSNgo1SbJqJEYRE9ERzo7YtYbou/OqjSQKxV7jcKox7+usiUVZOAC+XnDOABXggQTno0Y1CpVnuWEc1boQ==,
      }
    dev: false

  /react-hook-form@7.62.0(react@18.3.1):
    resolution:
      {
        integrity: sha512-7KWFejc98xqG/F4bAxpL41NB3o1nnvQO1RWZT3TqRZYL8RryQETGfEdVnJN2fy1crCiBLLjkRBVK05j24FxJGA==,
      }
    engines: { node: ">=18.0.0" }
    peerDependencies:
      react: ^16.8.0 || ^17 || ^18 || ^19
    dependencies:
      react: 18.3.1
    dev: false

  /react-is@18.3.1:
    resolution:
      {
        integrity: sha512-/LLMVyas0ljjAtoYiPqYiL8VWXzUUdThrmU5+n20DZv+a+ClRoevUzw5JxU+Ieh5/c87ytoTBV9G1FiKfNJdmg==,
      }

  /react-markdown@9.1.0(@types/react@18.3.24)(react@18.3.1):
    resolution:
      {
        integrity: sha512-xaijuJB0kzGiUdG7nc2MOMDUDBWPyGAjZtUrow9XxUeua8IqeP+VlIfAZ3bphpcLTnSZXz6z9jcVC/TCwbfgdw==,
      }
    peerDependencies:
      "@types/react": ">=18"
      react: ">=18"
    dependencies:
      "@types/hast": 3.0.4
      "@types/mdast": 4.0.4
      "@types/react": 18.3.24
      devlop: 1.1.0
      hast-util-to-jsx-runtime: 2.3.6
      html-url-attributes: 3.0.1
      mdast-util-to-hast: 13.2.1
      react: 18.3.1
      remark-parse: 11.0.0
      remark-rehype: 11.1.2
      unified: 11.0.5
      unist-util-visit: 5.0.0
      vfile: 6.0.3
    transitivePeerDependencies:
      - supports-color
    dev: false

  /react-player@2.16.1(react@19.1.1):
    resolution:
      {
        integrity: sha512-mxP6CqjSWjidtyDoMOSHVPdhX0pY16aSvw5fVr44EMaT7X5Xz46uQ4b/YBm1v2x+3hHkB9PmjEEkmbHb9PXQ4w==,
      }
    peerDependencies:
      react: ">=16.6.0"
    dependencies:
      deepmerge: 4.3.1
      load-script: 1.0.0
      memoize-one: 5.2.1
      prop-types: 15.8.1
      react: 19.1.1
      react-fast-compare: 3.2.2
    dev: false

  /react-refresh@0.17.0:
    resolution:
      {
        integrity: sha512-z6F7K9bV85EfseRCp2bzrpyQ0Gkw1uLoCel9XBVWPg/TjRj94SkJzUTGfOa4bs7iJvBWtQG0Wq7wnI0syw3EBQ==,
      }
    engines: { node: ">=0.10.0" }
    dev: true

  /react-router-dom@6.30.1(react-dom@18.3.1)(react@18.3.1):
    resolution:
      {
        integrity: sha512-llKsgOkZdbPU1Eg3zK8lCn+sjD9wMRZZPuzmdWWX5SUs8OFkN5HnFVC0u5KMeMaC9aoancFI/KoLuKPqN+hxHw==,
      }
    engines: { node: ">=14.0.0" }
    peerDependencies:
      react: ">=16.8"
      react-dom: ">=16.8"
    dependencies:
      "@remix-run/router": 1.23.0
      react: 18.3.1
      react-dom: 18.3.1(react@18.3.1)
      react-router: 6.30.1(react@18.3.1)
    dev: false

  /react-router@6.30.1(react@18.3.1):
    resolution:
      {
        integrity: sha512-X1m21aEmxGXqENEPG3T6u0Th7g0aS4ZmoNynhbs+Cn+q+QGTLt+d5IQ2bHAXKzKcxGJjxACpVbnYQSCRcfxHlQ==,
      }
    engines: { node: ">=14.0.0" }
    peerDependencies:
      react: ">=16.8"
    dependencies:
      "@remix-run/router": 1.23.0
      react: 18.3.1
    dev: false

  /react-transition-group@4.4.5(react-dom@18.3.1)(react@18.3.1):
    resolution:
      {
        integrity: sha512-pZcd1MCJoiKiBR2NRxeCRg13uCXbydPnmB4EOeRrY7480qNWO8IIgQG6zlDkm6uRMsURXPuKq0GWtiM59a5Q6g==,
      }
    peerDependencies:
      react: ">=16.6.0"
      react-dom: ">=16.6.0"
    dependencies:
      "@babel/runtime": 7.28.4
      dom-helpers: 5.2.1
      loose-envify: 1.4.0
      prop-types: 15.8.1
      react: 18.3.1
      react-dom: 18.3.1(react@18.3.1)
    dev: false

  /react@18.3.1:
    resolution:
      {
        integrity: sha512-wS+hAgJShR0KhEvPJArfuPVN1+Hz1t0Y6n5jLrGQbkb4urgPE/0Rve+1kMB1v/oWgHgm4WIcV+i7F2pTVj+2iQ==,
      }
    engines: { node: ">=0.10.0" }
    dependencies:
      loose-envify: 1.4.0

  /react@19.1.1:
    resolution:
      {
        integrity: sha512-w8nqGImo45dmMIfljjMwOGtbmC/mk4CMYhWIicdSflH91J9TyCyczcPFXJzrZ/ZXcgGRFeP6BU0BEJTw6tZdfQ==,
      }
    engines: { node: ">=0.10.0" }

  /reactcss@1.2.3(react@18.3.1):
    resolution:
      {
        integrity: sha512-KiwVUcFu1RErkI97ywr8nvx8dNOpT03rbnma0SSalTYjkrPYaEajR4a/MRt6DZ46K6arDRbWMNHF+xH7G7n/8A==,
      }
    peerDependencies:
      react: "*"
    dependencies:
      lodash: 4.17.21
      react: 18.3.1
    dev: false

  /read-cache@1.0.0:
    resolution:
      {
        integrity: sha512-Owdv/Ft7IjOgm/i0xvNDZ1LrRANRfew4b2prF3OWMQLxLfu3bS8FVhCsrSCMK4lR56Y9ya+AThoTpDCTxCmpRA==,
      }
    dependencies:
      pify: 2.3.0
    dev: true

  /readdirp@3.6.0:
    resolution:
      {
        integrity: sha512-hOS089on8RduqdbhvQ5Z37A0ESjsqz6qnRcffsMU3495FuTdqSm+7bhJ29JvIOsBDEEnan5DPu9t3To9VRlMzA==,
      }
    engines: { node: ">=8.10.0" }
    dependencies:
      picomatch: 2.3.1
    dev: true

  /redent@3.0.0:
    resolution:
      {
        integrity: sha512-6tDA8g98We0zd0GvVeMT9arEOnTw9qM03L9cJXaCjrip1OO764RDBLBfrB4cwzNGDj5OA5ioymC9GkizgWJDUg==,
      }
    engines: { node: ">=8" }
    dependencies:
      indent-string: 4.0.0
      strip-indent: 3.0.0
    dev: true

  /reflect.getprototypeof@1.0.10:
    resolution:
      {
        integrity: sha512-00o4I+DVrefhv+nX0ulyi3biSHCPDe+yLv5o/p6d/UVlirijB8E16FtfwSAi4g3tcqrQ4lRAqQSoFEZJehYEcw==,
      }
    engines: { node: ">= 0.4" }
    dependencies:
      call-bind: 1.0.8
      define-properties: 1.2.1
      es-abstract: 1.24.0
      es-errors: 1.3.0
      es-object-atoms: 1.1.1
      get-intrinsic: 1.3.0
      get-proto: 1.0.1
      which-builtin-type: 1.2.1

  /regexp.prototype.flags@1.5.4:
    resolution:
      {
        integrity: sha512-dYqgNSZbDwkaJ2ceRd9ojCGjBq+mOm9LmtXnAnEGyHhN/5R7iDW2TRw3h+o/jCFxus3P2LfWIIiwowAjANm7IA==,
      }
    engines: { node: ">= 0.4" }
    dependencies:
      call-bind: 1.0.8
      define-properties: 1.2.1
      es-errors: 1.3.0
      get-proto: 1.0.1
      gopd: 1.2.0
      set-function-name: 2.0.2

  /reghex@1.0.2:
    resolution:
      {
        integrity: sha512-bYtyDmFGHxn1Y4gxIs12+AUQ1WRDNvaIhn6ZuKc5KUbSVcmm6U6vx/RA66s26xGhTWBErKKDKK7lorkvvIBB5g==,
      }
    dev: true

  /remark-gfm@4.0.1:
    resolution:
      {
        integrity: sha512-1quofZ2RQ9EWdeN34S79+KExV1764+wCUGop5CPL1WGdD0ocPpu91lzPGbwWMECpEpd42kJGQwzRfyov9j4yNg==,
      }
    dependencies:
      "@types/mdast": 4.0.4
      mdast-util-gfm: 3.1.0
      micromark-extension-gfm: 3.0.0
      remark-parse: 11.0.0
      remark-stringify: 11.0.0
      unified: 11.0.5
    transitivePeerDependencies:
      - supports-color
    dev: false

  /remark-parse@11.0.0:
    resolution:
      {
        integrity: sha512-FCxlKLNGknS5ba/1lmpYijMUzX2esxW5xQqjWxw2eHFfS2MSdaHVINFmhjo+qN1WhZhNimq0dZATN9pH0IDrpA==,
      }
    dependencies:
      "@types/mdast": 4.0.4
      mdast-util-from-markdown: 2.0.2
      micromark-util-types: 2.0.2
      unified: 11.0.5
    transitivePeerDependencies:
      - supports-color
    dev: false

  /remark-rehype@11.1.2:
    resolution:
      {
        integrity: sha512-Dh7l57ianaEoIpzbp0PC9UKAdCSVklD8E5Rpw7ETfbTl3FqcOOgq5q2LVDhgGCkaBv7p24JXikPdvhhmHvKMsw==,
      }
    dependencies:
      "@types/hast": 3.0.4
      "@types/mdast": 4.0.4
      mdast-util-to-hast: 13.2.1
      unified: 11.0.5
      vfile: 6.0.3
    dev: false

  /remark-stringify@11.0.0:
    resolution:
      {
        integrity: sha512-1OSmLd3awB/t8qdoEOMazZkNsfVTeY4fTsgzcQFdXNq8ToTN4ZGwrMnlda4K6smTFKD+GRV6O48i6Z4iKgPPpw==,
      }
    dependencies:
      "@types/mdast": 4.0.4
      mdast-util-to-markdown: 2.1.2
      unified: 11.0.5
    dev: false

  /require-from-string@2.0.2:
    resolution:
      {
        integrity: sha512-Xf0nWe6RseziFMu+Ap9biiUbmplq6S9/p+7w7YXP/JBHhrUDDUhwa+vANyubuqfZWTveU//DYVGsDG7RKL/vEw==,
      }
    engines: { node: ">=0.10.0" }
    dev: true

  /requires-port@1.0.0:
    resolution:
      {
        integrity: sha512-KigOCHcocU3XODJxsu8i/j8T9tzT4adHiecwORRQ0ZZFcp7ahwXuRU1m+yuO90C5ZUyGeGfocHDI14M3L3yDAQ==,
      }
    dev: true

  /resolve-from@4.0.0:
    resolution:
      {
        integrity: sha512-pb/MYmXstAkysRFx8piNI1tGFNQIFA3vkE3Gq4EuA1dF6gHp/+vgZqsCGJapvy8N3Q+4o7FwvquPJcnZ7RYy4g==,
      }
    engines: { node: ">=4" }

  /resolve-pkg-maps@1.0.0:
<<<<<<< HEAD
    resolution:
      {
        integrity: sha512-seS2Tj26TBVOC2NIc2rOe2y2ZO7efxITtLZcGSOnHHNOQ7CkiUBfw0Iw2ck6xkIhPwLhKNLS8BO+hEpngQlqzw==,
      }
=======
    resolution: {integrity: sha512-seS2Tj26TBVOC2NIc2rOe2y2ZO7efxITtLZcGSOnHHNOQ7CkiUBfw0Iw2ck6xkIhPwLhKNLS8BO+hEpngQlqzw==}
>>>>>>> ea166ffb
    dev: true

  /resolve@1.22.10:
    resolution:
      {
        integrity: sha512-NPRy+/ncIMeDlTAsuqwKIiferiawhefFJtkNSW0qZJEqMEb+qBt/77B/jGeeek+F0uOeN05CDa6HXbbIgtVX4w==,
      }
    engines: { node: ">= 0.4" }
    hasBin: true
    dependencies:
      is-core-module: 2.16.1
      path-parse: 1.0.7
      supports-preserve-symlinks-flag: 1.0.0

  /resolve@2.0.0-next.5:
    resolution:
      {
        integrity: sha512-U7WjGVG9sH8tvjW5SmGbQuui75FiyjAX72HX15DwBBwF9dNiQZRQAg9nnPhYy+TUnE0+VcrttuvNI8oSxZcocA==,
      }
    hasBin: true
    dependencies:
      is-core-module: 2.16.1
      path-parse: 1.0.7
      supports-preserve-symlinks-flag: 1.0.0

  /reusify@1.1.0:
    resolution:
      {
        integrity: sha512-g6QUff04oZpHs0eG5p83rFLhHeV00ug/Yf9nZM6fLeUrPguBTkTQOdpAWWspMh55TZfVQDPaN3NQJfbVRAxdIw==,
      }
    engines: { iojs: ">=1.0.0", node: ">=0.10.0" }

  /rimraf@3.0.2:
    resolution:
      {
        integrity: sha512-JZkJMZkAGFFPP2YqXZXPbMlMBgsxzE8ILs4lMIX/2o0L9UBw9O/Y3o6wFw/i9YLapcUJWwqbi3kdxIPdC62TIA==,
      }
    deprecated: Rimraf versions prior to v4 are no longer supported
    hasBin: true
    dependencies:
      glob: 7.2.3

  /rimraf@5.0.10:
    resolution:
      {
        integrity: sha512-l0OE8wL34P4nJH/H2ffoaniAokM2qSmrtXHmlpvYr5AVVX8msAyW0l8NVJFDxlSK4u3Uh/f41cQheDVdnYijwQ==,
      }
    hasBin: true
    dependencies:
      glob: 10.4.5
    dev: true

  /rollup@4.50.2:
    resolution:
      {
        integrity: sha512-BgLRGy7tNS9H66aIMASq1qSYbAAJV6Z6WR4QYTvj5FgF15rZ/ympT1uixHXwzbZUBDbkvqUI1KR0fH1FhMaQ9w==,
      }
    engines: { node: ">=18.0.0", npm: ">=8.0.0" }
    hasBin: true
    dependencies:
      "@types/estree": 1.0.8
    optionalDependencies:
      "@rollup/rollup-android-arm-eabi": 4.50.2
      "@rollup/rollup-android-arm64": 4.50.2
      "@rollup/rollup-darwin-arm64": 4.50.2
      "@rollup/rollup-darwin-x64": 4.50.2
      "@rollup/rollup-freebsd-arm64": 4.50.2
      "@rollup/rollup-freebsd-x64": 4.50.2
      "@rollup/rollup-linux-arm-gnueabihf": 4.50.2
      "@rollup/rollup-linux-arm-musleabihf": 4.50.2
      "@rollup/rollup-linux-arm64-gnu": 4.50.2
      "@rollup/rollup-linux-arm64-musl": 4.50.2
      "@rollup/rollup-linux-loong64-gnu": 4.50.2
      "@rollup/rollup-linux-ppc64-gnu": 4.50.2
      "@rollup/rollup-linux-riscv64-gnu": 4.50.2
      "@rollup/rollup-linux-riscv64-musl": 4.50.2
      "@rollup/rollup-linux-s390x-gnu": 4.50.2
      "@rollup/rollup-linux-x64-gnu": 4.50.2
      "@rollup/rollup-linux-x64-musl": 4.50.2
      "@rollup/rollup-openharmony-arm64": 4.50.2
      "@rollup/rollup-win32-arm64-msvc": 4.50.2
      "@rollup/rollup-win32-ia32-msvc": 4.50.2
      "@rollup/rollup-win32-x64-msvc": 4.50.2
      fsevents: 2.3.3
    dev: true

  /rollup@4.53.3:
    resolution:
      {
        integrity: sha512-w8GmOxZfBmKknvdXU1sdM9NHcoQejwF/4mNgj2JuEEdRaHwwF12K7e9eXn1nLZ07ad+du76mkVsyeb2rKGllsA==,
      }
    engines: { node: ">=18.0.0", npm: ">=8.0.0" }
    hasBin: true
    dependencies:
      "@types/estree": 1.0.8
    optionalDependencies:
      "@rollup/rollup-android-arm-eabi": 4.53.3
      "@rollup/rollup-android-arm64": 4.53.3
      "@rollup/rollup-darwin-arm64": 4.53.3
      "@rollup/rollup-darwin-x64": 4.53.3
      "@rollup/rollup-freebsd-arm64": 4.53.3
      "@rollup/rollup-freebsd-x64": 4.53.3
      "@rollup/rollup-linux-arm-gnueabihf": 4.53.3
      "@rollup/rollup-linux-arm-musleabihf": 4.53.3
      "@rollup/rollup-linux-arm64-gnu": 4.53.3
      "@rollup/rollup-linux-arm64-musl": 4.53.3
      "@rollup/rollup-linux-loong64-gnu": 4.53.3
      "@rollup/rollup-linux-ppc64-gnu": 4.53.3
      "@rollup/rollup-linux-riscv64-gnu": 4.53.3
      "@rollup/rollup-linux-riscv64-musl": 4.53.3
      "@rollup/rollup-linux-s390x-gnu": 4.53.3
      "@rollup/rollup-linux-x64-gnu": 4.53.3
      "@rollup/rollup-linux-x64-musl": 4.53.3
      "@rollup/rollup-openharmony-arm64": 4.53.3
      "@rollup/rollup-win32-arm64-msvc": 4.53.3
      "@rollup/rollup-win32-ia32-msvc": 4.53.3
      "@rollup/rollup-win32-x64-gnu": 4.53.3
      "@rollup/rollup-win32-x64-msvc": 4.53.3
      fsevents: 2.3.3
    dev: true

  /rrweb-cssom@0.7.1:
    resolution:
      {
        integrity: sha512-TrEMa7JGdVm0UThDJSx7ddw5nVm3UJS9o9CCIZ72B1vSyEZoziDqBYP3XIoi/12lKrJR8rE3jeFHMok2F/Mnsg==,
      }
    dev: true

  /rrweb-cssom@0.8.0:
    resolution:
      {
        integrity: sha512-guoltQEx+9aMf2gDZ0s62EcV8lsXR+0w8915TC3ITdn2YueuNjdAYh/levpU9nFaoChh9RUS5ZdQMrKfVEN9tw==,
      }
    dev: true

  /run-parallel@1.2.0:
    resolution:
      {
        integrity: sha512-5l4VyZR86LZ/lDxZTR6jqL8AFE2S0IFLMP26AbjsLVADxHdhB/c0GUsH+y39UfCi3dzz8OlQuPmnaJOMoDHQBA==,
      }
    dependencies:
      queue-microtask: 1.2.3

  /safe-array-concat@1.1.3:
    resolution:
      {
        integrity: sha512-AURm5f0jYEOydBj7VQlVvDrjeFgthDdEF5H1dP+6mNpoXOMo1quQqJ4wvJDyRZ9+pO3kGWoOdmV08cSv2aJV6Q==,
      }
    engines: { node: ">=0.4" }
    dependencies:
      call-bind: 1.0.8
      call-bound: 1.0.4
      get-intrinsic: 1.3.0
      has-symbols: 1.1.0
      isarray: 2.0.5

  /safe-push-apply@1.0.0:
    resolution:
      {
        integrity: sha512-iKE9w/Z7xCzUMIZqdBsp6pEQvwuEebH4vdpjcDWnyzaI6yl6O9FHvVpmGelvEHNsoY6wGblkxR6Zty/h00WiSA==,
      }
    engines: { node: ">= 0.4" }
    dependencies:
      es-errors: 1.3.0
      isarray: 2.0.5

  /safe-regex-test@1.1.0:
    resolution:
      {
        integrity: sha512-x/+Cz4YrimQxQccJf5mKEbIa1NzeCRNI5Ecl/ekmlYaampdNLPalVyIcCZNNH3MvmqBugV5TMYZXv0ljslUlaw==,
      }
    engines: { node: ">= 0.4" }
    dependencies:
      call-bound: 1.0.4
      es-errors: 1.3.0
      is-regex: 1.2.1

  /safer-buffer@2.1.2:
    resolution:
      {
        integrity: sha512-YZo3K82SD7Riyi0E1EQPojLz7kpepnSQI9IyPbHHg1XXXevb5dJI7tpyN2ADxGcQbHG7vcyRHk0cbwqcQriUtg==,
      }
    dev: true

  /saxes@6.0.0:
    resolution:
      {
        integrity: sha512-xAg7SOnEhrm5zI3puOOKyy1OMcMlIJZYNJY7xLBwSze0UjhPLnWfj2GF2EpT0jmzaJKIWKHLsaSSajf35bcYnA==,
      }
    engines: { node: ">=v12.22.7" }
    dependencies:
      xmlchars: 2.2.0
    dev: true

  /scheduler@0.23.2:
    resolution:
      {
        integrity: sha512-UOShsPwz7NrMUqhR6t0hWjFduvOzbtv7toDH1/hIrfRNIDBnnBWd0CwJTGvTpngVlmwGCdP9/Zl/tVrDqcuYzQ==,
      }
    dependencies:
      loose-envify: 1.4.0

  /scheduler@0.26.0:
    resolution:
      {
        integrity: sha512-NlHwttCI/l5gCPR3D1nNXtWABUmBwvZpEQiD4IXSbIDq8BzLIK/7Ir5gTFSGZDUu37K5cMNp0hFtzO38sC7gWA==,
      }

  /semver@6.3.1:
    resolution:
      {
        integrity: sha512-BR7VvDCVHO+q2xBEWskxS6DJE1qRnb7DxzUrogb71CWoSficBxYsiAGd+Kl0mmq/MprG9yArRkyrQxTO6XjMzA==,
      }
    hasBin: true

  /semver@7.7.2:
    resolution:
      {
        integrity: sha512-RF0Fw+rO5AMf9MAyaRXI4AV0Ulj5lMHqVxxdSgiVbixSCXoEmmX/jk0CuJw4+3SqroYO9VoUh+HcuJivvtJemA==,
      }
    engines: { node: ">=10" }
    hasBin: true

  /semver@7.7.3:
    resolution:
      {
        integrity: sha512-SdsKMrI9TdgjdweUSR9MweHA4EJ8YxHn8DFaDisvhVlUOe4BF1tLD7GAj0lIqWVl+dPb/rExr0Btby5loQm20Q==,
      }
    engines: { node: ">=10" }
    hasBin: true

  /set-function-length@1.2.2:
    resolution:
      {
        integrity: sha512-pgRc4hJ4/sNjWCSS9AmnS40x3bNMDTknHgL5UaMBTMyJnU90EgWh1Rz+MC9eFu4BuN/UwZjKQuY/1v3rM7HMfg==,
      }
    engines: { node: ">= 0.4" }
    dependencies:
      define-data-property: 1.1.4
      es-errors: 1.3.0
      function-bind: 1.1.2
      get-intrinsic: 1.3.0
      gopd: 1.2.0
      has-property-descriptors: 1.0.2

  /set-function-name@2.0.2:
    resolution:
      {
        integrity: sha512-7PGFlmtwsEADb0WYyvCMa1t+yke6daIG4Wirafur5kcf+MhUnPms1UeR0CKQdTZD81yESwMHbtn+TR+dMviakQ==,
      }
    engines: { node: ">= 0.4" }
    dependencies:
      define-data-property: 1.1.4
      es-errors: 1.3.0
      functions-have-names: 1.2.3
      has-property-descriptors: 1.0.2

  /set-proto@1.0.0:
    resolution:
      {
        integrity: sha512-RJRdvCo6IAnPdsvP/7m6bsQqNnn1FCBX5ZNtFL98MmFF/4xAIJTIg1YbHW5DC2W5SKZanrC6i4HsJqlajw/dZw==,
      }
    engines: { node: ">= 0.4" }
    dependencies:
      dunder-proto: 1.0.1
      es-errors: 1.3.0
      es-object-atoms: 1.1.1

  /sharp@0.33.5:
    resolution:
      {
        integrity: sha512-haPVm1EkS9pgvHrQ/F3Xy+hgcuMV0Wm9vfIBSiwZ05k+xgb0PkBQpGsAA/oWdDobNaZTH5ppvHtzCFbnSEwHVw==,
      }
    engines: { node: ^18.17.0 || ^20.3.0 || >=21.0.0 }
    requiresBuild: true
    dependencies:
      color: 4.2.3
      detect-libc: 2.1.2
      semver: 7.7.3
    optionalDependencies:
      "@img/sharp-darwin-arm64": 0.33.5
      "@img/sharp-darwin-x64": 0.33.5
      "@img/sharp-libvips-darwin-arm64": 1.0.4
      "@img/sharp-libvips-darwin-x64": 1.0.4
      "@img/sharp-libvips-linux-arm": 1.0.5
      "@img/sharp-libvips-linux-arm64": 1.0.4
      "@img/sharp-libvips-linux-s390x": 1.0.4
      "@img/sharp-libvips-linux-x64": 1.0.4
      "@img/sharp-libvips-linuxmusl-arm64": 1.0.4
      "@img/sharp-libvips-linuxmusl-x64": 1.0.4
      "@img/sharp-linux-arm": 0.33.5
      "@img/sharp-linux-arm64": 0.33.5
      "@img/sharp-linux-s390x": 0.33.5
      "@img/sharp-linux-x64": 0.33.5
      "@img/sharp-linuxmusl-arm64": 0.33.5
      "@img/sharp-linuxmusl-x64": 0.33.5
      "@img/sharp-wasm32": 0.33.5
      "@img/sharp-win32-ia32": 0.33.5
      "@img/sharp-win32-x64": 0.33.5
    dev: true

  /sharp@0.34.5:
    resolution:
      {
        integrity: sha512-Ou9I5Ft9WNcCbXrU9cMgPBcCK8LiwLqcbywW3t4oDV37n1pzpuNLsYiAV8eODnjbtQlSDwZ2cUEeQz4E54Hltg==,
      }
    engines: { node: ^18.17.0 || ^20.3.0 || >=21.0.0 }
    requiresBuild: true
    dependencies:
      "@img/colour": 1.0.0
      detect-libc: 2.1.2
      semver: 7.7.3
    optionalDependencies:
      "@img/sharp-darwin-arm64": 0.34.5
      "@img/sharp-darwin-x64": 0.34.5
      "@img/sharp-libvips-darwin-arm64": 1.2.4
      "@img/sharp-libvips-darwin-x64": 1.2.4
      "@img/sharp-libvips-linux-arm": 1.2.4
      "@img/sharp-libvips-linux-arm64": 1.2.4
      "@img/sharp-libvips-linux-ppc64": 1.2.4
      "@img/sharp-libvips-linux-riscv64": 1.2.4
      "@img/sharp-libvips-linux-s390x": 1.2.4
      "@img/sharp-libvips-linux-x64": 1.2.4
      "@img/sharp-libvips-linuxmusl-arm64": 1.2.4
      "@img/sharp-libvips-linuxmusl-x64": 1.2.4
      "@img/sharp-linux-arm": 0.34.5
      "@img/sharp-linux-arm64": 0.34.5
      "@img/sharp-linux-ppc64": 0.34.5
      "@img/sharp-linux-riscv64": 0.34.5
      "@img/sharp-linux-s390x": 0.34.5
      "@img/sharp-linux-x64": 0.34.5
      "@img/sharp-linuxmusl-arm64": 0.34.5
      "@img/sharp-linuxmusl-x64": 0.34.5
      "@img/sharp-wasm32": 0.34.5
      "@img/sharp-win32-arm64": 0.34.5
      "@img/sharp-win32-ia32": 0.34.5
      "@img/sharp-win32-x64": 0.34.5
    optional: true

  /shebang-command@2.0.0:
    resolution:
      {
        integrity: sha512-kHxr2zZpYtdmrN1qDjrrX/Z1rR1kG8Dx+gkpK1G4eXmvXswmcE1hTWBWYUzlraYw1/yZp6YuDY77YtvbN0dmDA==,
      }
    engines: { node: ">=8" }
    dependencies:
      shebang-regex: 3.0.0

  /shebang-regex@3.0.0:
    resolution:
      {
        integrity: sha512-7++dFhtcx3353uBaq8DDR4NuxBetBzC7ZQOhmTQInHEd6bSrXdiEyzCvG07Z44UYdLShWUyXt5M/yhz8ekcb1A==,
      }
    engines: { node: ">=8" }

  /shellac@0.8.0:
    resolution:
      {
        integrity: sha512-M3F2vzYIM7frKOs0+kgs/ITMlXhGpgtqs9HxDPciz3bckzAqqfd4LrBn+CCmSbICyJS+Jz5UDkmkR1jE+m+g+Q==,
      }
    dependencies:
      reghex: 1.0.2
    dev: true

  /side-channel-list@1.0.0:
    resolution:
      {
        integrity: sha512-FCLHtRD/gnpCiCHEiJLOwdmFP+wzCmDEkc9y7NsYxeF4u7Btsn1ZuwgwJGxImImHicJArLP4R0yX4c2KCrMrTA==,
      }
    engines: { node: ">= 0.4" }
    dependencies:
      es-errors: 1.3.0
      object-inspect: 1.13.4

  /side-channel-map@1.0.1:
    resolution:
      {
        integrity: sha512-VCjCNfgMsby3tTdo02nbjtM/ewra6jPHmpThenkTYh8pG9ucZ/1P8So4u4FGBek/BjpOVsDCMoLA/iuBKIFXRA==,
      }
    engines: { node: ">= 0.4" }
    dependencies:
      call-bound: 1.0.4
      es-errors: 1.3.0
      get-intrinsic: 1.3.0
      object-inspect: 1.13.4

  /side-channel-weakmap@1.0.2:
    resolution:
      {
        integrity: sha512-WPS/HvHQTYnHisLo9McqBHOJk2FkHO/tlpvldyrnem4aeQp4hai3gythswg6p01oSoTl58rcpiFAjF2br2Ak2A==,
      }
    engines: { node: ">= 0.4" }
    dependencies:
      call-bound: 1.0.4
      es-errors: 1.3.0
      get-intrinsic: 1.3.0
      object-inspect: 1.13.4
      side-channel-map: 1.0.1

  /side-channel@1.1.0:
    resolution:
      {
        integrity: sha512-ZX99e6tRweoUXqR+VBrslhda51Nh5MTQwou5tnUDgbtyM0dBgmhEDtWGP/xbKn6hqfPRHujUNwz5fy/wbbhnpw==,
      }
    engines: { node: ">= 0.4" }
    dependencies:
      es-errors: 1.3.0
      object-inspect: 1.13.4
      side-channel-list: 1.0.0
      side-channel-map: 1.0.1
      side-channel-weakmap: 1.0.2

  /siginfo@2.0.0:
    resolution:
      {
        integrity: sha512-ybx0WO1/8bSBLEWXZvEd7gMW3Sn3JFlW3TvX1nREbDLRNQNaeNN8WK0meBwPdAaOI7TtRRRJn/Es1zhrrCHu7g==,
      }
    dev: true

  /signal-exit@4.1.0:
    resolution:
      {
        integrity: sha512-bzyZ1e88w9O1iNJbKnOlvYTrWPDl46O1bG0D3XInv+9tkPrxrN8jUUTiFlDkkmKWgn1M6CfIA13SuGqOa9Korw==,
      }
    engines: { node: ">=14" }
    dev: true

  /simple-swizzle@0.2.4:
    resolution:
      {
        integrity: sha512-nAu1WFPQSMNr2Zn9PGSZK9AGn4t/y97lEm+MXTtUDwfP0ksAIX4nO+6ruD9Jwut4C49SB1Ws+fbXsm/yScWOHw==,
      }
    dependencies:
      is-arrayish: 0.3.4
    dev: true

  /slash@3.0.0:
    resolution:
      {
        integrity: sha512-g9Q1haeby36OSStwb4ntCGGGaKsaVSjQ68fBxoQcutl5fS1vuY18H3wSt3jFyFtrkx+Kz0V1G85A4MyAdDMi2Q==,
      }
    engines: { node: ">=8" }

  /source-map-js@1.2.1:
    resolution:
      {
        integrity: sha512-UXWMKhLOwVKb728IUtQPXxfYU+usdybtUrK/8uGE8CQMvrhOpwvzDBwj0QhSL7MQc7vIsISBG8VQ8+IDQxpfQA==,
      }
    engines: { node: ">=0.10.0" }

  /source-map@0.5.7:
    resolution:
      {
        integrity: sha512-LbrmJOMUSdEVxIKvdcJzQC+nQhe8FUZQTXQy6+I75skNgn3OoQ0DZA8YnFa7gp8tqtL3KPf1kmo0R5DoApeSGQ==,
      }
    engines: { node: ">=0.10.0" }
    dev: false

  /source-map@0.6.1:
    resolution:
      {
        integrity: sha512-UjgapumWlbMhkBgzT7Ykc5YXUT46F0iKu8SGXq0bcwP5dz/h0Plj6enJqjz1Zbq2l5WaqYnrVbwWOWMyF3F47g==,
      }
    engines: { node: ">=0.10.0" }
    dev: true

  /space-separated-tokens@2.0.2:
    resolution:
      {
        integrity: sha512-PEGlAwrG8yXGXRjW32fGbg66JAlOAwbObuqVoJpv/mRgoWDQfgH1wDPvtzWyUSNAXBGSk8h755YDbbcEy3SH2Q==,
      }
    dev: false

  /stable-hash@0.0.5:
<<<<<<< HEAD
    resolution:
      {
        integrity: sha512-+L3ccpzibovGXFK+Ap/f8LOS0ahMrHTf3xu7mMLSpEGU0EO9ucaysSylKo9eRDFNhWve/y275iPmIZ4z39a9iA==,
      }
=======
    resolution: {integrity: sha512-+L3ccpzibovGXFK+Ap/f8LOS0ahMrHTf3xu7mMLSpEGU0EO9ucaysSylKo9eRDFNhWve/y275iPmIZ4z39a9iA==}
>>>>>>> ea166ffb
    dev: true

  /stackback@0.0.2:
    resolution:
      {
        integrity: sha512-1XMJE5fQo1jGH6Y/7ebnwPOBEkIEnT4QF32d5R1+VXdXveM0IBMJt8zfaxX1P3QhVwrYe+576+jkANtSS2mBbw==,
      }
    dev: true

  /stacktracey@2.1.8:
    resolution:
      {
        integrity: sha512-Kpij9riA+UNg7TnphqjH7/CzctQ/owJGNbFkfEeve4Z4uxT5+JapVLFXcsurIfN34gnTWZNJ/f7NMG0E8JDzTw==,
      }
    dependencies:
      as-table: 1.0.55
      get-source: 2.0.12
    dev: true

  /std-env@3.9.0:
    resolution:
      {
        integrity: sha512-UGvjygr6F6tpH7o2qyqR6QYpwraIjKSdtzyBdyytFOHmPZY917kwdwLG0RbOjWOnKmnm3PeHjaoLLMie7kPLQw==,
      }
    dev: true

  /stop-iteration-iterator@1.1.0:
    resolution:
      {
        integrity: sha512-eLoXW/DHyl62zxY4SCaIgnRhuMr6ri4juEYARS8E6sCEqzKpOiE521Ucofdx+KnDZl5xmvGYaaKCk5FEOxJCoQ==,
      }
    engines: { node: ">= 0.4" }
    dependencies:
      es-errors: 1.3.0
      internal-slot: 1.1.0

  /stoppable@1.1.0:
    resolution:
      {
        integrity: sha512-KXDYZ9dszj6bzvnEMRYvxgeTHU74QBFL54XKtP3nyMuJ81CFYtABZ3bAzL2EdFUaEwJOBOgENyFj3R7oTzDyyw==,
      }
    engines: { node: ">=4", npm: ">=6" }
    dev: true

  /string-width@4.2.3:
    resolution:
      {
        integrity: sha512-wKyQRQpjJ0sIp62ErSZdGsjMJWsap5oRNihHhu6G7JVO/9jIB6UyevL+tXuOqrng8j/cxKTWyWUwvSTriiZz/g==,
      }
    engines: { node: ">=8" }
    dependencies:
      emoji-regex: 8.0.0
      is-fullwidth-code-point: 3.0.0
      strip-ansi: 6.0.1
    dev: true

  /string-width@5.1.2:
    resolution:
      {
        integrity: sha512-HnLOCR3vjcY8beoNLtcjZ5/nxn2afmME6lhrDrebokqMap+XbeW8n9TXpPDOqdGK5qcI3oT0GKTW6wC7EMiVqA==,
      }
    engines: { node: ">=12" }
    dependencies:
      eastasianwidth: 0.2.0
      emoji-regex: 9.2.2
      strip-ansi: 7.1.2
    dev: true

  /string.prototype.includes@2.0.1:
    resolution:
      {
        integrity: sha512-o7+c9bW6zpAdJHTtujeePODAhkuicdAryFsfVKwA+wGw89wJ4GTY484WTucM9hLtDEOpOvI+aHnzqnC5lHp4Rg==,
      }
    engines: { node: ">= 0.4" }
    dependencies:
      call-bind: 1.0.8
      define-properties: 1.2.1
      es-abstract: 1.24.0

  /string.prototype.matchall@4.0.12:
    resolution:
      {
        integrity: sha512-6CC9uyBL+/48dYizRf7H7VAYCMCNTBeM78x/VTUe9bFEaxBepPJDa1Ow99LqI/1yF7kuy7Q3cQsYMrcjGUcskA==,
      }
    engines: { node: ">= 0.4" }
    dependencies:
      call-bind: 1.0.8
      call-bound: 1.0.4
      define-properties: 1.2.1
      es-abstract: 1.24.0
      es-errors: 1.3.0
      es-object-atoms: 1.1.1
      get-intrinsic: 1.3.0
      gopd: 1.2.0
      has-symbols: 1.1.0
      internal-slot: 1.1.0
      regexp.prototype.flags: 1.5.4
      set-function-name: 2.0.2
      side-channel: 1.1.0

  /string.prototype.repeat@1.0.0:
    resolution:
      {
        integrity: sha512-0u/TldDbKD8bFCQ/4f5+mNRrXwZ8hg2w7ZR8wa16e8z9XpePWl3eGEcUD0OXpEH/VJH/2G3gjUtR3ZOiBe2S/w==,
      }
    dependencies:
      define-properties: 1.2.1
      es-abstract: 1.24.0

  /string.prototype.trim@1.2.10:
    resolution:
      {
        integrity: sha512-Rs66F0P/1kedk5lyYyH9uBzuiI/kNRmwJAR9quK6VOtIpZ2G+hMZd+HQbbv25MgCA6gEffoMZYxlTod4WcdrKA==,
      }
    engines: { node: ">= 0.4" }
    dependencies:
      call-bind: 1.0.8
      call-bound: 1.0.4
      define-data-property: 1.1.4
      define-properties: 1.2.1
      es-abstract: 1.24.0
      es-object-atoms: 1.1.1
      has-property-descriptors: 1.0.2

  /string.prototype.trimend@1.0.9:
    resolution:
      {
        integrity: sha512-G7Ok5C6E/j4SGfyLCloXTrngQIQU3PWtXGst3yM7Bea9FRURf1S42ZHlZZtsNque2FN2PoUhfZXYLNWwEr4dLQ==,
      }
    engines: { node: ">= 0.4" }
    dependencies:
      call-bind: 1.0.8
      call-bound: 1.0.4
      define-properties: 1.2.1
      es-object-atoms: 1.1.1

  /string.prototype.trimstart@1.0.8:
    resolution:
      {
        integrity: sha512-UXSH262CSZY1tfu3G3Secr6uGLCFVPMhIqHjlgCUtCCcgihYc/xKs9djMTMUOb2j1mVSeU8EU6NWc/iQKU6Gfg==,
      }
    engines: { node: ">= 0.4" }
    dependencies:
      call-bind: 1.0.8
      define-properties: 1.2.1
      es-object-atoms: 1.1.1

  /stringify-entities@4.0.4:
    resolution:
      {
        integrity: sha512-IwfBptatlO+QCJUo19AqvrPNqlVMpW9YEL2LIVY+Rpv2qsjCGxaDLNRgeGsQWJhfItebuJhsGSLjaBbNSQ+ieg==,
      }
    dependencies:
      character-entities-html4: 2.1.0
      character-entities-legacy: 3.0.0
    dev: false

  /strip-ansi@6.0.1:
    resolution:
      {
        integrity: sha512-Y38VPSHcqkFrCpFnQ9vuSXmquuv5oXOKpGeT6aGrr3o3Gc9AlVa6JBfUSOCnbxGGZF+/0ooI7KrPuUSztUdU5A==,
      }
    engines: { node: ">=8" }
    dependencies:
      ansi-regex: 5.0.1

  /strip-ansi@7.1.2:
    resolution:
      {
        integrity: sha512-gmBGslpoQJtgnMAvOVqGZpEz9dyoKTCzy2nfz/n8aIFhN/jCE/rCmcxabB6jOOHV+0WNnylOxaxBQPSvcWklhA==,
      }
    engines: { node: ">=12" }
    dependencies:
      ansi-regex: 6.2.2
    dev: true

  /strip-bom@3.0.0:
    resolution:
      {
        integrity: sha512-vavAMRXOgBVNF6nyEEmL3DBK19iRpDcoIwW+swQ+CbGiu7lju6t+JklA1MHweoWtadgt4ISVUsXLyDq34ddcwA==,
      }
    engines: { node: ">=4" }

  /strip-final-newline@3.0.0:
    resolution:
      {
        integrity: sha512-dOESqjYr96iWYylGObzd39EuNTa5VJxyvVAEm5Jnh7KGo75V43Hk1odPQkNDyXNmUR6k+gEiDVXnjB8HJ3crXw==,
      }
    engines: { node: ">=12" }
    dev: true

  /strip-indent@3.0.0:
    resolution:
      {
        integrity: sha512-laJTa3Jb+VQpaC6DseHhF7dXVqHTfJPCRDaEbid/drOhgitgYku/letMUqOXFoWV0zIIUbjpdH2t+tYj4bQMRQ==,
      }
    engines: { node: ">=8" }
    dependencies:
      min-indent: 1.0.1
    dev: true

  /strip-json-comments@3.1.1:
    resolution:
      {
        integrity: sha512-6fPc+R4ihwqP6N/aIv2f1gMH8lOVtWQHoqC4yK6oSDVVocumAsfCqjkXnqiYMhmMwS/mEHLp7Vehlt3ql6lEig==,
      }
    engines: { node: ">=8" }

  /strip-literal@2.1.1:
    resolution:
      {
        integrity: sha512-631UJ6O00eNGfMiWG78ck80dfBab8X6IVFB51jZK5Icd7XAs60Z5y7QdSd/wGIklnWvRbUNloVzhOKKmutxQ6Q==,
      }
    dependencies:
      js-tokens: 9.0.1
    dev: true

  /style-to-js@1.1.21:
    resolution:
      {
        integrity: sha512-RjQetxJrrUJLQPHbLku6U/ocGtzyjbJMP9lCNK7Ag0CNh690nSH8woqWH9u16nMjYBAok+i7JO1NP2pOy8IsPQ==,
      }
    dependencies:
      style-to-object: 1.0.14
    dev: false

  /style-to-object@1.0.14:
    resolution:
      {
        integrity: sha512-LIN7rULI0jBscWQYaSswptyderlarFkjQ+t79nzty8tcIAceVomEVlLzH5VP4Cmsv6MtKhs7qaAiwlcp+Mgaxw==,
      }
    dependencies:
      inline-style-parser: 0.2.7
    dev: false

  /styled-jsx@5.1.6(@babel/core@7.28.4)(react@18.3.1):
    resolution:
      {
        integrity: sha512-qSVyDTeMotdvQYoHWLNGwRFJHC+i+ZvdBRYosOFgC+Wg1vx4frN2/RG/NA7SYqqvKNLf39P2LSRA2pu6n0XYZA==,
      }
    engines: { node: ">= 12.0.0" }
    peerDependencies:
      "@babel/core": "*"
      babel-plugin-macros: "*"
      react: ">= 16.8.0 || 17.x.x || ^18.0.0-0 || ^19.0.0-0"
    peerDependenciesMeta:
      "@babel/core":
        optional: true
      babel-plugin-macros:
        optional: true
    dependencies:
      "@babel/core": 7.28.4
      client-only: 0.0.1
      react: 18.3.1

  /styled-jsx@5.1.6(@babel/core@7.28.4)(react@19.1.1):
    resolution:
      {
        integrity: sha512-qSVyDTeMotdvQYoHWLNGwRFJHC+i+ZvdBRYosOFgC+Wg1vx4frN2/RG/NA7SYqqvKNLf39P2LSRA2pu6n0XYZA==,
      }
    engines: { node: ">= 12.0.0" }
    peerDependencies:
      "@babel/core": "*"
      babel-plugin-macros: "*"
      react: ">= 16.8.0 || 17.x.x || ^18.0.0-0 || ^19.0.0-0"
    peerDependenciesMeta:
      "@babel/core":
        optional: true
      babel-plugin-macros:
        optional: true
    dependencies:
      "@babel/core": 7.28.4
      client-only: 0.0.1
      react: 19.1.1
    dev: false

  /stylis@4.2.0:
    resolution:
      {
        integrity: sha512-Orov6g6BB1sDfYgzWfTHDOxamtX1bE/zo104Dh9e6fqJ3PooipYyfJ0pUmrZO2wAvO8YbEyeFrkV91XTsGMSrw==,
      }
    dev: false

  /sucrase@3.35.0:
    resolution:
      {
        integrity: sha512-8EbVDiu9iN/nESwxeSxDKe0dunta1GOlHufmSSXxMD2z2/tMZpDMpvXQGsc+ajGo8y2uYUmixaSRUc/QPoQ0GA==,
      }
    engines: { node: ">=16 || 14 >=14.17" }
    hasBin: true
    dependencies:
      "@jridgewell/gen-mapping": 0.3.13
      commander: 4.1.1
      glob: 10.4.5
      lines-and-columns: 1.2.4
      mz: 2.7.0
      pirates: 4.0.7
      ts-interface-checker: 0.1.13
    dev: true

  /supports-color@10.2.2:
    resolution:
      {
        integrity: sha512-SS+jx45GF1QjgEXQx4NJZV9ImqmO2NPz5FNsIHrsDjh2YsHnawpan7SNQ1o8NuhrbHZy9AZhIoCUiCeaW/C80g==,
      }
    engines: { node: ">=18" }
    dev: true

  /supports-color@7.2.0:
    resolution:
      {
        integrity: sha512-qpCAvRl9stuOHveKsn7HncJRvv501qIacKzQlO/+Lwxc9+0q2wLyv4Dfvt80/DPn2pqOBsJdDiogXGR9+OvwRw==,
      }
    engines: { node: ">=8" }
    dependencies:
      has-flag: 4.0.0

  /supports-preserve-symlinks-flag@1.0.0:
    resolution:
      {
        integrity: sha512-ot0WnXS9fgdkgIcePe6RHNk1WA8+muPa6cSjeR3V8K27q9BB1rTE3R1p7Hv0z1ZyAc8s6Vvv8DIyWf681MAt0w==,
      }
    engines: { node: ">= 0.4" }

  /symbol-tree@3.2.4:
    resolution:
      {
        integrity: sha512-9QNk5KwDF+Bvz+PyObkmSYjI5ksVUYtjW7AU22r2NKcfLJcXp96hkDWU3+XndOsUb+AQ9QhfzfCT2O+CNWT5Tw==,
      }
    dev: true

  /tailwind-merge@2.6.0:
    resolution:
      {
        integrity: sha512-P+Vu1qXfzediirmHOC3xKGAYeZtPcV9g76X+xg2FD4tYgR71ewMA35Y3sCz3zhiN/dwefRpJX0yBcgwi1fXNQA==,
      }
    dev: false

  /tailwindcss@3.4.17:
    resolution:
      {
        integrity: sha512-w33E2aCvSDP0tW9RZuNXadXlkHXqFzSkQew/aIa2i/Sj8fThxwovwlXHSPXTbAHwEIhBFXAedUhP2tueAKP8Og==,
      }
    engines: { node: ">=14.0.0" }
    hasBin: true
    dependencies:
      "@alloc/quick-lru": 5.2.0
      arg: 5.0.2
      chokidar: 3.6.0
      didyoumean: 1.2.2
      dlv: 1.1.3
      fast-glob: 3.3.3
      glob-parent: 6.0.2
      is-glob: 4.0.3
      jiti: 1.21.7
      lilconfig: 3.1.3
      micromatch: 4.0.8
      normalize-path: 3.0.0
      object-hash: 3.0.0
      picocolors: 1.1.1
      postcss: 8.5.6
      postcss-import: 15.1.0(postcss@8.5.6)
      postcss-js: 4.1.0(postcss@8.5.6)
      postcss-load-config: 4.0.2(postcss@8.5.6)
      postcss-nested: 6.2.0(postcss@8.5.6)
      postcss-selector-parser: 6.1.2
      resolve: 1.22.10
      sucrase: 3.35.0
    transitivePeerDependencies:
      - ts-node
    dev: true

  /test-exclude@6.0.0:
    resolution:
      {
        integrity: sha512-cAGWPIyOHU6zlmg88jwm7VRyXnMN7iV68OGAbYDk/Mh/xC/pzVPlQtY6ngoIH/5/tciuhGfvESU8GrHrcxD56w==,
      }
    engines: { node: ">=8" }
    dependencies:
      "@istanbuljs/schema": 0.1.3
      glob: 7.2.3
      minimatch: 3.1.2
    dev: true

  /text-table@0.2.0:
    resolution:
      {
        integrity: sha512-N+8UisAXDGk8PFXP4HAzVR9nbfmVJ3zYLAWiTIoqC5v5isinhr+r5uaO8+7r3BMfuNIufIsA7RdpVgacC2cSpw==,
      }

  /thenify-all@1.6.0:
    resolution:
      {
        integrity: sha512-RNxQH/qI8/t3thXJDwcstUO4zeqo64+Uy/+sNVRBx4Xn2OX+OZ9oP+iJnNFqplFra2ZUVeKCSa2oVWi3T4uVmA==,
      }
    engines: { node: ">=0.8" }
    dependencies:
      thenify: 3.3.1
    dev: true

  /thenify@3.3.1:
    resolution:
      {
        integrity: sha512-RVZSIV5IG10Hk3enotrhvz0T9em6cyHBLkH/YAZuKqd8hRkKhSfCGIcP2KUY0EPxndzANBmNllzWPwak+bheSw==,
      }
    dependencies:
      any-promise: 1.3.0
    dev: true

  /tiny-case@1.0.3:
    resolution:
      {
        integrity: sha512-Eet/eeMhkO6TX8mnUteS9zgPbUMQa4I6Kkp5ORiBD5476/m+PIRiumP5tmh5ioJpH7k51Kehawy2UDfsnxxY8Q==,
      }
    dev: false

  /tiny-warning@1.0.3:
    resolution:
      {
        integrity: sha512-lBN9zLN/oAf68o3zNXYrdCt1kP8WsiGW8Oo2ka41b2IM5JL/S1CTyX1rW0mb/zSuJun0ZUrDxx4sqvYS2FWzPA==,
      }
    dev: false

  /tinybench@2.9.0:
    resolution:
      {
        integrity: sha512-0+DUvqWMValLmha6lr4kD8iAMK1HzV0/aKnCtWb9v9641TnP/MFb7Pc2bxoxQjTXAErryXVgUOfv2YqNllqGeg==,
      }
    dev: true

  /tinycolor2@1.6.0:
    resolution:
      {
        integrity: sha512-XPaBkWQJdsf3pLKJV9p4qN/S+fm2Oj8AIPo1BTUhg5oxkvm9+SVEGFdhyOz7tTdUTfvxMiAs4sp6/eZO2Ew+pw==,
      }
    dev: false

  /tinyexec@0.3.2:
    resolution:
      {
        integrity: sha512-KQQR9yN7R5+OSwaK0XQoj22pwHoTlgYqmUscPYoknOoWCWfj/5/ABTMRi69FrKU5ffPVh5QcFikpWJI/P1ocHA==,
      }
    dev: true

  /tinyglobby@0.2.15:
    resolution:
      {
        integrity: sha512-j2Zq4NyQYG5XMST4cbs02Ak8iJUdxRM0XI5QyxXuZOzKOINmWurp3smXu3y5wDcJrptwpSjgXHzIQxR0omXljQ==,
      }
    engines: { node: ">=12.0.0" }
    dependencies:
      fdir: 6.5.0(picomatch@4.0.3)
      picomatch: 4.0.3
    dev: true

  /tinypool@0.8.4:
    resolution:
      {
        integrity: sha512-i11VH5gS6IFeLY3gMBQ00/MmLncVP7JLXOw1vlgkytLmJK7QnEr7NXf0LBdxfmNPAeyetukOk0bOYrJrFGjYJQ==,
      }
    engines: { node: ">=14.0.0" }
    dev: true

  /tinypool@1.1.1:
    resolution:
      {
        integrity: sha512-Zba82s87IFq9A9XmjiX5uZA/ARWDrB03OHlq+Vw1fSdt0I+4/Kutwy8BP4Y/y/aORMo61FQ0vIb5j44vSo5Pkg==,
      }
    engines: { node: ^18.0.0 || >=20.0.0 }
    dev: true

  /tinyrainbow@1.2.0:
    resolution:
      {
        integrity: sha512-weEDEq7Z5eTHPDh4xjX789+fHfF+P8boiFB+0vbWzpbnbsEr/GRaohi/uMKxg8RZMXnl1ItAi/IUHWMsjDV7kQ==,
      }
    engines: { node: ">=14.0.0" }
    dev: true

  /tinyspy@2.2.1:
    resolution:
      {
        integrity: sha512-KYad6Vy5VDWV4GH3fjpseMQ/XU2BhIYP7Vzd0LG44qRWm/Yt2WCOTicFdvmgo6gWaqooMQCawTtILVQJupKu7A==,
      }
    engines: { node: ">=14.0.0" }
    dev: true

  /tinyspy@3.0.2:
    resolution:
      {
        integrity: sha512-n1cw8k1k0x4pgA2+9XrOkFydTerNcJ1zWCO5Nn9scWHTD+5tp8dghT2x1uduQePZTZgd3Tupf+x9BxJjeJi77Q==,
      }
    engines: { node: ">=14.0.0" }
    dev: true

  /tldts-core@7.0.14:
    resolution:
      {
        integrity: sha512-viZGNK6+NdluOJWwTO9olaugx0bkKhscIdriQQ+lNNhwitIKvb+SvhbYgnCz6j9p7dX3cJntt4agQAKMXLjJ5g==,
      }
    dev: true

  /tldts@7.0.14:
    resolution:
      {
        integrity: sha512-lMNHE4aSI3LlkMUMicTmAG3tkkitjOQGDTFboPJwAg2kJXKP1ryWEyqujktg5qhrFZOkk5YFzgkxg3jErE+i5w==,
      }
    hasBin: true
    dependencies:
      tldts-core: 7.0.14
    dev: true

  /to-regex-range@5.0.1:
    resolution:
      {
        integrity: sha512-65P7iz6X5yEr1cwcgvQxbbIw7Uk3gOy5dIdtZ4rDveLqhrdJP+Li/Hx6tyK0NEb+2GCyneCMJiGqrADCSNk8sQ==,
      }
    engines: { node: ">=8.0" }
    dependencies:
      is-number: 7.0.0

  /toposort@2.0.2:
    resolution:
      {
        integrity: sha512-0a5EOkAUp8D4moMi2W8ZF8jcga7BgZd91O/yabJCFY8az+XSzeGyTKs0Aoo897iV1Nj6guFq8orWDS96z91oGg==,
      }
    dev: false

  /tough-cookie@4.1.4:
    resolution:
      {
        integrity: sha512-Loo5UUvLD9ScZ6jh8beX1T6sO1w2/MpCRpEP7V280GKMVUQ0Jzar2U3UJPsrdbziLEMMhu3Ujnq//rhiFuIeag==,
      }
    engines: { node: ">=6" }
    dependencies:
      psl: 1.15.0
      punycode: 2.3.1
      universalify: 0.2.0
      url-parse: 1.5.10
    dev: true

  /tough-cookie@6.0.0:
    resolution:
      {
        integrity: sha512-kXuRi1mtaKMrsLUxz3sQYvVl37B0Ns6MzfrtV5DvJceE9bPyspOqk9xxv7XbZWcfLWbFmm997vl83qUWVJA64w==,
      }
    engines: { node: ">=16" }
    dependencies:
      tldts: 7.0.14
    dev: true

  /tr46@0.0.3:
    resolution:
      {
        integrity: sha512-N3WMsuqV66lT30CrXNbEjx4GEwlow3v6rr4mCcv6prnfwhS01rkgyFdjPNBYd9br7LpXV1+Emh01fHnq2Gdgrw==,
      }
    dev: false

  /tr46@5.1.1:
    resolution:
      {
        integrity: sha512-hdF5ZgjTqgAntKkklYw0R03MG2x/bSzTtkxmIRw/sTNV8YXsCJ1tfLAX23lhxhHJlEf3CRCOCGGWw3vI3GaSPw==,
      }
    engines: { node: ">=18" }
    dependencies:
      punycode: 2.3.1
    dev: true

  /trim-lines@3.0.1:
    resolution:
      {
        integrity: sha512-kRj8B+YHZCc9kQYdWfJB2/oUl9rA99qbowYYBtr4ui4mZyAQ2JpvVBd/6U2YloATfqBhBTSMhTpgBHtU0Mf3Rg==,
      }
    dev: false

  /trough@2.2.0:
    resolution:
      {
        integrity: sha512-tmMpK00BjZiUyVyvrBK7knerNgmgvcV/KLVyuma/SC+TQN167GrMRciANTz09+k3zW8L8t60jWO1GpfkZdjTaw==,
      }
    dev: false

  /ts-api-utils@1.4.3(typescript@5.9.2):
    resolution:
      {
        integrity: sha512-i3eMG77UTMD0hZhgRS562pv83RC6ukSAC2GMNWc+9dieh/+jDM5u5YG+NHX6VNDRHQcHwmsTHctP9LhbC3WxVw==,
      }
    engines: { node: ">=16" }
    peerDependencies:
      typescript: ">=4.2.0"
    dependencies:
      typescript: 5.9.2

  /ts-interface-checker@0.1.13:
    resolution:
      {
        integrity: sha512-Y/arvbn+rrz3JCKl9C4kVNfTfSm2/mEp5FSz5EsZSANGPSlQrpRI5M4PKF+mJnE52jOO90PnPSc3Ur3bTQw0gA==,
      }
    dev: true

  /tsconfig-paths@3.15.0:
    resolution:
      {
        integrity: sha512-2Ac2RgzDe/cn48GvOe3M+o82pEFewD3UPbyoUHHdKasHwJKjds4fLXWf/Ux5kATBKN20oaFGu+jbElp1pos0mg==,
      }
    dependencies:
      "@types/json5": 0.0.29
      json5: 1.0.2
      minimist: 1.2.8
      strip-bom: 3.0.0

  /tslib@2.8.1:
    resolution:
      {
        integrity: sha512-oJFu94HQb+KVduSUQL7wnpmqnfmLsOA/nAh6b6EH0wCEoK0/mPeXU6c3wKDV83MkOuHPRHtSXKKU99IBazS/2w==,
      }

  /turbo-darwin-64@2.5.6:
    resolution:
      {
        integrity: sha512-3C1xEdo4aFwMJAPvtlPqz1Sw/+cddWIOmsalHFMrsqqydcptwBfu26WW2cDm3u93bUzMbBJ8k3zNKFqxJ9ei2A==,
      }
    cpu: [x64]
    os: [darwin]
    requiresBuild: true
    dev: true
    optional: true

  /turbo-darwin-arm64@2.5.6:
    resolution:
      {
        integrity: sha512-LyiG+rD7JhMfYwLqB6k3LZQtYn8CQQUePbpA8mF/hMLPAekXdJo1g0bUPw8RZLwQXUIU/3BU7tXENvhSGz5DPA==,
      }
    cpu: [arm64]
    os: [darwin]
    requiresBuild: true
    dev: true
    optional: true

  /turbo-linux-64@2.5.6:
    resolution:
      {
        integrity: sha512-GOcUTT0xiT/pSnHL4YD6Yr3HreUhU8pUcGqcI2ksIF9b2/r/kRHwGFcsHgpG3+vtZF/kwsP0MV8FTlTObxsYIA==,
      }
    cpu: [x64]
    os: [linux]
    requiresBuild: true
    dev: true
    optional: true

  /turbo-linux-arm64@2.5.6:
    resolution:
      {
        integrity: sha512-10Tm15bruJEA3m0V7iZcnQBpObGBcOgUcO+sY7/2vk1bweW34LMhkWi8svjV9iDF68+KJDThnYDlYE/bc7/zzQ==,
      }
    cpu: [arm64]
    os: [linux]
    requiresBuild: true
    dev: true
    optional: true

  /turbo-windows-64@2.5.6:
    resolution:
      {
        integrity: sha512-FyRsVpgaj76It0ludwZsNN40ytHN+17E4PFJyeliBEbxrGTc5BexlXVpufB7XlAaoaZVxbS6KT8RofLfDRyEPg==,
      }
    cpu: [x64]
    os: [win32]
    requiresBuild: true
    dev: true
    optional: true

  /turbo-windows-arm64@2.5.6:
    resolution:
      {
        integrity: sha512-j/tWu8cMeQ7HPpKri6jvKtyXg9K1gRyhdK4tKrrchH8GNHscPX/F71zax58yYtLRWTiK04zNzPcUJuoS0+v/+Q==,
      }
    cpu: [arm64]
    os: [win32]
    requiresBuild: true
    dev: true
    optional: true

  /turbo@2.5.6:
    resolution:
      {
        integrity: sha512-gxToHmi9oTBNB05UjUsrWf0OyN5ZXtD0apOarC1KIx232Vp3WimRNy3810QzeNSgyD5rsaIDXlxlbnOzlouo+w==,
      }
    hasBin: true
    optionalDependencies:
      turbo-darwin-64: 2.5.6
      turbo-darwin-arm64: 2.5.6
      turbo-linux-64: 2.5.6
      turbo-linux-arm64: 2.5.6
      turbo-windows-64: 2.5.6
      turbo-windows-arm64: 2.5.6
    dev: true

  /type-check@0.4.0:
    resolution:
      {
        integrity: sha512-XleUoc9uwGXqjWwXaUTZAmzMcFZ5858QA2vvx1Ur5xIcixXIP+8LnFDgRplU30us6teqdlskFfu+ae4K79Ooew==,
      }
    engines: { node: ">= 0.8.0" }
    dependencies:
      prelude-ls: 1.2.1

  /type-detect@4.1.0:
    resolution:
      {
        integrity: sha512-Acylog8/luQ8L7il+geoSxhEkazvkslg7PSNKOX59mbB9cOveP5aq9h74Y7YU8yDpJwetzQQrfIwtf4Wp4LKcw==,
      }
    engines: { node: ">=4" }
    dev: true

  /type-fest@0.20.2:
    resolution:
      {
        integrity: sha512-Ne+eE4r0/iWnpAxD852z3A+N0Bt5RN//NjJwRd2VFHEmrywxf5vsZlh4R6lixl6B+wz/8d+maTSAkN1FIkI3LQ==,
      }
    engines: { node: ">=10" }

  /type-fest@2.19.0:
    resolution:
      {
        integrity: sha512-RAH822pAdBgcNMAfWnCBU3CFZcfZ/i1eZjwFU/dsLKumyuuP3niueg2UAukXYF0E2AAoc82ZSSf9J0WQBinzHA==,
      }
    engines: { node: ">=12.20" }
    dev: false

  /typed-array-buffer@1.0.3:
    resolution:
      {
        integrity: sha512-nAYYwfY3qnzX30IkA6AQZjVbtK6duGontcQm1WSG1MD94YLqK0515GNApXkoxKOWMusVssAHWLh9SeaoefYFGw==,
      }
    engines: { node: ">= 0.4" }
    dependencies:
      call-bound: 1.0.4
      es-errors: 1.3.0
      is-typed-array: 1.1.15

  /typed-array-byte-length@1.0.3:
    resolution:
      {
        integrity: sha512-BaXgOuIxz8n8pIq3e7Atg/7s+DpiYrxn4vdot3w9KbnBhcRQq6o3xemQdIfynqSeXeDrF32x+WvfzmOjPiY9lg==,
      }
    engines: { node: ">= 0.4" }
    dependencies:
      call-bind: 1.0.8
      for-each: 0.3.5
      gopd: 1.2.0
      has-proto: 1.2.0
      is-typed-array: 1.1.15

  /typed-array-byte-offset@1.0.4:
    resolution:
      {
        integrity: sha512-bTlAFB/FBYMcuX81gbL4OcpH5PmlFHqlCCpAl8AlEzMz5k53oNDvN8p1PNOWLEmI2x4orp3raOFB51tv9X+MFQ==,
      }
    engines: { node: ">= 0.4" }
    dependencies:
      available-typed-arrays: 1.0.7
      call-bind: 1.0.8
      for-each: 0.3.5
      gopd: 1.2.0
      has-proto: 1.2.0
      is-typed-array: 1.1.15
      reflect.getprototypeof: 1.0.10

  /typed-array-length@1.0.7:
    resolution:
      {
        integrity: sha512-3KS2b+kL7fsuk/eJZ7EQdnEmQoaho/r6KUef7hxvltNA5DR8NAUM+8wJMbJyZ4G9/7i3v5zPBIMN5aybAh2/Jg==,
      }
    engines: { node: ">= 0.4" }
    dependencies:
      call-bind: 1.0.8
      for-each: 0.3.5
      gopd: 1.2.0
      is-typed-array: 1.1.15
      possible-typed-array-names: 1.1.0
      reflect.getprototypeof: 1.0.10

  /typescript@5.9.2:
    resolution:
      {
        integrity: sha512-CWBzXQrc/qOkhidw1OzBTQuYRbfyxDXJMVJ1XNwUHGROVmuaeiEm3OslpZ1RV96d7SKKjZKrSJu3+t/xlw3R9A==,
      }
    engines: { node: ">=14.17" }
    hasBin: true

  /ufo@1.6.1:
    resolution:
      {
        integrity: sha512-9a4/uxlTWJ4+a5i0ooc1rU7C7YOw3wT+UGqdeNNHWnOF9qcMBgLRS+4IYUqbczewFx4mLEig6gawh7X6mFlEkA==,
      }
    dev: true

  /unbox-primitive@1.1.0:
    resolution:
      {
        integrity: sha512-nWJ91DjeOkej/TA8pXQ3myruKpKEYgqvpw9lz4OPHj/NWFNluYrjbz9j01CJ8yKQd2g4jFoOkINCTW2I5LEEyw==,
      }
    engines: { node: ">= 0.4" }
    dependencies:
      call-bound: 1.0.4
      has-bigints: 1.1.0
      has-symbols: 1.1.0
      which-boxed-primitive: 1.1.1

  /undici-types@5.26.5:
    resolution:
      {
        integrity: sha512-JlCMO+ehdEIKqlFxk6IfVoAUVmgz7cU7zD/h9XZ0qzeosSHmUJVOzSQvvYSYWXkFXC+IfLKSIffhv0sVZup6pA==,
      }
    dev: true

  /undici-types@6.21.0:
    resolution:
      {
        integrity: sha512-iwDZqg0QAGrg9Rav5H4n0M64c3mkR59cJ6wQp+7C4nI0gsmExaedaYLNO44eT4AtBBwjbTiGPMlt2Md0T9H9JQ==,
      }

  /undici@5.29.0:
    resolution:
      {
        integrity: sha512-raqeBD6NQK4SkWhQzeYKd1KmIG6dllBOTt55Rmkt4HtI9mwdWtJljnrXjAFUBLTSN67HWrOIZ3EPF4kjUw80Bg==,
      }
    engines: { node: ">=14.0" }
    dependencies:
      "@fastify/busboy": 2.1.1
    dev: true

  /undici@7.14.0:
    resolution:
      {
        integrity: sha512-Vqs8HTzjpQXZeXdpsfChQTlafcMQaaIwnGwLam1wudSSjlJeQ3bw1j+TLPePgrCnCpUXx7Ba5Pdpf5OBih62NQ==,
      }
    engines: { node: ">=20.18.1" }
    dev: true

  /unenv@2.0.0-rc.24:
    resolution:
      {
        integrity: sha512-i7qRCmY42zmCwnYlh9H2SvLEypEFGye5iRmEMKjcGi7zk9UquigRjFtTLz0TYqr0ZGLZhaMHl/foy1bZR+Cwlw==,
      }
    dependencies:
      pathe: 2.0.3
    dev: true

  /unified@11.0.5:
    resolution:
      {
        integrity: sha512-xKvGhPWw3k84Qjh8bI3ZeJjqnyadK+GEFtazSfZv/rKeTkTjOJho6mFqh2SM96iIcZokxiOpg78GazTSg8+KHA==,
      }
    dependencies:
      "@types/unist": 3.0.3
      bail: 2.0.2
      devlop: 1.1.0
      extend: 3.0.2
      is-plain-obj: 4.1.0
      trough: 2.2.0
      vfile: 6.0.3
    dev: false

  /unist-util-is@6.0.1:
    resolution:
      {
        integrity: sha512-LsiILbtBETkDz8I9p1dQ0uyRUWuaQzd/cuEeS1hoRSyW5E5XGmTzlwY1OrNzzakGowI9Dr/I8HVaw4hTtnxy8g==,
      }
    dependencies:
      "@types/unist": 3.0.3
    dev: false

  /unist-util-position@5.0.0:
    resolution:
      {
        integrity: sha512-fucsC7HjXvkB5R3kTCO7kUjRdrS0BJt3M/FPxmHMBOm8JQi2BsHAHFsy27E0EolP8rp0NzXsJ+jNPyDWvOJZPA==,
      }
    dependencies:
      "@types/unist": 3.0.3
    dev: false

  /unist-util-stringify-position@4.0.0:
    resolution:
      {
        integrity: sha512-0ASV06AAoKCDkS2+xw5RXJywruurpbC4JZSm7nr7MOt1ojAzvyyaO+UxZf18j8FCF6kmzCZKcAgN/yu2gm2XgQ==,
      }
    dependencies:
      "@types/unist": 3.0.3
    dev: false

  /unist-util-visit-parents@6.0.2:
    resolution:
      {
        integrity: sha512-goh1s1TBrqSqukSc8wrjwWhL0hiJxgA8m4kFxGlQ+8FYQ3C/m11FcTs4YYem7V664AhHVvgoQLk890Ssdsr2IQ==,
      }
    dependencies:
      "@types/unist": 3.0.3
      unist-util-is: 6.0.1
    dev: false

  /unist-util-visit@5.0.0:
    resolution:
      {
        integrity: sha512-MR04uvD+07cwl/yhVuVWAtw+3GOR/knlL55Nd/wAdblk27GCVt3lqpTivy/tkJcZoNPzTwS1Y+KMojlLDhoTzg==,
      }
    dependencies:
      "@types/unist": 3.0.3
      unist-util-is: 6.0.1
      unist-util-visit-parents: 6.0.2
    dev: false

  /universalify@0.2.0:
    resolution:
      {
        integrity: sha512-CJ1QgKmNg3CwvAv/kOFmtnEN05f0D/cn9QntgNOQlQF9dgvVTHj3t+8JPdjqawCHk7V/KA+fbUqzZ9XWhcqPUg==,
      }
    engines: { node: ">= 4.0.0" }
    dev: true

  /unrs-resolver@1.11.1:
    resolution:
      {
        integrity: sha512-bSjt9pjaEBnNiGgc9rUiHGKv5l4/TGzDmYw3RhnkJGtLhbnnA/5qJj7x3dNDCRx/PJxu774LlH8lCOlB4hEfKg==,
      }
    requiresBuild: true
    dependencies:
      napi-postinstall: 0.3.3
    optionalDependencies:
<<<<<<< HEAD
      "@unrs/resolver-binding-android-arm-eabi": 1.11.1
      "@unrs/resolver-binding-android-arm64": 1.11.1
      "@unrs/resolver-binding-darwin-arm64": 1.11.1
      "@unrs/resolver-binding-darwin-x64": 1.11.1
      "@unrs/resolver-binding-freebsd-x64": 1.11.1
      "@unrs/resolver-binding-linux-arm-gnueabihf": 1.11.1
      "@unrs/resolver-binding-linux-arm-musleabihf": 1.11.1
      "@unrs/resolver-binding-linux-arm64-gnu": 1.11.1
      "@unrs/resolver-binding-linux-arm64-musl": 1.11.1
      "@unrs/resolver-binding-linux-ppc64-gnu": 1.11.1
      "@unrs/resolver-binding-linux-riscv64-gnu": 1.11.1
      "@unrs/resolver-binding-linux-riscv64-musl": 1.11.1
      "@unrs/resolver-binding-linux-s390x-gnu": 1.11.1
      "@unrs/resolver-binding-linux-x64-gnu": 1.11.1
      "@unrs/resolver-binding-linux-x64-musl": 1.11.1
      "@unrs/resolver-binding-wasm32-wasi": 1.11.1
      "@unrs/resolver-binding-win32-arm64-msvc": 1.11.1
      "@unrs/resolver-binding-win32-ia32-msvc": 1.11.1
      "@unrs/resolver-binding-win32-x64-msvc": 1.11.1
=======
      '@unrs/resolver-binding-android-arm-eabi': 1.11.1
      '@unrs/resolver-binding-android-arm64': 1.11.1
      '@unrs/resolver-binding-darwin-arm64': 1.11.1
      '@unrs/resolver-binding-darwin-x64': 1.11.1
      '@unrs/resolver-binding-freebsd-x64': 1.11.1
      '@unrs/resolver-binding-linux-arm-gnueabihf': 1.11.1
      '@unrs/resolver-binding-linux-arm-musleabihf': 1.11.1
      '@unrs/resolver-binding-linux-arm64-gnu': 1.11.1
      '@unrs/resolver-binding-linux-arm64-musl': 1.11.1
      '@unrs/resolver-binding-linux-ppc64-gnu': 1.11.1
      '@unrs/resolver-binding-linux-riscv64-gnu': 1.11.1
      '@unrs/resolver-binding-linux-riscv64-musl': 1.11.1
      '@unrs/resolver-binding-linux-s390x-gnu': 1.11.1
      '@unrs/resolver-binding-linux-x64-gnu': 1.11.1
      '@unrs/resolver-binding-linux-x64-musl': 1.11.1
      '@unrs/resolver-binding-wasm32-wasi': 1.11.1
      '@unrs/resolver-binding-win32-arm64-msvc': 1.11.1
      '@unrs/resolver-binding-win32-ia32-msvc': 1.11.1
      '@unrs/resolver-binding-win32-x64-msvc': 1.11.1
>>>>>>> ea166ffb
    dev: true

  /update-browserslist-db@1.1.3(browserslist@4.26.2):
    resolution:
      {
        integrity: sha512-UxhIZQ+QInVdunkDAaiazvvT/+fXL5Osr0JZlJulepYu6Jd7qJtDZjlur0emRlT71EN3ScPoE7gvsuIKKNavKw==,
      }
    hasBin: true
    peerDependencies:
      browserslist: ">= 4.21.0"
    dependencies:
      browserslist: 4.26.2
      escalade: 3.2.0
      picocolors: 1.1.1

  /uri-js@4.4.1:
    resolution:
      {
        integrity: sha512-7rKUyy33Q1yc98pQ1DAmLtwX109F7TIfWlW1Ydo8Wl1ii1SeHieeh0HHfPeL2fMXK6z0s8ecKs9frCuLJvndBg==,
      }
    dependencies:
      punycode: 2.3.1

  /url-parse@1.5.10:
    resolution:
      {
        integrity: sha512-WypcfiRhfeUP9vvF0j6rw0J3hrWrw6iZv3+22h6iRMJ/8z1Tj6XfLP4DsUix5MhMPnXpiHDoKyoZ/bdCkwBCiQ==,
      }
    dependencies:
      querystringify: 2.2.0
      requires-port: 1.0.0
    dev: true

  /use-sync-external-store@1.5.0(react@18.3.1):
    resolution:
      {
        integrity: sha512-Rb46I4cGGVBmjamjphe8L/UnvJD+uPPtTkNvX5mZgqdbavhI4EbgIWJiIHXJ8bc/i9EQGPRh4DwEURJ552Do0A==,
      }
    peerDependencies:
      react: ^16.8.0 || ^17.0.0 || ^18.0.0 || ^19.0.0
    dependencies:
      react: 18.3.1
    dev: false

  /use-sync-external-store@1.5.0(react@19.1.1):
    resolution:
      {
        integrity: sha512-Rb46I4cGGVBmjamjphe8L/UnvJD+uPPtTkNvX5mZgqdbavhI4EbgIWJiIHXJ8bc/i9EQGPRh4DwEURJ552Do0A==,
      }
    peerDependencies:
      react: ^16.8.0 || ^17.0.0 || ^18.0.0 || ^19.0.0
    dependencies:
      react: 19.1.1
    dev: false

  /util-deprecate@1.0.2:
    resolution:
      {
        integrity: sha512-EPD5q1uXyFxJpCrLnCc1nHnq3gOa6DZBocAIiI2TaSCA7VCJ1UJDMagCzIkXNsUYfD1daK//LTEQ8xiIbrHtcw==,
      }
    dev: true

  /vfile-message@4.0.3:
    resolution:
      {
        integrity: sha512-QTHzsGd1EhbZs4AsQ20JX1rC3cOlt/IWJruk893DfLRr57lcnOeMaWG4K0JrRta4mIJZKth2Au3mM3u03/JWKw==,
      }
    dependencies:
      "@types/unist": 3.0.3
      unist-util-stringify-position: 4.0.0
    dev: false

  /vfile@6.0.3:
    resolution:
      {
        integrity: sha512-KzIbH/9tXat2u30jf+smMwFCsno4wHVdNmzFyL+T/L3UGqqk6JKfVqOFOZEpZSHADH1k40ab6NUIXZq422ov3Q==,
      }
    dependencies:
      "@types/unist": 3.0.3
      vfile-message: 4.0.3
    dev: false

  /vite-node@1.6.1(@types/node@20.19.15):
    resolution:
      {
        integrity: sha512-YAXkfvGtuTzwWbDSACdJSg4A4DZiAqckWe90Zapc/sEX3XvHcw1NdurM/6od8J207tSDqNbSsgdCacBgvJKFuA==,
      }
    engines: { node: ^18.0.0 || >=20.0.0 }
    hasBin: true
    dependencies:
      cac: 6.7.14
      debug: 4.4.3
      pathe: 1.1.2
      picocolors: 1.1.1
      vite: 5.4.20(@types/node@20.19.15)
    transitivePeerDependencies:
      - "@types/node"
      - less
      - lightningcss
      - sass
      - sass-embedded
      - stylus
      - sugarss
      - supports-color
      - terser
    dev: true

  /vite-node@2.1.9(@types/node@20.19.15):
    resolution:
      {
        integrity: sha512-AM9aQ/IPrW/6ENLQg3AGY4K1N2TGZdR5e4gu/MmmR2xR3Ll1+dib+nook92g4TV3PXVyeyxdWwtaCAiUL0hMxA==,
      }
    engines: { node: ^18.0.0 || >=20.0.0 }
    hasBin: true
    dependencies:
      cac: 6.7.14
      debug: 4.4.3
      es-module-lexer: 1.7.0
      pathe: 1.1.2
      vite: 5.4.20(@types/node@20.19.15)
    transitivePeerDependencies:
      - "@types/node"
      - less
      - lightningcss
      - sass
      - sass-embedded
      - stylus
      - sugarss
      - supports-color
      - terser
    dev: true

  /vite@5.4.20(@types/node@20.19.15):
    resolution:
      {
        integrity: sha512-j3lYzGC3P+B5Yfy/pfKNgVEg4+UtcIJcVRt2cDjIOmhLourAqPqf8P7acgxeiSgUB7E3p2P8/3gNIgDLpwzs4g==,
      }
    engines: { node: ^18.0.0 || >=20.0.0 }
    hasBin: true
    peerDependencies:
      "@types/node": ^18.0.0 || >=20.0.0
      less: "*"
      lightningcss: ^1.21.0
      sass: "*"
      sass-embedded: "*"
      stylus: "*"
      sugarss: "*"
      terser: ^5.4.0
    peerDependenciesMeta:
      "@types/node":
        optional: true
      less:
        optional: true
      lightningcss:
        optional: true
      sass:
        optional: true
      sass-embedded:
        optional: true
      stylus:
        optional: true
      sugarss:
        optional: true
      terser:
        optional: true
    dependencies:
      "@types/node": 20.19.15
      esbuild: 0.21.5
      postcss: 8.5.6
      rollup: 4.50.2
    optionalDependencies:
      fsevents: 2.3.3
    dev: true

  /vite@7.1.5(@types/node@20.19.15):
    resolution:
      {
        integrity: sha512-4cKBO9wR75r0BeIWWWId9XK9Lj6La5X846Zw9dFfzMRw38IlTk2iCcUt6hsyiDRcPidc55ZParFYDXi0nXOeLQ==,
      }
    engines: { node: ^20.19.0 || >=22.12.0 }
    hasBin: true
    peerDependencies:
      "@types/node": ^20.19.0 || >=22.12.0
      jiti: ">=1.21.0"
      less: ^4.0.0
      lightningcss: ^1.21.0
      sass: ^1.70.0
      sass-embedded: ^1.70.0
      stylus: ">=0.54.8"
      sugarss: ^5.0.0
      terser: ^5.16.0
      tsx: ^4.8.1
      yaml: ^2.4.2
    peerDependenciesMeta:
      "@types/node":
        optional: true
      jiti:
        optional: true
      less:
        optional: true
      lightningcss:
        optional: true
      sass:
        optional: true
      sass-embedded:
        optional: true
      stylus:
        optional: true
      sugarss:
        optional: true
      terser:
        optional: true
      tsx:
        optional: true
      yaml:
        optional: true
    dependencies:
      "@types/node": 20.19.15
      esbuild: 0.25.9
      fdir: 6.5.0(picomatch@4.0.3)
      picomatch: 4.0.3
      postcss: 8.5.6
      rollup: 4.50.2
      tinyglobby: 0.2.15
    optionalDependencies:
      fsevents: 2.3.3
    dev: true

  /vite@7.2.6(@types/node@20.19.15):
    resolution:
      {
        integrity: sha512-tI2l/nFHC5rLh7+5+o7QjKjSR04ivXDF4jcgV0f/bTQ+OJiITy5S6gaynVsEM+7RqzufMnVbIon6Sr5x1SDYaQ==,
      }
    engines: { node: ^20.19.0 || >=22.12.0 }
    hasBin: true
    peerDependencies:
      "@types/node": ^20.19.0 || >=22.12.0
      jiti: ">=1.21.0"
      less: ^4.0.0
      lightningcss: ^1.21.0
      sass: ^1.70.0
      sass-embedded: ^1.70.0
      stylus: ">=0.54.8"
      sugarss: ^5.0.0
      terser: ^5.16.0
      tsx: ^4.8.1
      yaml: ^2.4.2
    peerDependenciesMeta:
      "@types/node":
        optional: true
      jiti:
        optional: true
      less:
        optional: true
      lightningcss:
        optional: true
      sass:
        optional: true
      sass-embedded:
        optional: true
      stylus:
        optional: true
      sugarss:
        optional: true
      terser:
        optional: true
      tsx:
        optional: true
      yaml:
        optional: true
    dependencies:
      "@types/node": 20.19.15
      esbuild: 0.25.12
      fdir: 6.5.0(picomatch@4.0.3)
      picomatch: 4.0.3
      postcss: 8.5.6
      rollup: 4.53.3
      tinyglobby: 0.2.15
    optionalDependencies:
      fsevents: 2.3.3
    dev: true

  /vitest@1.6.1(@types/node@20.19.15)(jsdom@27.0.0):
    resolution:
      {
        integrity: sha512-Ljb1cnSJSivGN0LqXd/zmDbWEM0RNNg2t1QW/XUhYl/qPqyu7CsqeWtqQXHVaJsecLPuDoak2oJcZN2QoRIOag==,
      }
    engines: { node: ^18.0.0 || >=20.0.0 }
    hasBin: true
    peerDependencies:
      "@edge-runtime/vm": "*"
      "@types/node": ^18.0.0 || >=20.0.0
      "@vitest/browser": 1.6.1
      "@vitest/ui": 1.6.1
      happy-dom: "*"
      jsdom: "*"
    peerDependenciesMeta:
      "@edge-runtime/vm":
        optional: true
      "@types/node":
        optional: true
      "@vitest/browser":
        optional: true
      "@vitest/ui":
        optional: true
      happy-dom:
        optional: true
      jsdom:
        optional: true
    dependencies:
      "@types/node": 20.19.15
      "@vitest/expect": 1.6.1
      "@vitest/runner": 1.6.1
      "@vitest/snapshot": 1.6.1
      "@vitest/spy": 1.6.1
      "@vitest/utils": 1.6.1
      acorn-walk: 8.3.4
      chai: 4.5.0
      debug: 4.4.3
      execa: 8.0.1
      jsdom: 27.0.0(postcss@8.5.6)
      local-pkg: 0.5.1
      magic-string: 0.30.19
      pathe: 1.1.2
      picocolors: 1.1.1
      std-env: 3.9.0
      strip-literal: 2.1.1
      tinybench: 2.9.0
      tinypool: 0.8.4
      vite: 5.4.20(@types/node@20.19.15)
      vite-node: 1.6.1(@types/node@20.19.15)
      why-is-node-running: 2.3.0
    transitivePeerDependencies:
      - less
      - lightningcss
      - sass
      - sass-embedded
      - stylus
      - sugarss
      - supports-color
      - terser
    dev: true

  /vitest@2.1.9(@types/node@20.19.15)(jsdom@24.1.3):
    resolution:
      {
        integrity: sha512-MSmPM9REYqDGBI8439mA4mWhV5sKmDlBKWIYbA3lRb2PTHACE0mgKwA8yQ2xq9vxDTuk4iPrECBAEW2aoFXY0Q==,
      }
    engines: { node: ^18.0.0 || >=20.0.0 }
    hasBin: true
    peerDependencies:
      "@edge-runtime/vm": "*"
      "@types/node": ^18.0.0 || >=20.0.0
      "@vitest/browser": 2.1.9
      "@vitest/ui": 2.1.9
      happy-dom: "*"
      jsdom: "*"
    peerDependenciesMeta:
      "@edge-runtime/vm":
        optional: true
      "@types/node":
        optional: true
      "@vitest/browser":
        optional: true
      "@vitest/ui":
        optional: true
      happy-dom:
        optional: true
      jsdom:
        optional: true
    dependencies:
      "@types/node": 20.19.15
      "@vitest/expect": 2.1.9
      "@vitest/mocker": 2.1.9(vite@5.4.20)
      "@vitest/pretty-format": 2.1.9
      "@vitest/runner": 2.1.9
      "@vitest/snapshot": 2.1.9
      "@vitest/spy": 2.1.9
      "@vitest/utils": 2.1.9
      chai: 5.3.3
      debug: 4.4.3
      expect-type: 1.2.2
      jsdom: 24.1.3
      magic-string: 0.30.19
      pathe: 1.1.2
      std-env: 3.9.0
      tinybench: 2.9.0
      tinyexec: 0.3.2
      tinypool: 1.1.1
      tinyrainbow: 1.2.0
      vite: 5.4.20(@types/node@20.19.15)
      vite-node: 2.1.9(@types/node@20.19.15)
      why-is-node-running: 2.3.0
    transitivePeerDependencies:
      - less
      - lightningcss
      - msw
      - sass
      - sass-embedded
      - stylus
      - sugarss
      - supports-color
      - terser
    dev: true

  /w3c-xmlserializer@5.0.0:
    resolution:
      {
        integrity: sha512-o8qghlI8NZHU1lLPrpi2+Uq7abh4GGPpYANlalzWxyWteJOCsr/P+oPBA49TOLu5FTZO4d3F9MnWJfiMo4BkmA==,
      }
    engines: { node: ">=18" }
    dependencies:
      xml-name-validator: 5.0.0
    dev: true

  /webidl-conversions@3.0.1:
    resolution:
      {
        integrity: sha512-2JAn3z8AR6rjK8Sm8orRC0h/bcl/DqL7tRPdGZ4I1CjdF+EaMLmYxBHyXuKL849eucPFhvBoxMsflfOb8kxaeQ==,
      }
    dev: false

  /webidl-conversions@7.0.0:
    resolution:
      {
        integrity: sha512-VwddBukDzu71offAQR975unBIGqfKZpM+8ZX6ySk8nYhVoo5CYaZyzt3YBvYtRtO+aoGlqxPg/B87NGVZ/fu6g==,
      }
    engines: { node: ">=12" }
    dev: true

  /webidl-conversions@8.0.0:
    resolution:
      {
        integrity: sha512-n4W4YFyz5JzOfQeA8oN7dUYpR+MBP3PIUsn2jLjWXwK5ASUzt0Jc/A5sAUZoCYFJRGF0FBKJ+1JjN43rNdsQzA==,
      }
    engines: { node: ">=20" }
    dev: true

  /whatwg-encoding@3.1.1:
    resolution:
      {
        integrity: sha512-6qN4hJdMwfYBtE3YBTTHhoeuUrDBPZmbQaxWAqSALV/MeEnR5z1xd8UKud2RAkFoPkmB+hli1TZSnyi84xz1vQ==,
      }
    engines: { node: ">=18" }
    dependencies:
      iconv-lite: 0.6.3
    dev: true

  /whatwg-mimetype@4.0.0:
    resolution:
      {
        integrity: sha512-QaKxh0eNIi2mE9p2vEdzfagOKHCcj1pJ56EEHGQOVxp8r9/iszLUUV7v89x9O1p/T+NlTM5W7jW6+cz4Fq1YVg==,
      }
    engines: { node: ">=18" }
    dev: true

  /whatwg-url@14.2.0:
    resolution:
      {
        integrity: sha512-De72GdQZzNTUBBChsXueQUnPKDkg/5A5zp7pFDuQAj5UFoENpiACU0wlCvzpAGnTkj++ihpKwKyYewn/XNUbKw==,
      }
    engines: { node: ">=18" }
    dependencies:
      tr46: 5.1.1
      webidl-conversions: 7.0.0
    dev: true

  /whatwg-url@15.0.0:
    resolution:
      {
        integrity: sha512-+0q+Pc6oUhtbbeUfuZd4heMNOLDJDdagYxv756mCf9vnLF+NTj4zvv5UyYNkHJpc3CJIesMVoEIOdhi7L9RObA==,
      }
    engines: { node: ">=20" }
    dependencies:
      tr46: 5.1.1
      webidl-conversions: 8.0.0
    dev: true

  /whatwg-url@5.0.0:
    resolution:
      {
        integrity: sha512-saE57nupxk6v3HY35+jzBwYa0rKSy0XR8JSxZPwgLr7ys0IBzhGviA1/TUGJLmSVqs8pb9AnvICXEuOHLprYTw==,
      }
    dependencies:
      tr46: 0.0.3
      webidl-conversions: 3.0.1
    dev: false

  /which-boxed-primitive@1.1.1:
    resolution:
      {
        integrity: sha512-TbX3mj8n0odCBFVlY8AxkqcHASw3L60jIuF8jFP78az3C2YhmGvqbHBpAjTRH2/xqYunrJ9g1jSyjCjpoWzIAA==,
      }
    engines: { node: ">= 0.4" }
    dependencies:
      is-bigint: 1.1.0
      is-boolean-object: 1.2.2
      is-number-object: 1.1.1
      is-string: 1.1.1
      is-symbol: 1.1.1

  /which-builtin-type@1.2.1:
    resolution:
      {
        integrity: sha512-6iBczoX+kDQ7a3+YJBnh3T+KZRxM/iYNPXicqk66/Qfm1b93iu+yOImkg0zHbj5LNOcNv1TEADiZ0xa34B4q6Q==,
      }
    engines: { node: ">= 0.4" }
    dependencies:
      call-bound: 1.0.4
      function.prototype.name: 1.1.8
      has-tostringtag: 1.0.2
      is-async-function: 2.1.1
      is-date-object: 1.1.0
      is-finalizationregistry: 1.1.1
      is-generator-function: 1.1.0
      is-regex: 1.2.1
      is-weakref: 1.1.1
      isarray: 2.0.5
      which-boxed-primitive: 1.1.1
      which-collection: 1.0.2
      which-typed-array: 1.1.19

  /which-collection@1.0.2:
    resolution:
      {
        integrity: sha512-K4jVyjnBdgvc86Y6BkaLZEN933SwYOuBFkdmBu9ZfkcAbdVbpITnDmjvZ/aQjRXQrv5EPkTnD1s39GiiqbngCw==,
      }
    engines: { node: ">= 0.4" }
    dependencies:
      is-map: 2.0.3
      is-set: 2.0.3
      is-weakmap: 2.0.2
      is-weakset: 2.0.4

  /which-typed-array@1.1.19:
    resolution:
      {
        integrity: sha512-rEvr90Bck4WZt9HHFC4DJMsjvu7x+r6bImz0/BrbWb7A2djJ8hnZMrWnHo9F8ssv0OMErasDhftrfROTyqSDrw==,
      }
    engines: { node: ">= 0.4" }
    dependencies:
      available-typed-arrays: 1.0.7
      call-bind: 1.0.8
      call-bound: 1.0.4
      for-each: 0.3.5
      get-proto: 1.0.1
      gopd: 1.2.0
      has-tostringtag: 1.0.2

  /which@2.0.2:
    resolution:
      {
        integrity: sha512-BLI3Tl1TW3Pvl70l3yq3Y64i+awpwXqsGBYWkkqMtnbXgrMD+yj7rhW0kuEDxzJaYXGjEW5ogapKNMEKNMjibA==,
      }
    engines: { node: ">= 8" }
    hasBin: true
    dependencies:
      isexe: 2.0.0

  /why-is-node-running@2.3.0:
    resolution:
      {
        integrity: sha512-hUrmaWBdVDcxvYqnyh09zunKzROWjbZTiNy8dBEjkS7ehEDQibXJ7XvlmtbwuTclUiIyN+CyXQD4Vmko8fNm8w==,
      }
    engines: { node: ">=8" }
    hasBin: true
    dependencies:
      siginfo: 2.0.0
      stackback: 0.0.2
    dev: true

  /word-wrap@1.2.5:
    resolution:
      {
        integrity: sha512-BN22B5eaMMI9UMtjrGd5g5eCYPpCPDUy0FJXbYsaT5zYxjFOckS53SQDE3pWkVoWpHXVb3BrYcEN4Twa55B5cA==,
      }
    engines: { node: ">=0.10.0" }

  /workerd@1.20250718.0:
    resolution:
      {
        integrity: sha512-kqkIJP/eOfDlUyBzU7joBg+tl8aB25gEAGqDap+nFWb+WHhnooxjGHgxPBy3ipw2hnShPFNOQt5lFRxbwALirg==,
      }
    engines: { node: ">=16" }
    hasBin: true
    requiresBuild: true
    optionalDependencies:
      "@cloudflare/workerd-darwin-64": 1.20250718.0
      "@cloudflare/workerd-darwin-arm64": 1.20250718.0
      "@cloudflare/workerd-linux-64": 1.20250718.0
      "@cloudflare/workerd-linux-arm64": 1.20250718.0
      "@cloudflare/workerd-windows-64": 1.20250718.0
    dev: true

  /workerd@1.20251202.0:
    resolution:
      {
        integrity: sha512-p08YfrUMHkjCECNdT36r+6DpJIZX4kixbZ4n6GMUcLR5Gh18fakSCsiQrh72iOm4M9QHv/rM7P8YvCrUPWT5sg==,
      }
    engines: { node: ">=16" }
    hasBin: true
    requiresBuild: true
    optionalDependencies:
      "@cloudflare/workerd-darwin-64": 1.20251202.0
      "@cloudflare/workerd-darwin-arm64": 1.20251202.0
      "@cloudflare/workerd-linux-64": 1.20251202.0
      "@cloudflare/workerd-linux-arm64": 1.20251202.0
      "@cloudflare/workerd-windows-64": 1.20251202.0
    dev: true

  /wrangler@4.53.0:
    resolution:
      {
        integrity: sha512-/wvnHlRnlHsqaeIgGbmcEJE5NFYdTUWHCKow+U5Tv2XwQXI9vXUqBwCLAGy/BwqyS5nnycRt2kppqCzgHgyb7Q==,
      }
    engines: { node: ">=20.0.0" }
    hasBin: true
    peerDependencies:
      "@cloudflare/workers-types": ^4.20251202.0
    peerDependenciesMeta:
      "@cloudflare/workers-types":
        optional: true
    dependencies:
      "@cloudflare/kv-asset-handler": 0.4.1
      "@cloudflare/unenv-preset": 2.7.13(unenv@2.0.0-rc.24)(workerd@1.20251202.0)
      blake3-wasm: 2.1.5
      esbuild: 0.27.0
      miniflare: 4.20251202.1
      path-to-regexp: 6.3.0
      unenv: 2.0.0-rc.24
      workerd: 1.20251202.0
    optionalDependencies:
      fsevents: 2.3.3
    transitivePeerDependencies:
      - bufferutil
      - utf-8-validate
    dev: true

  /wrap-ansi@7.0.0:
    resolution:
      {
        integrity: sha512-YVGIj2kamLSTxw6NsZjoBxfSwsn0ycdesmc4p+Q21c5zPuZ1pl+NfxVdxPtdHvmNVOQ6XSYG4AUtyt/Fi7D16Q==,
      }
    engines: { node: ">=10" }
    dependencies:
      ansi-styles: 4.3.0
      string-width: 4.2.3
      strip-ansi: 6.0.1
    dev: true

  /wrap-ansi@8.1.0:
    resolution:
      {
        integrity: sha512-si7QWI6zUMq56bESFvagtmzMdGOtoxfR+Sez11Mobfc7tm+VkUckk9bW2UeffTGVUbOksxmSw0AA2gs8g71NCQ==,
      }
    engines: { node: ">=12" }
    dependencies:
      ansi-styles: 6.2.3
      string-width: 5.1.2
      strip-ansi: 7.1.2
    dev: true

  /wrappy@1.0.2:
    resolution:
      {
        integrity: sha512-l4Sp/DRseor9wL6EvV2+TuQn63dMkPjZ/sp9XkghTEbV9KlPS1xUsZ3u7/IQO4wxtcFB4bgpQPRcR3QCvezPcQ==,
      }

  /ws@8.18.0:
    resolution:
      {
        integrity: sha512-8VbfWfHLbbwu3+N6OKsOMpBdT4kXPDDB9cJk2bJ6mh9ucxdlnNvH1e+roYkKmN9Nxw2yjz7VzeO9oOz2zJ04Pw==,
      }
    engines: { node: ">=10.0.0" }
    peerDependencies:
      bufferutil: ^4.0.1
      utf-8-validate: ">=5.0.2"
    peerDependenciesMeta:
      bufferutil:
        optional: true
      utf-8-validate:
        optional: true
    dev: true

  /ws@8.18.3:
    resolution:
      {
        integrity: sha512-PEIGCY5tSlUt50cqyMXfCzX+oOPqN0vuGqWzbcJ2xvnkzkq46oOpz7dQaTDBdfICb4N14+GARUDw2XV2N4tvzg==,
      }
    engines: { node: ">=10.0.0" }
    peerDependencies:
      bufferutil: ^4.0.1
      utf-8-validate: ">=5.0.2"
    peerDependenciesMeta:
      bufferutil:
        optional: true
      utf-8-validate:
        optional: true

  /xml-name-validator@5.0.0:
    resolution:
      {
        integrity: sha512-EvGK8EJ3DhaHfbRlETOWAS5pO9MZITeauHKJyb8wyajUfQUenkIg2MvLDTZ4T/TgIcm3HU0TFBgWWboAZ30UHg==,
      }
    engines: { node: ">=18" }
    dev: true

  /xmlchars@2.2.0:
    resolution:
      {
        integrity: sha512-JZnDKK8B0RCDw84FNdDAIpZK+JuJw+s7Lz8nksI7SIuU3UXJJslUthsi+uWBUYOwPFwW7W7PRLRfUKpxjtjFCw==,
      }
    dev: true

  /yallist@3.1.1:
    resolution:
      {
        integrity: sha512-a4UGQaWPH59mOXUYnAG2ewncQS4i4F43Tv3JoAM+s2VDAmS9NsK8GpDMLrCHPksFT7h3K6TOoUNn2pb7RoXx4g==,
      }

  /yaml@1.10.2:
    resolution:
      {
        integrity: sha512-r3vXyErRCYJ7wg28yvBY5VSoAF8ZvlcW9/BwUzEtUsjvX/DKs24dIkuwjtuprwJJHsbyUbLApepYTR1BN4uHrg==,
      }
    engines: { node: ">= 6" }
    dev: false

  /yaml@2.8.1:
    resolution:
      {
        integrity: sha512-lcYcMxX2PO9XMGvAJkJ3OsNMw+/7FKes7/hgerGUYWIoWu5j/+YQqcZr5JnPZWzOsEBgMbSbiSTn/dv/69Mkpw==,
      }
    engines: { node: ">= 14.6" }
    hasBin: true
    dev: true

  /yocto-queue@0.1.0:
    resolution:
      {
        integrity: sha512-rVksvsnNCdJ/ohGc6xgPwyN8eheCxsiLM8mxuE/t/mOVqJewPuO1miLpTHQiRgTKCLexL4MeAFVagts7HmNZ2Q==,
      }
    engines: { node: ">=10" }

  /yocto-queue@1.2.1:
    resolution:
      {
        integrity: sha512-AyeEbWOu/TAXdxlV9wmGcR0+yh2j3vYPGOECcIj2S7MkrLyC7ne+oye2BKTItt0ii2PHk4cDy+95+LshzbXnGg==,
      }
    engines: { node: ">=12.20" }
    dev: true

  /youch-core@0.3.3:
    resolution:
      {
        integrity: sha512-ho7XuGjLaJ2hWHoK8yFnsUGy2Y5uDpqSTq1FkHLK4/oqKtyUU1AFbOOxY4IpC9f0fTLjwYbslUz0Po5BpD1wrA==,
      }
    dependencies:
      "@poppinss/exception": 1.2.2
      error-stack-parser-es: 1.0.5
    dev: true

  /youch@3.3.4:
    resolution:
      {
        integrity: sha512-UeVBXie8cA35DS6+nBkls68xaBBXCye0CNznrhszZjTbRVnJKQuNsyLKBTTL4ln1o1rh2PKtv35twV7irj5SEg==,
      }
    dependencies:
      cookie: 0.7.2
      mustache: 4.2.0
      stacktracey: 2.1.8
    dev: true

  /youch@4.1.0-beta.10:
    resolution:
      {
        integrity: sha512-rLfVLB4FgQneDr0dv1oddCVZmKjcJ6yX6mS4pU82Mq/Dt9a3cLZQ62pDBL4AUO+uVrCvtWz3ZFUL2HFAFJ/BXQ==,
      }
    dependencies:
      "@poppinss/colors": 4.1.5
      "@poppinss/dumper": 0.6.5
      "@speed-highlight/core": 1.2.12
      cookie: 1.1.1
      youch-core: 0.3.3
    dev: true

  /yup@1.7.1:
    resolution:
      {
        integrity: sha512-GKHFX2nXul2/4Dtfxhozv701jLQHdf6J34YDh2cEkpqoo8le5Mg6/LrdseVLrFarmFygZTlfIhHx/QKfb/QWXw==,
      }
    dependencies:
      property-expr: 2.0.6
      tiny-case: 1.0.3
      toposort: 2.0.2
      type-fest: 2.19.0
    dev: false

  /zod@3.22.3:
    resolution:
      {
        integrity: sha512-EjIevzuJRiRPbVH4mGc8nApb/lVLKVpmUhAaR5R5doKGfAnGJ6Gr3CViAVjP+4FWSxCsybeWQdcgCtbX+7oZug==,
      }
    dev: true

  /zod@3.25.76:
    resolution:
      {
        integrity: sha512-gzUt/qt81nXsFGKIFcC3YnfEAx5NkunCfnDlvuBSSFS02bcXu4Lmea0AFIUwbLWxWPx3d9p8S5QoaujKcNQxcQ==,
      }
    dev: false

  /zustand@4.5.7(@types/react@18.3.24)(react@18.3.1):
    resolution:
      {
        integrity: sha512-CHOUy7mu3lbD6o6LJLfllpjkzhHXSBlX8B9+qPddUsIfeF5S/UZ5q0kmCsnRqT1UHFQZchNFDDzMbQsuesHWlw==,
      }
    engines: { node: ">=12.7.0" }
    peerDependencies:
      "@types/react": ">=16.8"
      immer: ">=9.0.6"
      react: ">=16.8"
    peerDependenciesMeta:
      "@types/react":
        optional: true
      immer:
        optional: true
      react:
        optional: true
    dependencies:
      "@types/react": 18.3.24
      react: 18.3.1
      use-sync-external-store: 1.5.0(react@18.3.1)
    dev: false

  /zustand@4.5.7(@types/react@18.3.24)(react@19.1.1):
    resolution:
      {
        integrity: sha512-CHOUy7mu3lbD6o6LJLfllpjkzhHXSBlX8B9+qPddUsIfeF5S/UZ5q0kmCsnRqT1UHFQZchNFDDzMbQsuesHWlw==,
      }
    engines: { node: ">=12.7.0" }
    peerDependencies:
      "@types/react": ">=16.8"
      immer: ">=9.0.6"
      react: ">=16.8"
    peerDependenciesMeta:
      "@types/react":
        optional: true
      immer:
        optional: true
      react:
        optional: true
    dependencies:
      "@types/react": 18.3.24
      react: 19.1.1
      use-sync-external-store: 1.5.0(react@19.1.1)
    dev: false

  /zwitch@2.0.4:
    resolution:
      {
        integrity: sha512-bXE4cR/kVZhKZX/RjPEflHaKVhUVl85noU3v6b8apfQEc1x4A+zBxjZ4lN8LqGd6WZ3dl98pY4o717VFmoPp+A==,
      }
    dev: false<|MERGE_RESOLUTION|>--- conflicted
+++ resolved
@@ -144,17 +144,10 @@
       "@masjid-suite/eslint-config":
         specifier: workspace:*
         version: link:../../packages/eslint-config
-<<<<<<< HEAD
       "@tailwindcss/forms":
         specifier: ^0.5.7
         version: 0.5.11(tailwindcss@3.4.17)
       "@types/react":
-=======
-      '@tailwindcss/forms':
-        specifier: ^0.5.7
-        version: 0.5.11(tailwindcss@3.4.17)
-      '@types/react':
->>>>>>> ea166ffb
         specifier: ^18.2.0
         version: 18.3.24
       "@types/react-dom":
@@ -245,17 +238,10 @@
       "@playwright/test":
         specifier: ^1.45.0
         version: 1.55.0
-<<<<<<< HEAD
       "@tailwindcss/forms":
         specifier: ^0.5.7
         version: 0.5.11(tailwindcss@3.4.17)
       "@tailwindcss/typography":
-=======
-      '@tailwindcss/forms':
-        specifier: ^0.5.7
-        version: 0.5.11(tailwindcss@3.4.17)
-      '@tailwindcss/typography':
->>>>>>> ea166ffb
         specifier: ^0.5.19
         version: 0.5.19(tailwindcss@3.4.17)
       "@testing-library/jest-dom":
@@ -3909,15 +3895,9 @@
       }
     requiresBuild: true
     dependencies:
-<<<<<<< HEAD
       "@emnapi/core": 1.7.1
       "@emnapi/runtime": 1.7.1
       "@tybys/wasm-util": 0.10.1
-=======
-      '@emnapi/core': 1.5.0
-      '@emnapi/runtime': 1.5.0
-      '@tybys/wasm-util': 0.10.1
->>>>>>> ea166ffb
     dev: true
     optional: true
 
@@ -4052,16 +4032,11 @@
       fastq: 1.19.1
 
   /@nolyfill/is-core-module@1.0.39:
-<<<<<<< HEAD
     resolution:
       {
         integrity: sha512-nn5ozdjYQpUCZlWGuxcJY/KpxkWQs4DcbMCmKojjyrYDEAGy4Ce19NN4v5MduafTwJlbKc99UA8YhSVqq9yPZA==,
       }
     engines: { node: ">=12.4.0" }
-=======
-    resolution: {integrity: sha512-nn5ozdjYQpUCZlWGuxcJY/KpxkWQs4DcbMCmKojjyrYDEAGy4Ce19NN4v5MduafTwJlbKc99UA8YhSVqq9yPZA==}
-    engines: {node: '>=12.4.0'}
->>>>>>> ea166ffb
     dev: true
 
   /@pkgjs/parseargs@0.11.0:
@@ -4728,18 +4703,12 @@
       tslib: 2.8.1
 
   /@tailwindcss/forms@0.5.11(tailwindcss@3.4.17):
-<<<<<<< HEAD
     resolution:
       {
         integrity: sha512-h9wegbZDPurxG22xZSoWtdzc41/OlNEUQERNqI/0fOwa2aVlWGu7C35E/x6LDyD3lgtztFSSjKZyuVM0hxhbgA==,
       }
     peerDependencies:
       tailwindcss: ">=3.0.0 || >= 3.0.0-alpha.1 || >= 4.0.0-alpha.20 || >= 4.0.0-beta.1"
-=======
-    resolution: {integrity: sha512-h9wegbZDPurxG22xZSoWtdzc41/OlNEUQERNqI/0fOwa2aVlWGu7C35E/x6LDyD3lgtztFSSjKZyuVM0hxhbgA==}
-    peerDependencies:
-      tailwindcss: '>=3.0.0 || >= 3.0.0-alpha.1 || >= 4.0.0-alpha.20 || >= 4.0.0-beta.1'
->>>>>>> ea166ffb
     dependencies:
       mini-svg-data-uri: 1.4.4
       tailwindcss: 3.4.17
@@ -5700,11 +5669,7 @@
     cpu: [wasm32]
     requiresBuild: true
     dependencies:
-<<<<<<< HEAD
       "@napi-rs/wasm-runtime": 0.2.12
-=======
-      '@napi-rs/wasm-runtime': 0.2.12
->>>>>>> ea166ffb
     dev: true
     optional: true
 
@@ -7834,17 +7799,10 @@
       typescript:
         optional: true
     dependencies:
-<<<<<<< HEAD
       "@next/eslint-plugin-next": 15.5.3
       "@rushstack/eslint-patch": 1.12.0
       "@typescript-eslint/eslint-plugin": 7.18.0(@typescript-eslint/parser@7.18.0)(eslint@8.57.1)(typescript@5.9.2)
       "@typescript-eslint/parser": 7.18.0(eslint@8.57.1)(typescript@5.9.2)
-=======
-      '@next/eslint-plugin-next': 15.5.3
-      '@rushstack/eslint-patch': 1.12.0
-      '@typescript-eslint/eslint-plugin': 7.18.0(@typescript-eslint/parser@7.18.0)(eslint@8.57.1)(typescript@5.9.2)
-      '@typescript-eslint/parser': 7.18.0(eslint@8.57.1)(typescript@5.9.2)
->>>>>>> ea166ffb
       eslint: 8.57.1
       eslint-import-resolver-node: 0.3.9
       eslint-import-resolver-typescript: 3.10.1(eslint-plugin-import@2.32.0)(eslint@8.57.1)
@@ -7911,7 +7869,6 @@
     transitivePeerDependencies:
       - supports-color
     dev: true
-<<<<<<< HEAD
 
   /eslint-module-utils@2.12.1(@typescript-eslint/parser@6.21.0)(eslint-import-resolver-node@0.3.9)(eslint@8.57.1):
     resolution:
@@ -7951,12 +7908,6 @@
         integrity: sha512-L8jSWTze7K2mTg0vos/RuLRS5soomksDPoJLXIslC7c8Wmut3bx7CPpJijDcBZtxQ5lrbUdM+s0OlNbz0DCDNw==,
       }
     engines: { node: ">=4" }
-=======
-
-  /eslint-module-utils@2.12.1(@typescript-eslint/parser@6.21.0)(eslint-import-resolver-node@0.3.9)(eslint@8.57.1):
-    resolution: {integrity: sha512-L8jSWTze7K2mTg0vos/RuLRS5soomksDPoJLXIslC7c8Wmut3bx7CPpJijDcBZtxQ5lrbUdM+s0OlNbz0DCDNw==}
-    engines: {node: '>=4'}
->>>>>>> ea166ffb
     peerDependencies:
       "@typescript-eslint/parser": "*"
       eslint: "*"
@@ -8012,7 +7963,6 @@
     transitivePeerDependencies:
       - supports-color
     dev: true
-<<<<<<< HEAD
 
   /eslint-plugin-import@2.32.0(@typescript-eslint/parser@6.21.0)(eslint@8.57.1):
     resolution:
@@ -8060,12 +8010,6 @@
         integrity: sha512-whOE1HFo/qJDyX4SnXzP4N6zOWn79WhnCUY/iDR0mPfQZO8wcYE4JClzI2oZrhBnnMUCBCHZhO6VQyoBU95mZA==,
       }
     engines: { node: ">=4" }
-=======
-
-  /eslint-plugin-import@2.32.0(@typescript-eslint/parser@6.21.0)(eslint@8.57.1):
-    resolution: {integrity: sha512-whOE1HFo/qJDyX4SnXzP4N6zOWn79WhnCUY/iDR0mPfQZO8wcYE4JClzI2oZrhBnnMUCBCHZhO6VQyoBU95mZA==}
-    engines: {node: '>=4'}
->>>>>>> ea166ffb
     peerDependencies:
       "@typescript-eslint/parser": "*"
       eslint: ^2 || ^3 || ^4 || ^5 || ^6 || ^7.2.0 || ^8 || ^9
@@ -8075,49 +8019,6 @@
     dependencies:
       "@rtsao/scc": 1.1.0
       "@typescript-eslint/parser": 7.18.0(eslint@8.57.1)(typescript@5.9.2)
-      array-includes: 3.1.9
-      array.prototype.findlastindex: 1.2.6
-      array.prototype.flat: 1.3.3
-      array.prototype.flatmap: 1.3.3
-      debug: 3.2.7
-      doctrine: 2.1.0
-      eslint: 8.57.1
-      eslint-import-resolver-node: 0.3.9
-<<<<<<< HEAD
-      eslint-module-utils: 2.12.1(@typescript-eslint/parser@7.18.0)(eslint-import-resolver-node@0.3.9)(eslint-import-resolver-typescript@3.10.1)(eslint@8.57.1)
-=======
-      eslint-module-utils: 2.12.1(@typescript-eslint/parser@6.21.0)(eslint-import-resolver-node@0.3.9)(eslint@8.57.1)
->>>>>>> ea166ffb
-      hasown: 2.0.2
-      is-core-module: 2.16.1
-      is-glob: 4.0.3
-      minimatch: 3.1.2
-      object.fromentries: 2.0.8
-      object.groupby: 1.0.3
-      object.values: 1.2.1
-      semver: 6.3.1
-      string.prototype.trimend: 1.0.9
-      tsconfig-paths: 3.15.0
-    transitivePeerDependencies:
-      - eslint-import-resolver-typescript
-      - eslint-import-resolver-webpack
-      - supports-color
-<<<<<<< HEAD
-=======
-    dev: false
-
-  /eslint-plugin-import@2.32.0(@typescript-eslint/parser@7.18.0)(eslint-import-resolver-typescript@3.10.1)(eslint@8.57.1):
-    resolution: {integrity: sha512-whOE1HFo/qJDyX4SnXzP4N6zOWn79WhnCUY/iDR0mPfQZO8wcYE4JClzI2oZrhBnnMUCBCHZhO6VQyoBU95mZA==}
-    engines: {node: '>=4'}
-    peerDependencies:
-      '@typescript-eslint/parser': '*'
-      eslint: ^2 || ^3 || ^4 || ^5 || ^6 || ^7.2.0 || ^8 || ^9
-    peerDependenciesMeta:
-      '@typescript-eslint/parser':
-        optional: true
-    dependencies:
-      '@rtsao/scc': 1.1.0
-      '@typescript-eslint/parser': 7.18.0(eslint@8.57.1)(typescript@5.9.2)
       array-includes: 3.1.9
       array.prototype.findlastindex: 1.2.6
       array.prototype.flat: 1.3.3
@@ -8141,7 +8042,6 @@
       - eslint-import-resolver-typescript
       - eslint-import-resolver-webpack
       - supports-color
->>>>>>> ea166ffb
     dev: true
 
   /eslint-plugin-jsx-a11y@6.10.2(eslint@8.57.1):
@@ -9159,12 +9059,7 @@
         integrity: sha512-gNCGbnnnnFAUGKeZ9PdbyeGYJqewpmc2aKHUEMO5nQPWU9lOmv7jcmQIv+qHD8fXW6W7qfuCwX4rY9LNRjXrkQ==,
       }
     dependencies:
-<<<<<<< HEAD
       semver: 7.7.3
-=======
-      semver: 7.7.2
-    dev: true
->>>>>>> ea166ffb
 
   /is-callable@1.2.7:
     resolution:
@@ -9817,14 +9712,10 @@
       yallist: 3.1.1
 
   /lucide-react@0.561.0(react@18.3.1):
-<<<<<<< HEAD
     resolution:
       {
         integrity: sha512-Y59gMY38tl4/i0qewcqohPdEbieBy7SovpBL9IFebhc2mDd8x4PZSOsiFRkpPcOq6bj1r/mjH/Rk73gSlIJP2A==,
       }
-=======
-    resolution: {integrity: sha512-Y59gMY38tl4/i0qewcqohPdEbieBy7SovpBL9IFebhc2mDd8x4PZSOsiFRkpPcOq6bj1r/mjH/Rk73gSlIJP2A==}
->>>>>>> ea166ffb
     peerDependencies:
       react: ^16.5.1 || ^17.0.0 || ^18.0.0 || ^19.0.0
     dependencies:
@@ -10688,7 +10579,6 @@
     dev: true
 
   /natural-compare@1.4.0:
-<<<<<<< HEAD
     resolution:
       {
         integrity: sha512-OWND8ei3VtNC9h7V60qff3SVobHr996CTwgxubgyQYEpg290h9J0buyECNNJexkFm5sOajh5G116RYA1c8ZMSw==,
@@ -10700,13 +10590,6 @@
         integrity: sha512-+t2/0jIJ48kUpGKkdlhgkv+zPTEOoXyr60qXe68eB/pl3CMJaLeIGjzp5D6Oqt25hCBiBTt8wEeeAzfJvUKnPQ==,
       }
     engines: { node: ^18.18.0 || ^19.8.0 || >= 20.0.0 }
-=======
-    resolution: {integrity: sha512-OWND8ei3VtNC9h7V60qff3SVobHr996CTwgxubgyQYEpg290h9J0buyECNNJexkFm5sOajh5G116RYA1c8ZMSw==}
-
-  /next@15.5.3(@babel/core@7.28.4)(@playwright/test@1.55.0)(babel-plugin-react-compiler@19.1.0-rc.3)(react-dom@19.1.1)(react@19.1.1):
-    resolution: {integrity: sha512-r/liNAx16SQj4D+XH/oI1dlpv9tdKJ6cONYPwwcCC46f2NjpaRWY+EKCzULfgQYV6YKXjHBchff2IZBSlZmJNw==}
-    engines: {node: ^18.18.0 || ^19.8.0 || >= 20.0.0}
->>>>>>> ea166ffb
     deprecated: This version has a security vulnerability. Please upgrade to a patched version. See https://nextjs.org/blog/CVE-2025-66478 for more details.
     hasBin: true
     peerDependencies:
@@ -10750,18 +10633,12 @@
       - babel-plugin-macros
     dev: false
 
-<<<<<<< HEAD
   /next@15.5.7(@babel/core@7.28.4)(@playwright/test@1.55.0)(react-dom@18.3.1)(react@18.3.1):
     resolution:
       {
         integrity: sha512-+t2/0jIJ48kUpGKkdlhgkv+zPTEOoXyr60qXe68eB/pl3CMJaLeIGjzp5D6Oqt25hCBiBTt8wEeeAzfJvUKnPQ==,
       }
     engines: { node: ^18.18.0 || ^19.8.0 || >= 20.0.0 }
-=======
-  /next@15.5.3(@babel/core@7.28.4)(@playwright/test@1.55.0)(react-dom@18.3.1)(react@18.3.1):
-    resolution: {integrity: sha512-r/liNAx16SQj4D+XH/oI1dlpv9tdKJ6cONYPwwcCC46f2NjpaRWY+EKCzULfgQYV6YKXjHBchff2IZBSlZmJNw==}
-    engines: {node: ^18.18.0 || ^19.8.0 || >= 20.0.0}
->>>>>>> ea166ffb
     deprecated: This version has a security vulnerability. Please upgrade to a patched version. See https://nextjs.org/blog/CVE-2025-66478 for more details.
     hasBin: true
     peerDependencies:
@@ -11205,16 +11082,11 @@
     engines: { node: ">=8.6" }
 
   /picomatch@4.0.3:
-<<<<<<< HEAD
     resolution:
       {
         integrity: sha512-5gTmgEY/sqK6gFXLIsQNH19lWb4ebPDLA4SdLP7dsWkIXHWlG66oPuVvXSGFPppYZz8ZDZq0dYYrbHfBCVUb1Q==,
       }
     engines: { node: ">=12" }
-=======
-    resolution: {integrity: sha512-5gTmgEY/sqK6gFXLIsQNH19lWb4ebPDLA4SdLP7dsWkIXHWlG66oPuVvXSGFPppYZz8ZDZq0dYYrbHfBCVUb1Q==}
-    engines: {node: '>=12'}
->>>>>>> ea166ffb
     dev: true
 
   /pify@2.3.0:
@@ -11857,14 +11729,10 @@
     engines: { node: ">=4" }
 
   /resolve-pkg-maps@1.0.0:
-<<<<<<< HEAD
     resolution:
       {
         integrity: sha512-seS2Tj26TBVOC2NIc2rOe2y2ZO7efxITtLZcGSOnHHNOQ7CkiUBfw0Iw2ck6xkIhPwLhKNLS8BO+hEpngQlqzw==,
       }
-=======
-    resolution: {integrity: sha512-seS2Tj26TBVOC2NIc2rOe2y2ZO7efxITtLZcGSOnHHNOQ7CkiUBfw0Iw2ck6xkIhPwLhKNLS8BO+hEpngQlqzw==}
->>>>>>> ea166ffb
     dev: true
 
   /resolve@1.22.10:
@@ -12339,14 +12207,10 @@
     dev: false
 
   /stable-hash@0.0.5:
-<<<<<<< HEAD
     resolution:
       {
         integrity: sha512-+L3ccpzibovGXFK+Ap/f8LOS0ahMrHTf3xu7mMLSpEGU0EO9ucaysSylKo9eRDFNhWve/y275iPmIZ4z39a9iA==,
       }
-=======
-    resolution: {integrity: sha512-+L3ccpzibovGXFK+Ap/f8LOS0ahMrHTf3xu7mMLSpEGU0EO9ucaysSylKo9eRDFNhWve/y275iPmIZ4z39a9iA==}
->>>>>>> ea166ffb
     dev: true
 
   /stackback@0.0.2:
@@ -13277,7 +13141,6 @@
     dependencies:
       napi-postinstall: 0.3.3
     optionalDependencies:
-<<<<<<< HEAD
       "@unrs/resolver-binding-android-arm-eabi": 1.11.1
       "@unrs/resolver-binding-android-arm64": 1.11.1
       "@unrs/resolver-binding-darwin-arm64": 1.11.1
@@ -13297,27 +13160,6 @@
       "@unrs/resolver-binding-win32-arm64-msvc": 1.11.1
       "@unrs/resolver-binding-win32-ia32-msvc": 1.11.1
       "@unrs/resolver-binding-win32-x64-msvc": 1.11.1
-=======
-      '@unrs/resolver-binding-android-arm-eabi': 1.11.1
-      '@unrs/resolver-binding-android-arm64': 1.11.1
-      '@unrs/resolver-binding-darwin-arm64': 1.11.1
-      '@unrs/resolver-binding-darwin-x64': 1.11.1
-      '@unrs/resolver-binding-freebsd-x64': 1.11.1
-      '@unrs/resolver-binding-linux-arm-gnueabihf': 1.11.1
-      '@unrs/resolver-binding-linux-arm-musleabihf': 1.11.1
-      '@unrs/resolver-binding-linux-arm64-gnu': 1.11.1
-      '@unrs/resolver-binding-linux-arm64-musl': 1.11.1
-      '@unrs/resolver-binding-linux-ppc64-gnu': 1.11.1
-      '@unrs/resolver-binding-linux-riscv64-gnu': 1.11.1
-      '@unrs/resolver-binding-linux-riscv64-musl': 1.11.1
-      '@unrs/resolver-binding-linux-s390x-gnu': 1.11.1
-      '@unrs/resolver-binding-linux-x64-gnu': 1.11.1
-      '@unrs/resolver-binding-linux-x64-musl': 1.11.1
-      '@unrs/resolver-binding-wasm32-wasi': 1.11.1
-      '@unrs/resolver-binding-win32-arm64-msvc': 1.11.1
-      '@unrs/resolver-binding-win32-ia32-msvc': 1.11.1
-      '@unrs/resolver-binding-win32-x64-msvc': 1.11.1
->>>>>>> ea166ffb
     dev: true
 
   /update-browserslist-db@1.1.3(browserslist@4.26.2):
