--- conflicted
+++ resolved
@@ -1,7 +1,28 @@
+import { useEffect, useState } from "react";
+import { getTetapanNamaMasjid } from "../../service/Tetapan/TetapanMasjidApi";
 import { useEffect, useState } from "react";
 import { getTetapanNamaMasjid } from "../../service/Tetapan/TetapanMasjidApi";
 
 export default function Front() {
+  
+  const [namaMasjid, setNamaMasjid] = useState("")
+  
+  useEffect(() => {
+    async function loadNamaMasjid() {
+      try {
+        const response = await getTetapanNamaMasjid();
+        setNamaMasjid(response.nilai);
+      } catch (error) {
+        console.error("Error fetching nama masjid:", error);
+      }
+    }
+    loadNamaMasjid();
+  }, []);
+  
+  useEffect(() => {
+    document.title = `E-Masjid - ${namaMasjid || 'Masjid Demo'}`;
+  }, [namaMasjid]);
+  
   
   const [namaMasjid, setNamaMasjid] = useState("")
   
@@ -27,16 +48,10 @@
       <div
           className="py-8 sm:rounded-3xl relative w-full h-[620px] bg-homefrontbg bg-cover lg:bg-center bg-no-repeat bg-left"
         >
-<<<<<<< HEAD
           <article className="flex items-end absolute top-[30%] left-[24px] lg:left-auto lg:right-0 lg:w-[30%] border-l-2 h-1/2 px-2 border-l-white">
             <div className="text-white text-[26px] w-full">
               <p>{namaMasjid}</p>
               <p> <span className="font-bold">e-Masjid.my</span></p>              
-=======
-          <article className="lg:flex hidden items-end absolute top-[30%] right-0 w-[30%] border-l-2 h-1/2 px-2 border-l-white">
-            <div className="text-white text-[26px] w-[80%]">
-              {namaMasjid} <br/> E-Masjid.My.              
->>>>>>> ef678576
             </div>
           </article>
         </div>
